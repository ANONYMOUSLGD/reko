--- conflicted
+++ resolved
@@ -1,24 +1,15 @@
 #region License
 /* 
-<<<<<<< HEAD
- * Copyright (c) 2017-2020 Christian Hostelet.
- *
-=======
  *
  * Copyrighted (c) 2017-2020 Christian Hostelet.
  *
->>>>>>> e0bd3b76
  * The contents of this file are subject to the terms of the Common Development
  * and Distribution License (the License), or the GPL v2, or (at your option)
  * any later version. 
  * You may not use this file except in compliance with the License.
  *
-<<<<<<< HEAD
- * You can obtain a copy of the License at http://www.gnu.org/licenses/gpl-2.0.html.
-=======
  * You can obtain a copy of the License at http://www.netbeans.org/cddl.html
  * or http://www.gnu.org/licenses/gpl-2.0.html.
->>>>>>> e0bd3b76
  *
  * This program is distributed in the hope that it will be useful,
  * but WITHOUT ANY WARRANTY; without even the implied warranty of
@@ -29,23 +20,16 @@
  * along with this program; see the file COPYING.  If not, write to
  * the Free Software Foundation, 675 Mass Ave, Cambridge, MA 02139, USA.
  *
-<<<<<<< HEAD
- * If applicable, add the following below the header, with the fields
-=======
  * When distributing Covered Code, include this CDDL Header Notice in each file
  * and include the License file at http://www.netbeans.org/cddl.txt.
  * If applicable, add the following below the CDDL Header, with the fields
->>>>>>> e0bd3b76
  * enclosed by brackets [] replaced by your own identifying information:
  * "Portions Copyrighted (c) [year] [name of copyright owner]"
  *
  */
 
-<<<<<<< HEAD
 #endregion
 
-=======
->>>>>>> e0bd3b76
 namespace Reko.Libraries.Microchip
 {
     using System;
@@ -65,11 +49,7 @@
     public sealed class PICCrownking
     {
         private static PICCrownking currentDB = null;
-<<<<<<< HEAD
-        private static PICPartInfo partsinfo = null;
-=======
         private static PICPartInfo partslist = null;
->>>>>>> e0bd3b76
 
         /// <summary>
         /// Constructor that prevents a default instance of this class from being created.
@@ -100,15 +80,9 @@
                 setError(DBErrorCode.NoDBFile,
                          DBStatus.NoDB,
                          nameof(checkDBExist) + ": " + (CurrentDBPath == null
-<<<<<<< HEAD
-                                                            ? "Unable to get PIC database file pathname"
-                                                            : $"PIC database file '{CurrentDBPath}' not found"));
-                throw raiseError(DBErrorCode.NoDBFile, "No Microchip XML PIC definitions available on this system.");
-=======
                                                             ? "Unable to get PIC DB file pathname"
                                                             : $"PIC DB file '{CurrentDBPath}' not found"));
                 throw raiseError(DBErrorCode.NoDBFile, "No Microchip XML PIC definitions available on this system");
->>>>>>> e0bd3b76
             }
         }
 
@@ -137,18 +111,6 @@
                 setError(DBErrorCode.NoDBFile,
                          DBStatus.NoDB,
                          nameof(openDB) + ": " + (CurrentDBPath == null
-<<<<<<< HEAD
-                                                    ? "Unable to get PIC database file pathname"
-                                                    : $"PIC database file '{CurrentDBPath}' not found"));
-            }
-        }
-
-        private PICPartInfo partsInfo
-        {
-            get
-            {
-                if (partsinfo == null)
-=======
                                                     ? "Unable to get PIC DB file pathname"
                                                     : $"PIC DB file '{CurrentDBPath}' not found"));
             }
@@ -160,7 +122,6 @@
             {
                 checkDBExist();
                 if (partslist == null)
->>>>>>> e0bd3b76
                 {
                     if (CurrentDBPath == null || !File.Exists(CurrentDBPath))
                         return null;
@@ -174,22 +135,6 @@
                             {
                                 using (var eo = entry.Open())
                                 {
-<<<<<<< HEAD
-                                    partsinfo = XDocument.Load(eo).Root.ToObject<PICPartInfo>();
-                                }
-                            }
-                        }
-                    }
-                    catch (PICCrownkingException)
-                    {
-                        partsinfo = null;
-                        throw;
-                    }
-                    catch (Exception ex)
-                    {
-                        setError(DBErrorCode.WrongDB, DBStatus.DBOK, $"Got exception retrieving {nameof(partsInfo)} file: {ex.Message}.");
-                        partsinfo = null;
-=======
                                     partslist = XDocument.Load(eo).Root.ToObject<PICPartInfo>();
                                 }
                             }
@@ -197,12 +142,11 @@
                     }
                     catch (Exception ex)
                     {
-                        setError(DBErrorCode.WrongDB, DBStatus.DBOK, $"Got exception retrieving {nameof(PartsInfo)} file: {ex.Message}.");
+                        setError(DBErrorCode.WrongDB, DBStatus.DBOK, $"Got exception retrieving {nameof(partslist)} file: {ex.Message}.");
                         partslist = null;
->>>>>>> e0bd3b76
                     }
                 }
-                return partsinfo;
+                return partslist;
             }
         }
 
@@ -283,11 +227,7 @@
             sPICName = sPICName.ToUpperInvariant();
             if (!sPICName.EndsWith(".PIC", true, CultureInfo.InvariantCulture))
                 sPICName += ".PIC";
-<<<<<<< HEAD
-            if (sPICName.StartsWith("PIC12", true, CultureInfo.InvariantCulture))  // FUTURE?  Provisions to accept PIC12 MCUs with PIC16 architecture  
-=======
             if (sPICName.StartsWith("PIC12", true, CultureInfo.InvariantCulture))
->>>>>>> e0bd3b76
                 contentpath = ContentPIC16Path;
             if (sPICName.StartsWith("PIC16", true, CultureInfo.InvariantCulture))
                 contentpath = ContentPIC16Path;
@@ -345,9 +285,9 @@
         /// </returns>
         public IEnumerable<string> EnumPICList(Func<string, bool> filter)
         {
-            if (partsInfo is null)
+            if (PartsInfo is null)
                 yield break;
-            foreach (var part in partsInfo.PICNamesList(filter))
+            foreach (var part in PartsInfo.PICNamesList(filter))
                 yield return part;
 
         }
@@ -369,22 +309,14 @@
         /// </summary>
         /// <param name="picName">Name of the PIC.</param>
         public (string Name, uint ID)? GetPICInfo(string picName)
-<<<<<<< HEAD
-            => partsInfo?.Parts.Where(p => p.Name == picName).Select(p => (p.Name, p.ProcID)).FirstOrDefault();
-=======
             => PartsInfo?.Parts.Where(p => p.Name == picName).Select(p => (p.Name, p.ProcID)).FirstOrDefault();
->>>>>>> e0bd3b76
 
         /// <summary>
         /// Gets PIC information given its processor ID.
         /// </summary>
         /// <param name="picID">Identifier for the PIC.</param>
         public (string Name, uint ID)? GetPICInfo(int picID)
-<<<<<<< HEAD
-            => partsInfo?.Parts.Where(p => p.ProcID == picID).Select(p => (p.Name, p.ProcID)).FirstOrDefault();
-=======
             => PartsInfo?.Parts.Where(p => p.ProcID == picID).Select(p => (p.Name, p.ProcID)).FirstOrDefault();
->>>>>>> e0bd3b76
 
         #endregion
 
