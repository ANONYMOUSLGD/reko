--- conflicted
+++ resolved
@@ -80,46 +80,7 @@
         /// <returns></returns>
         public static Rational FindBestRational(uint factor)
         {
-<<<<<<< HEAD
-            double fraction = (double)factor * Math.Pow(2.0, -32);
-            return GetMediantSequence(fraction)
-                .TakeWhile(x => x.Denominator <= 1000)
-                .OrderBy(x => Math.Abs(x.ToDouble() - fraction))
-                .FirstOrDefault();
-        }
-
-        /// <summary>
-        /// Returns a sequence of rationals that brackets the specified 
-        /// fraction. Mediants are used to construct Stern-Brocot trees
-        /// (https://en.wikipedia.org/wiki/Stern%E2%80%93Brocot_tree)
-        /// to locate the closest rational approximantion to a floating 
-        /// point number.
-        /// </summary>
-        /// <param name="fraction"></param>
-        /// <returns></returns>
-        private IEnumerable<Rational> GetMediantSequence(double fraction)
-        { 
-            Debug.Assert(fraction > 0);
-            Debug.Assert(fraction < 1);
-            var lower = Rational.FromIntegers(0, 1);
-            var upper = Rational.FromIntegers(1, 1);
-            while (true)
-            {
-                var mediant = Rational.FromIntegers(
-                    lower.Numerator + upper.Numerator,
-                    lower.Denominator + upper.Denominator);
-                yield return mediant;
-                var approx = mediant.ToDouble();
-                if (fraction < approx)
-                    upper = mediant;
-                else if (fraction > approx)
-                    lower = mediant;
-                else
-                    break;
-            }
-=======
             return Rational.FromDouble(factor * Math.Pow(2.0, -32));
->>>>>>> 4a325872
         }
 
         /// <summary>
