--- conflicted
+++ resolved
@@ -385,13 +385,8 @@
             BuildTest(0x21, 0x83); // sub.w #0002,sp
             AssertCode(
                 "0|L--|0100(2): 2 instructions",
-<<<<<<< HEAD
-                "1|L--|sp = sp - 2",
-                "2|L--|C = cond(sp)");
-=======
                 "1|L--|sp = sp - 0x0002",
                 "2|L--|VNZC = cond(sp)");
->>>>>>> 2a867253
         }
     }
 }