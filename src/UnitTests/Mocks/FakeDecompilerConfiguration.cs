--- conflicted
+++ resolved
@@ -29,17 +29,13 @@
 {
     public class FakeDecompilerConfiguration : IConfigurationService
     {
-<<<<<<< HEAD
-        private List<LoaderConfiguration> imageLoaders = new List<LoaderConfiguration>();
+        private List<LoaderDefinition> imageLoaders = new List<LoaderDefinition>();
         private IServiceProvider services;
 
         public FakeDecompilerConfiguration(IServiceProvider services = null)
         {
             this.services = services;
         }
-=======
-        private List<LoaderDefinition> imageLoaders = new List<LoaderDefinition>();
->>>>>>> ce2a136a
 
         public ICollection<LoaderDefinition> GetImageLoaders()
         {
