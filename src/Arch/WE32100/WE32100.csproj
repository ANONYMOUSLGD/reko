﻿<Project Sdk="Microsoft.NET.Sdk">

  <PropertyGroup>
    <TargetFramework>netstandard2.1</TargetFramework>
    <GenerateAssemblyInfo>false</GenerateAssemblyInfo>
    <AssemblyName>Reko.Arch.WE32100</AssemblyName>
    <RootNamespace>Reko.Arch.WE32100</RootNamespace>
<<<<<<< HEAD
    <Configurations>Debug;Release</Configurations>
=======
    <LangVersion>8.0</LangVersion>
    <nullable>enable</nullable>
>>>>>>> 874932ef
  </PropertyGroup>

  <ItemGroup>
    <ProjectReference Include="..\..\Core\Core.csproj" />
  </ItemGroup>

</Project><|MERGE_RESOLUTION|>--- conflicted
+++ resolved
@@ -5,12 +5,9 @@
     <GenerateAssemblyInfo>false</GenerateAssemblyInfo>
     <AssemblyName>Reko.Arch.WE32100</AssemblyName>
     <RootNamespace>Reko.Arch.WE32100</RootNamespace>
-<<<<<<< HEAD
     <Configurations>Debug;Release</Configurations>
-=======
     <LangVersion>8.0</LangVersion>
     <nullable>enable</nullable>
->>>>>>> 874932ef
   </PropertyGroup>
 
   <ItemGroup>
