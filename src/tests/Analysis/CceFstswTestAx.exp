fp:fp
sp_2: orig: sp
<<<<<<< HEAD
Top:Top
    def:  def Top
    uses: branch ST[Top:real64] < ST[ds:bx:real32] l0C00_000C
ST:Global memory
    def:  def ST
    uses: branch ST[Top:real64] < ST[ds:bx:real32] l0C00_000C
ds:ds
    def:  def ds
    uses: branch ST[Top:real64] < ST[ds:bx:real32] l0C00_000C
bx:bx
    def:  def bx
    uses: branch ST[Top:real64] < ST[ds:bx:real32] l0C00_000C
=======
rArg0:FPU stack
    def:  def rArg0
    uses: branch rArg0 > Mem0[ds:bx:real32] l0C00_000C
ds:ds
    def:  def ds
    uses: branch rArg0 > Mem0[ds:bx:real32] l0C00_000C
bx:bx
    def:  def bx
    uses: branch rArg0 > Mem0[ds:bx:real32] l0C00_000C
Mem0:Global memory
    def:  def Mem0
    uses: branch rArg0 > Mem0[ds:bx:real32] l0C00_000C
>>>>>>> e7814ccf
FPUF_7: orig: FPUF
Top_8: orig: Top
SCZO_9: orig: SCZO
ecx:ecx
ecx_11: orig: ecx
SZO_12: orig: SZO
C_13: orig: C
// fn0C00_0000
// Return size: 2
define fn0C00_0000
fn0C00_0000_entry:
	def Top
	def ST
	def ds
	def bx
	// succ:  l0C00_0000
l0C00_0000:
<<<<<<< HEAD
	branch ST[Top:real64] < ST[ds:bx:real32] l0C00_000C
=======
	branch rArg0 > Mem0[ds:bx:real32] l0C00_000C
>>>>>>> e7814ccf
	// succ:  l0C00_0009 l0C00_000C
l0C00_0009:
	// succ:  l0C00_000C
l0C00_000C:
	return
	// succ:  fn0C00_0000_exit
fn0C00_0000_exit:
<|MERGE_RESOLUTION|>--- conflicted
+++ resolved
@@ -1,19 +1,5 @@
 fp:fp
 sp_2: orig: sp
-<<<<<<< HEAD
-Top:Top
-    def:  def Top
-    uses: branch ST[Top:real64] < ST[ds:bx:real32] l0C00_000C
-ST:Global memory
-    def:  def ST
-    uses: branch ST[Top:real64] < ST[ds:bx:real32] l0C00_000C
-ds:ds
-    def:  def ds
-    uses: branch ST[Top:real64] < ST[ds:bx:real32] l0C00_000C
-bx:bx
-    def:  def bx
-    uses: branch ST[Top:real64] < ST[ds:bx:real32] l0C00_000C
-=======
 rArg0:FPU stack
     def:  def rArg0
     uses: branch rArg0 > Mem0[ds:bx:real32] l0C00_000C
@@ -26,29 +12,23 @@
 Mem0:Global memory
     def:  def Mem0
     uses: branch rArg0 > Mem0[ds:bx:real32] l0C00_000C
->>>>>>> e7814ccf
 FPUF_7: orig: FPUF
-Top_8: orig: Top
-SCZO_9: orig: SCZO
+SCZO_8: orig: SCZO
 ecx:ecx
-ecx_11: orig: ecx
-SZO_12: orig: SZO
-C_13: orig: C
+ecx_10: orig: ecx
+SZO_11: orig: SZO
+C_12: orig: C
 // fn0C00_0000
 // Return size: 2
 define fn0C00_0000
 fn0C00_0000_entry:
-	def Top
-	def ST
+	def rArg0
 	def ds
 	def bx
+	def Mem0
 	// succ:  l0C00_0000
 l0C00_0000:
-<<<<<<< HEAD
-	branch ST[Top:real64] < ST[ds:bx:real32] l0C00_000C
-=======
 	branch rArg0 > Mem0[ds:bx:real32] l0C00_000C
->>>>>>> e7814ccf
 	// succ:  l0C00_0009 l0C00_000C
 l0C00_0009:
 	// succ:  l0C00_000C
