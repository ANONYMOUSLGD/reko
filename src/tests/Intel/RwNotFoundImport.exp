// fn10000000
// Return size: 4
// Mem0:Mem
// fp:fp
// esp:esp
// edi:edi
// Top:Top
// eax:eax
// return address size: 4
define fn10000000
fn10000000_entry:
	esp = fp
	// succ:  l10000000
l10000000:
<<<<<<< HEAD
	esp = fp
	Top = 0
=======
>>>>>>> 6409f92e
	edi = 0x10001212
	Top = Top - 1
	ST[Top:real64] = Mem0[edi + 0x00000004:real64]
	Top = Top - 1
	ST[Top:real64] = Mem0[edi + 0x0000000C:real64]
	call not_found_import (retsize: 4;)
	Mem0[edi + 0x00000014:word32] = eax
	call not_found_import (retsize: 4;)
	Mem0[edi + 0x0000001C:word32] = eax
	return
	// succ:  fn10000000_exit
fn10000000_exit:
<|MERGE_RESOLUTION|>--- conflicted
+++ resolved
@@ -10,13 +10,9 @@
 define fn10000000
 fn10000000_entry:
 	esp = fp
+	Top = 0
 	// succ:  l10000000
 l10000000:
-<<<<<<< HEAD
-	esp = fp
-	Top = 0
-=======
->>>>>>> 6409f92e
 	edi = 0x10001212
 	Top = Top - 1
 	ST[Top:real64] = Mem0[edi + 0x00000004:real64]
