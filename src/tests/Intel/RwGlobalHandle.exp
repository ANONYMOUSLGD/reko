// fn10000000
// Return size: 4
// Mem0:Mem
// fp:fp
// esp:esp
// esi:esi
// edi:edi
// eax:eax
// Top:Top
// return address size: 4
define fn10000000
fn10000000_entry:
	esp = fp
	// succ:  l10000000
l10000000:
<<<<<<< HEAD
	esp = fp
	Top = 0
=======
>>>>>>> 6409f92e
	esp = esp - 4
	Mem0[esp:word32] = esi
	esi = Mem0[esp + 0x00000008:word32]
	esp = esp - 4
	Mem0[esp:word32] = edi
	edi = GlobalHandle
	esp = esp - 4
	Mem0[esp:word32] = esi
	eax = GlobalHandle(Mem0[esp:LPCVOID])
	esp = esp + 0x00000004
	esp = esp - 4
	Mem0[esp:word32] = eax
	eax = GlobalUnlock(Mem0[esp:HGLOBAL])
	esp = esp + 0x00000004
	esp = esp - 4
	Mem0[esp:word32] = esi
	eax = GlobalHandle(Mem0[esp:LPCVOID])
	esp = esp + 0x00000004
	esp = esp - 4
	Mem0[esp:word32] = eax
	eax = GlobalFree(Mem0[esp:HGLOBAL])
	esp = esp + 0x00000004
	edi = Mem0[esp:word32]
	esp = esp + 4
	esi = Mem0[esp:word32]
	esp = esp + 4
	return
	// succ:  fn10000000_exit
fn10000000_exit:
<|MERGE_RESOLUTION|>--- conflicted
+++ resolved
@@ -11,13 +11,9 @@
 define fn10000000
 fn10000000_entry:
 	esp = fp
+	Top = 0
 	// succ:  l10000000
 l10000000:
-<<<<<<< HEAD
-	esp = fp
-	Top = 0
-=======
->>>>>>> 6409f92e
 	esp = esp - 4
 	Mem0[esp:word32] = esi
 	esi = Mem0[esp + 0x00000008:word32]
