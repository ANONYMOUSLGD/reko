void deregister_tm_clones()
// stackDelta: 0; fpuStackDelta: 0; fpuMaxParam: -1

// MayUse: 
// LiveOut:
// Trashed: CVZNX a0 d0 d1
// Preserved: a6 a7
deregister_tm_clones_entry:
// DataOut:
// DataOut (flags): 
// SymbolicIn: a7:fp
// LocalsOut: fp(32)

l80000080:
	branch true l800000AA
// DataOut:
// DataOut (flags): 
// SymbolicIn: a7:fp
// LocalsOut: fp(32)

l80000096:
	branch null == 0x00000000 l800000AA
// DataOut:
// DataOut (flags): 
// SymbolicIn: a7:fp - 0x00000004 a6:fp - 0x00000004 d0:0x00000003 d1:6 -4(fp):a6
// LocalsOut: fp(32)

l800000A0:
	word32 a7_39
	word32 a6_40
	word32 d0_41
	byte CVZN_42
	byte CVZNX_43
	word32 d1_44
	byte C_45
	word32 a0_46
	byte ZN_47
	byte V_48
	byte Z_49
	call null (retsize: 4; depth: 12)
		uses: a0_32,a6_5,a7_37,C_35,CVZN_12,CVZNX_9,d0_8,d1_10,dwLoc04_4,dwLoc08_38,V_36,Z_34,ZN_33
		defs: a0_46,a6_40,a7_39,C_45,CVZN_42,CVZNX_43,d0_41,d1_44,V_48,Z_49,ZN_47
// DataOut:
// DataOut (flags): 
// SymbolicIn: a7:fp - 0x00000004 a6:fp - 0x00000004 d0:0x00000003 d1:6 a0:00000000 -4(fp):a6
// LocalsOut: fp(32)

l800000AA:
	return
// DataOut:
// DataOut (flags): 
// SymbolicIn: a7:fp - 0x00000004 a6:fp - 0x00000004 d0:0x00000003 d1:6 a0:00000000 -8(fp):80002724 -4(fp):a6

deregister_tm_clones_exit:
// DataOut:
// DataOut (flags): 
// SymbolicIn: a7:fp a6:a6 d0:0x00000003 d1:6 a0:00000000 -8(fp):80002724 -4(fp):a6



void register_tm_clones()
// stackDelta: 0; fpuStackDelta: 0; fpuMaxParam: -1

// MayUse: 
// LiveOut:
// Trashed: CVZNX a0 d0
// Preserved: a6 a7
fn800000AE_entry:
// DataOut:
// DataOut (flags): 
// SymbolicIn: a7:fp
// LocalsOut: fp(32)

l800000AE:
	word32 d0_11 = 0x00000000
	branch false l800000C6
// DataOut: d0
// DataOut (flags): 
// SymbolicIn: a7:fp
// LocalsOut: fp(32)

l800000C4:
	d0_11 = 0x00000001
// DataOut: d0
// DataOut (flags): 
// SymbolicIn: a7:fp - 0x00000004 a6:fp - 0x00000004 d0:0x00000000 -4(fp):a6
// LocalsOut: fp(32)

l800000C6:
	word32 d0_15 = d0_11 >> 0x00000001
	branch d0_15 == 0x00000000 l800000E0
// DataOut: d0
// DataOut (flags): 
// SymbolicIn: a7:fp - 0x00000004 a6:fp - 0x00000004 d0:<invalid> -4(fp):a6
// LocalsOut: fp(32)

l800000CA:
	branch null == 0x00000000 l800000E0
// DataOut: d0
// DataOut (flags): 
// SymbolicIn: a7:fp - 0x00000004 a6:fp - 0x00000004 d0:<invalid> -4(fp):a6
// LocalsOut: fp(32)

l800000D4:
	word32 a7_49
	word32 a6_50
	word32 d0_51
	byte CVZN_52
	byte CVZNX_53
	byte N_54
	byte Z_55
	word32 a0_56
	byte ZN_57
	byte C_58
	byte V_59
	call null (retsize: 4; depth: 16)
		uses: a0_38,a6_5,a7_47,C_41,CVZN_46,CVZNX_16,d0_15,dwLoc04_4,dwLoc08_45,dwLoc0C_48,N_13,V_42,Z_40,ZN_39
		defs: a0_56,a6_50,a7_49,C_58,CVZN_52,CVZNX_53,d0_51,N_54,V_59,Z_55,ZN_57
// DataOut:
// DataOut (flags): 
// SymbolicIn: a7:fp - 0x00000004 a6:fp - 0x00000004 d0:<invalid> a0:00000000 -4(fp):a6
// LocalsOut: fp(32)

l800000E0:
	return
// DataOut:
// DataOut (flags): 
// SymbolicIn: a7:fp - 0x00000004 a6:fp - 0x00000004 d0:<invalid> a0:00000000 -12(fp):80002724 -8(fp):<invalid> -4(fp):a6

fn800000AE_exit:
// DataOut:
// DataOut (flags): 
// SymbolicIn: a7:fp a6:a6 d0:<invalid> a0:00000000 -12(fp):80002724 -8(fp):<invalid> -4(fp):a6



void __do_global_dtors_aux(word32 d2)
// stackDelta: 0; fpuStackDelta: 0; fpuMaxParam: -1

// MayUse:  d2
// LiveOut:
// Trashed: CVZNX a0 d0 d1
// Preserved: a2 a6 a7 d2
fn800000E4_entry:
// DataOut: d2
// DataOut (flags): 
// SymbolicIn: a7:fp
// LocalsOut: fp(32)

l800000E4:
	branch Mem0[0x80002724:byte] != 0x00 l8000014C
// DataOut:
// DataOut (flags): 
// SymbolicIn: a7:fp
// LocalsOut: fp(32) Local -000C(32)

l800000F4:
	word32 d0_100 = Mem0[0x80002726:word32]
	word32 a2_101 = 0x80002714
	branch 0x00000000 - d0_100 <=u 0x00000000 l8000012C
// DataOut: a2 d0
// DataOut (flags): 
// SymbolicIn: a7:fp - 0x0000000C a6:fp - 0x00000004 -12(fp):d2 -8(fp):a2 -4(fp):a6
// LocalsOut: fp(32) Local -000C(32)

l80000114:
<<<<<<< HEAD
	word32 d0_102 = d0_100 + 0x00000001
	Mem105[0x80002726:word32] = d0_102
	word32 a0_107 = Mem105[a2_101 + d0_102 * 4:word32]
	word32 a7_108
	word32 a6_109
	byte CVZN_111
	word32 d2_112
	byte ZN_113
	byte C_114
	byte V_115
	byte Z_116
	word32 d0_117
	byte CVZNX_118
	byte VZ_119
	word32 a0_120
	byte CZ_121
	call a0_107 (retsize: 4; depth: 16)
		uses: a0_107,a2_101,a6_5,a7_11,C_18,CVZN_106,CVZNX_103,CZ,d0_102,d2_47,dwLoc04_4,dwLoc08_10,dwLoc0C_14,dwLoc10,V_19,VZ_51,Z_17,ZN_16
		defs: a0_120,a2_110,a6_109,a7_108,C_114,CVZN_111,CVZNX_118,CZ_121,d0_117,d2_112,V_115,VZ_119,Z_116,ZN_113
	d0_100 = Mem105[0x80002726:word32]
	branch 0x00000000 - d0_100 >u 0x00000000 l80000114
=======
	word32 d0_107 = d0_105 + 0x00000001
	Mem110[0x80002726:word32] = d0_107
	word32 a0_112 = Mem110[a2_106 + d0_107 * 4:word32]
	word32 a7_113
	word32 a6_114
	byte CVZN_116
	word32 d2_117
	byte ZN_118
	byte C_119
	byte V_120
	byte Z_121
	word32 d0_122
	byte CVZNX_123
	byte VZ_124
	word32 a0_125
	bcuiposr0 None_126
	byte CZ_127
	call a0_112 (retsize: 4; depth: 16)
		uses: a0_112,a2_106,a6_5,a7_11,C_18,CVZN_111,CVZNX_108,CZ,d0_107,d2_49,dwLoc04_4,dwLoc08_10,dwLoc0C_14,dwLoc10,None,V_19,VZ_53,Z_17,ZN_16
		defs: a0_125,a2_115,a6_114,a7_113,C_119,CVZN_116,CVZNX_123,CZ_127,d0_122,d2_117,None_126,V_120,VZ_124,Z_121,ZN_118
	d0_105 = Mem110[0x80002726:word32]
	branch 0x00000000 - d0_105 >u 0x00000000 l80000114
>>>>>>> bb27748e
// DataOut: a2 d0
// DataOut (flags): 
// SymbolicIn: a7:fp - 0x0000000C a6:fp - 0x00000004 a2:80002714 d0:<invalid> d2:0x00000000 a0:<invalid> -12(fp):d2 -8(fp):a2 -4(fp):a6
// LocalsOut: fp(32) Local -000C(32)

l8000012C:
	deregister_tm_clones()
	branch null == 0x00000000 l80000144
// DataOut:
// DataOut (flags): 
// SymbolicIn: a7:fp - 0x0000000C a6:fp - 0x00000004 a2:80002714 d0:<invalid> d2:0x00000000 a0:<invalid> -12(fp):d2 -8(fp):a2 -4(fp):a6
// LocalsOut: fp(32) Local -000C(32)

l8000013A:
	word32 a7_85
	word32 a6_86
	word32 a2_87
	byte CVZN_88
	word32 d2_89
	byte ZN_90
	byte C_91
	byte V_92
	byte Z_93
	word32 d0_94
	byte CVZNX_95
	byte VZ_96
	word32 a0_97
	byte CZ_98
	call null (retsize: 4; depth: 20)
		uses: a0_61,a2_58,a6_59,a7_83,C_64,CVZN_57,CVZNX_54,CZ_52,d0_55,d2_56,dwLoc04_4,dwLoc08_10,dwLoc0C_14,dwLoc10_84,V_65,VZ_53,Z_63,ZN_62
		defs: a0_97,a2_87,a6_86,a7_85,C_91,CVZN_88,CVZNX_95,CZ_98,d0_94,d2_89,V_92,VZ_96,Z_93,ZN_90
// DataOut:
// DataOut (flags): 
// SymbolicIn: a7:fp - 0x0000000C a6:fp - 0x00000004 a2:80002714 d0:0x00000003 d2:0x00000000 a0:00000000 d1:6 -12(fp):d2 -8(fp):a2 -4(fp):a6
// LocalsOut: fp(32) Local -000C(32)

l80000144:
	Mem81[0x80002724:byte] = 0x01
// DataOut:
// DataOut (flags): 
// SymbolicIn: a7:fp - 0x0000000C a6:fp - 0x00000004 a2:80002714 d0:0x00000003 d2:0x00000000 a0:00000000 d1:6 -16(fp):8000065C -12(fp):d2 -8(fp):a2 -4(fp):a6
// LocalsOut: fp(32) Local -000C(32)

l8000014C:
	return
// DataOut:
// DataOut (flags): 
// SymbolicIn: a7:fp - 0x0000000C a6:fp - 0x00000004 a2:80002714 d0:0x00000003 d2:0x00000000 a0:00000000 d1:6 -16(fp):8000065C -12(fp):d2 -8(fp):a2 -4(fp):a6

fn800000E4_exit:
// DataOut:
// DataOut (flags): 
// SymbolicIn: a7:fp a6:a6 d2:d2 a2:a2 d0:0x00000003 a0:00000000 d1:6 -16(fp):8000065C -12(fp):d2 -8(fp):a2 -4(fp):a6



void call___do_global_dtors_aux()
// stackDelta: 0; fpuStackDelta: 0; fpuMaxParam: -1

// MayUse: 
// LiveOut:
// Trashed:
// Preserved: a6 a7
fn80000158_entry:
// DataOut:
// DataOut (flags): 
// SymbolicIn: a7:fp
// LocalsOut: fp(32)

l80000158:
	return
// DataOut:
// DataOut (flags): 
// SymbolicIn: a7:fp

fn80000158_exit:
// DataOut:
// DataOut (flags): 
// SymbolicIn: a7:fp a6:a6 -4(fp):a6



void frame_dummy()
// stackDelta: 0; fpuStackDelta: 0; fpuMaxParam: -1

// MayUse: 
// LiveOut:
// Trashed: CVZNX a0 a1 d0
// Preserved: a6 a7
fn80000160_entry:
// DataOut:
// DataOut (flags): 
// SymbolicIn: a7:fp
// LocalsOut: fp(32)

l80000160:
	branch null == 0x00000000 l8000017E
// DataOut:
// DataOut (flags): 
// SymbolicIn: a7:fp
// LocalsOut: fp(32)

l8000016E:
	word32 a7_71
	word32 a6_72
	word32 a0_73
	byte ZN_74
	byte C_75
	byte V_76
	byte Z_77
	word32 a1_78
	byte CVZN_79
	call null (retsize: 4; depth: 16)
		uses: a0_7,a1,a6_5,a7_69,C_10,CVZN,dwLoc04_4,dwLoc08_68,dwLoc0C_70,V_11,Z_9,ZN_8
		defs: a0_73,a1_78,a6_72,a7_71,C_75,CVZN_79,V_76,Z_77,ZN_74
// DataOut:
// DataOut (flags): 
// SymbolicIn: a7:fp - 0x00000004 a6:fp - 0x00000004 a0:00000000 -4(fp):a6
// LocalsOut: fp(32)

l8000017E:
	branch Mem0[0x8000271C:word32] != 0x00000000 l8000018E
// DataOut: a0
// DataOut (flags): 
// SymbolicIn: a7:fp - 0x00000004 a6:fp - 0x00000004 a0:00000000 -12(fp):8000065C -8(fp):8000272A -4(fp):a6
// LocalsOut: fp(32)

l8000018E:
	branch null == 0x00000000 l80000188
// DataOut: a0
// DataOut (flags): 
// SymbolicIn: a7:fp - 0x00000004 a6:fp - 0x00000004 a0:8000271C -12(fp):8000065C -8(fp):8000272A -4(fp):a6
// LocalsOut: fp(32)

l80000198:
	word32 a7_55
	word32 a6_56
	word32 a0_57
	byte ZN_58
	byte C_59
	byte V_60
	byte Z_61
	word32 a1_62
	byte CVZN_63
	call null (retsize: 4; depth: 12)
		uses: a0_22,a1_46,a6_20,a7_51,C_49,CVZN_54,dwLoc04_4,dwLoc08_53,dwLoc0C_16,V_50,Z_48,ZN_47
		defs: a0_57,a1_62,a6_56,a7_55,C_59,CVZN_63,V_60,Z_61,ZN_58
// DataOut:
// DataOut (flags): 
// SymbolicIn: a7:fp - 0x00000004 a6:fp - 0x00000004 a0:8000271C a1:00000000 -12(fp):8000065C -8(fp):8000272A -4(fp):a6

l800001A0_thunk_register_tm_clones:
	register_tm_clones()
	return
// DataOut:
// DataOut (flags): 
// SymbolicIn: a7:fp a6:a6 a0:8000271C a1:00000000 -12(fp):8000065C -8(fp):8000271C -4(fp):a6

l80000188:
// DataOut:
// DataOut (flags): 
// SymbolicIn: a7:fp - 0x00000004 a6:fp - 0x00000004 a0:8000271C a1:00000000 -12(fp):8000065C -8(fp):8000272A -4(fp):a6

l8000018A_thunk_register_tm_clones:
	register_tm_clones()
	return
// DataOut:
// DataOut (flags): 
// SymbolicIn: a7:fp a6:a6 a0:8000271C a1:00000000 -12(fp):8000065C -8(fp):8000272A -4(fp):a6

fn80000160_exit:
// DataOut:
// DataOut (flags): 
// SymbolicIn: a7:fp a6:a6 a0:<invalid> d0:<invalid> a1:00000000 -12(fp):8000065C -8(fp):<invalid> -4(fp):a6



void call_frame_dummy()
// stackDelta: 0; fpuStackDelta: 0; fpuMaxParam: -1

// MayUse: 
// LiveOut:
// Trashed:
// Preserved: a6 a7
fn800001A4_entry:
// DataOut:
// DataOut (flags): 
// SymbolicIn: a7:fp
// LocalsOut: fp(32)

l800001A4:
	return
// DataOut:
// DataOut (flags): 
// SymbolicIn: a7:fp

fn800001A4_exit:
// DataOut:
// DataOut (flags): 
// SymbolicIn: a7:fp a6:a6 -4(fp):a6



void sine_taylor(real64 rArg04)
// stackDelta: 4; fpuStackDelta: 0; fpuMaxParam: -1

// MayUse: 
// LiveOut:
// Trashed: CVZN d0 d1 fp0 fp1 fpsr
// Preserved: a6 a7
// Stack args: Stack +0004(80)
fn800001AC_entry:
// DataOut:
// DataOut (flags): 
// SymbolicIn: a7:fp
// LocalsOut: fp(32) Stack +0004(80)

l800001AC:
	return
// DataOut:
// DataOut (flags): 
// SymbolicIn: a7:fp

fn800001AC_exit:
// DataOut:
// DataOut (flags): 
// SymbolicIn: a7:fp a6:a6 fp0:(real80) SEQ(SLICE((real64) ((100.0 - (real80) ((real64) ((real80) rArg04 * rArg04)) / 210.0) * (real64) ((real80) ((real64) ((real80) ((real64) ((real80) rArg04 * (real64) ((real80) ((real64) ((real80) rArg04 * rArg04)) * (real64) ((real80) rArg04 * rArg04)))) * (real64) ((real80) ((real64) ((real80) rArg04 * rArg04)) * (real64) ((real80) rArg04 * rArg04)))) * (real64) ((real80) ((real64) ((real80) rArg04 * rArg04)) * (real64) ((real80) rArg04 * rArg04))) / 6227020800.0), word32, 32), (word32) (real64) ((real80) (real64) ((real80) (real64) ((real80) SEQ(SLICE((real64) ((100.0 - (real80) ((real64) ((real80) rArg04 * rArg04)) / 210.0) * (real64) ((real80) ((real64) ((real80) ((real64) ((real80) rArg04 * (real64) ((real80) ((real64) ((real80) rArg04 * rArg04)) * (real64) ((real80) rArg04 * rArg04)))) * (real64) ((real80) ((real64) ((real80) rArg04 * rArg04)) * (real64) ((real80) rArg04 * rArg04)))) * (real64) ((real80) ((real64) ((real80) rArg04 * rArg04)) * (real64) ((real80) rArg04 * rArg04))) / 6227020800.0), word32, 32), (word32) (real64) ((100.0 - (real80) ((real64) ((real80) rArg04 * rArg04)) / 210.0) * (real64) ((real80) ((real64) ((real80) ((real64) ((real80) rArg04 * (real64) ((real80) ((real64) ((real80) rArg04 * rArg04)) * (real64) ((real80) rArg04 * rArg04)))) * (real64) ((real80) ((real64) ((real80) rArg04 * rArg04)) * (real64) ((real80) rArg04 * rArg04)))) * (real64) ((real80) ((real64) ((real80) rArg04 * rArg04)) * (real64) ((real80) rArg04 * rArg04))) / 6227020800.0)) + (real64) (((100.0 - (real80) ((real64) ((real80) rArg04 * rArg04)) / 110.0) * (real64) ((real80) ((real64) ((real80) rArg04 * (real64) ((real80) ((real64) ((real80) rArg04 * rArg04)) * (real64) ((real80) rArg04 * rArg04)))) * (real64) ((real80) ((real64) ((real80) rArg04 * rArg04)) * (real64) ((real80) rArg04 * rArg04)))) / 362880.0)) + (real64) (((100.0 - (real80) ((real64) ((real80) rArg04 * rArg04)) / 42.0) * (real64) ((real80) rArg04 * (real64) ((real80) ((real64) ((real80) rArg04 * rArg04)) * (real64) ((real80) rArg04 * rArg04)))) / 120.0)) + (real64) ((100.0 - (real80) ((real64) ((real80) rArg04 * rArg04)) / 6.0) * rArg04))) fpsr:<invalid> fp1:(real80) (real64) ((real80) SEQ(SLICE((real64) ((100.0 - (real80) ((real64) ((real80) rArg04 * rArg04)) / 210.0) * (real64) ((real80) ((real64) ((real80) ((real64) ((real80) rArg04 * (real64) ((real80) ((real64) ((real80) rArg04 * rArg04)) * (real64) ((real80) rArg04 * rArg04)))) * (real64) ((real80) ((real64) ((real80) rArg04 * rArg04)) * (real64) ((real80) rArg04 * rArg04)))) * (real64) ((real80) ((real64) ((real80) rArg04 * rArg04)) * (real64) ((real80) rArg04 * rArg04))) / 6227020800.0), word32, 32), (word32) (real64) ((100.0 - (real80) ((real64) ((real80) rArg04 * rArg04)) / 210.0) * (real64) ((real80) ((real64) ((real80) ((real64) ((real80) rArg04 * (real64) ((real80) ((real64) ((real80) rArg04 * rArg04)) * (real64) ((real80) rArg04 * rArg04)))) * (real64) ((real80) ((real64) ((real80) rArg04 * rArg04)) * (real64) ((real80) rArg04 * rArg04)))) * (real64) ((real80) ((real64) ((real80) rArg04 * rArg04)) * (real64) ((real80) rArg04 * rArg04))) / 6227020800.0)) + (real64) (((100.0 - (real80) ((real64) ((real80) rArg04 * rArg04)) / 110.0) * (real64) ((real80) ((real64) ((real80) rArg04 * (real64) ((real80) ((real64) ((real80) rArg04 * rArg04)) * (real64) ((real80) rArg04 * rArg04)))) * (real64) ((real80) ((real64) ((real80) rArg04 * rArg04)) * (real64) ((real80) rArg04 * rArg04)))) / 362880.0)) + (real64) (((100.0 - (real80) ((real64) ((real80) rArg04 * rArg04)) / 42.0) * (real64) ((real80) rArg04 * (real64) ((real80) ((real64) ((real80) rArg04 * rArg04)) * (real64) ((real80) rArg04 * rArg04)))) / 120.0) d0:(word32) (real64) ((real80) (real64) ((real80) (real64) ((real80) SEQ(SLICE((real64) ((100.0 - (real80) ((real64) ((real80) rArg04 * rArg04)) / 210.0) * (real64) ((real80) ((real64) ((real80) ((real64) ((real80) rArg04 * (real64) ((real80) ((real64) ((real80) rArg04 * rArg04)) * (real64) ((real80) rArg04 * rArg04)))) * (real64) ((real80) ((real64) ((real80) rArg04 * rArg04)) * (real64) ((real80) rArg04 * rArg04)))) * (real64) ((real80) ((real64) ((real80) rArg04 * rArg04)) * (real64) ((real80) rArg04 * rArg04))) / 6227020800.0), word32, 32), (word32) (real64) ((100.0 - (real80) ((real64) ((real80) rArg04 * rArg04)) / 210.0) * (real64) ((real80) ((real64) ((real80) ((real64) ((real80) rArg04 * (real64) ((real80) ((real64) ((real80) rArg04 * rArg04)) * (real64) ((real80) rArg04 * rArg04)))) * (real64) ((real80) ((real64) ((real80) rArg04 * rArg04)) * (real64) ((real80) rArg04 * rArg04)))) * (real64) ((real80) ((real64) ((real80) rArg04 * rArg04)) * (real64) ((real80) rArg04 * rArg04))) / 6227020800.0)) + (real64) (((100.0 - (real80) ((real64) ((real80) rArg04 * rArg04)) / 110.0) * (real64) ((real80) ((real64) ((real80) rArg04 * (real64) ((real80) ((real64) ((real80) rArg04 * rArg04)) * (real64) ((real80) rArg04 * rArg04)))) * (real64) ((real80) ((real64) ((real80) rArg04 * rArg04)) * (real64) ((real80) rArg04 * rArg04)))) / 362880.0)) + (real64) (((100.0 - (real80) ((real64) ((real80) rArg04 * rArg04)) / 42.0) * (real64) ((real80) rArg04 * (real64) ((real80) ((real64) ((real80) rArg04 * rArg04)) * (real64) ((real80) rArg04 * rArg04)))) / 120.0)) + (real64) ((100.0 - (real80) ((real64) ((real80) rArg04 * rArg04)) / 6.0) * rArg04)) d1:SLICE((real64) ((100.0 - (real80) ((real64) ((real80) rArg04 * rArg04)) / 210.0) * (real64) ((real80) ((real64) ((real80) ((real64) ((real80) rArg04 * (real64) ((real80) ((real64) ((real80) rArg04 * rArg04)) * (real64) ((real80) rArg04 * rArg04)))) * (real64) ((real80) ((real64) ((real80) rArg04 * rArg04)) * (real64) ((real80) rArg04 * rArg04)))) * (real64) ((real80) ((real64) ((real80) rArg04 * rArg04)) * (real64) ((real80) rArg04 * rArg04))) / 6227020800.0), word32, 32) -92(fp):(word32) (real64) ((real80) (real64) ((real80) (real64) ((real80) SEQ(SLICE((real64) ((100.0 - (real80) ((real64) ((real80) rArg04 * rArg04)) / 210.0) * (real64) ((real80) ((real64) ((real80) ((real64) ((real80) rArg04 * (real64) ((real80) ((real64) ((real80) rArg04 * rArg04)) * (real64) ((real80) rArg04 * rArg04)))) * (real64) ((real80) ((real64) ((real80) rArg04 * rArg04)) * (real64) ((real80) rArg04 * rArg04)))) * (real64) ((real80) ((real64) ((real80) rArg04 * rArg04)) * (real64) ((real80) rArg04 * rArg04))) / 6227020800.0), word32, 32), (word32) (real64) ((100.0 - (real80) ((real64) ((real80) rArg04 * rArg04)) / 210.0) * (real64) ((real80) ((real64) ((real80) ((real64) ((real80) rArg04 * (real64) ((real80) ((real64) ((real80) rArg04 * rArg04)) * (real64) ((real80) rArg04 * rArg04)))) * (real64) ((real80) ((real64) ((real80) rArg04 * rArg04)) * (real64) ((real80) rArg04 * rArg04)))) * (real64) ((real80) ((real64) ((real80) rArg04 * rArg04)) * (real64) ((real80) rArg04 * rArg04))) / 6227020800.0)) + (real64) (((100.0 - (real80) ((real64) ((real80) rArg04 * rArg04)) / 110.0) * (real64) ((real80) ((real64) ((real80) rArg04 * (real64) ((real80) ((real64) ((real80) rArg04 * rArg04)) * (real64) ((real80) rArg04 * rArg04)))) * (real64) ((real80) ((real64) ((real80) rArg04 * rArg04)) * (real64) ((real80) rArg04 * rArg04)))) / 362880.0)) + (real64) (((100.0 - (real80) ((real64) ((real80) rArg04 * rArg04)) / 42.0) * (real64) ((real80) rArg04 * (real64) ((real80) ((real64) ((real80) rArg04 * rArg04)) * (real64) ((real80) rArg04 * rArg04)))) / 120.0)) + (real64) ((100.0 - (real80) ((real64) ((real80) rArg04 * rArg04)) / 6.0) * rArg04)) -88(fp):SLICE((real64) ((100.0 - (real80) ((real64) ((real80) rArg04 * rArg04)) / 210.0) * (real64) ((real80) ((real64) ((real80) ((real64) ((real80) rArg04 * (real64) ((real80) ((real64) ((real80) rArg04 * rArg04)) * (real64) ((real80) rArg04 * rArg04)))) * (real64) ((real80) ((real64) ((real80) rArg04 * rArg04)) * (real64) ((real80) rArg04 * rArg04)))) * (real64) ((real80) ((real64) ((real80) rArg04 * rArg04)) * (real64) ((real80) rArg04 * rArg04))) / 6227020800.0), word32, 32) -84(fp):(real64) ((real80) (real64) ((real80) (real64) ((real80) SEQ(SLICE((real64) ((100.0 - (real80) ((real64) ((real80) rArg04 * rArg04)) / 210.0) * (real64) ((real80) ((real64) ((real80) ((real64) ((real80) rArg04 * (real64) ((real80) ((real64) ((real80) rArg04 * rArg04)) * (real64) ((real80) rArg04 * rArg04)))) * (real64) ((real80) ((real64) ((real80) rArg04 * rArg04)) * (real64) ((real80) rArg04 * rArg04)))) * (real64) ((real80) ((real64) ((real80) rArg04 * rArg04)) * (real64) ((real80) rArg04 * rArg04))) / 6227020800.0), word32, 32), (word32) (real64) ((100.0 - (real80) ((real64) ((real80) rArg04 * rArg04)) / 210.0) * (real64) ((real80) ((real64) ((real80) ((real64) ((real80) rArg04 * (real64) ((real80) ((real64) ((real80) rArg04 * rArg04)) * (real64) ((real80) rArg04 * rArg04)))) * (real64) ((real80) ((real64) ((real80) rArg04 * rArg04)) * (real64) ((real80) rArg04 * rArg04)))) * (real64) ((real80) ((real64) ((real80) rArg04 * rArg04)) * (real64) ((real80) rArg04 * rArg04))) / 6227020800.0)) + (real64) (((100.0 - (real80) ((real64) ((real80) rArg04 * rArg04)) / 110.0) * (real64) ((real80) ((real64) ((real80) rArg04 * (real64) ((real80) ((real64) ((real80) rArg04 * rArg04)) * (real64) ((real80) rArg04 * rArg04)))) * (real64) ((real80) ((real64) ((real80) rArg04 * rArg04)) * (real64) ((real80) rArg04 * rArg04)))) / 362880.0)) + (real64) (((100.0 - (real80) ((real64) ((real80) rArg04 * rArg04)) / 42.0) * (real64) ((real80) rArg04 * (real64) ((real80) ((real64) ((real80) rArg04 * rArg04)) * (real64) ((real80) rArg04 * rArg04)))) / 120.0)) + (real64) ((100.0 - (real80) ((real64) ((real80) rArg04 * rArg04)) / 6.0) * rArg04)) -80(fp):SLICE((real64) ((100.0 - (real80) ((real64) ((real80) rArg04 * rArg04)) / 210.0) * (real64) ((real80) ((real64) ((real80) ((real64) ((real80) rArg04 * (real64) ((real80) ((real64) ((real80) rArg04 * rArg04)) * (real64) ((real80) rArg04 * rArg04)))) * (real64) ((real80) ((real64) ((real80) rArg04 * rArg04)) * (real64) ((real80) rArg04 * rArg04)))) * (real64) ((real80) ((real64) ((real80) rArg04 * rArg04)) * (real64) ((real80) rArg04 * rArg04))) / 6227020800.0), word32, 32) -76(fp):(real64) ((100.0 - (real80) ((real64) ((real80) rArg04 * rArg04)) / 210.0) * (real64) ((real80) ((real64) ((real80) ((real64) ((real80) rArg04 * (real64) ((real80) ((real64) ((real80) rArg04 * rArg04)) * (real64) ((real80) rArg04 * rArg04)))) * (real64) ((real80) ((real64) ((real80) rArg04 * rArg04)) * (real64) ((real80) rArg04 * rArg04)))) * (real64) ((real80) ((real64) ((real80) rArg04 * rArg04)) * (real64) ((real80) rArg04 * rArg04))) / 6227020800.0) -68(fp):(real64) ((real80) (real64) ((real80) (real64) ((real80) rArg04 * (real64) ((real80) ((real64) ((real80) rArg04 * rArg04)) * (real64) ((real80) rArg04 * rArg04))) * (real64) ((real80) ((real64) ((real80) rArg04 * rArg04)) * (real64) ((real80) rArg04 * rArg04))) * (real64) ((real80) ((real64) ((real80) rArg04 * rArg04)) * (real64) ((real80) rArg04 * rArg04))) -60(fp):(real64) ((100.0 - (real80) ((real64) ((real80) rArg04 * rArg04)) / 110.0) * (real64) ((real80) ((real64) ((real80) rArg04 * (real64) ((real80) ((real64) ((real80) rArg04 * rArg04)) * (real64) ((real80) rArg04 * rArg04)))) * (real64) ((real80) ((real64) ((real80) rArg04 * rArg04)) * (real64) ((real80) rArg04 * rArg04))) / 362880.0) -52(fp):(real64) ((real80) (real64) ((real80) rArg04 * (real64) ((real80) ((real64) ((real80) rArg04 * rArg04)) * (real64) ((real80) rArg04 * rArg04))) * (real64) ((real80) ((real64) ((real80) rArg04 * rArg04)) * (real64) ((real80) rArg04 * rArg04))) -44(fp):(real64) ((100.0 - (real80) ((real64) ((real80) rArg04 * rArg04)) / 42.0) * (real64) ((real80) rArg04 * (real64) ((real80) ((real64) ((real80) rArg04 * rArg04)) * (real64) ((real80) rArg04 * rArg04))) / 120.0) -36(fp):(real64) ((real80) rArg04 * (real64) ((real80) ((real64) ((real80) rArg04 * rArg04)) * (real64) ((real80) rArg04 * rArg04))) -28(fp):(real64) ((100.0 - (real80) ((real64) ((real80) rArg04 * rArg04)) / 6.0) * rArg04) -20(fp):(real64) ((real80) (real64) ((real80) rArg04 * rArg04) * (real64) ((real80) rArg04 * rArg04)) -12(fp):(real64) ((real80) rArg04 * rArg04) -4(fp):a6 4(fp):rArg04



void factorial(int32 dwArg04)
// stackDelta: 4; fpuStackDelta: 0; fpuMaxParam: -1

// MayUse: 
// LiveOut:
// Trashed: CVZNX d0
// Preserved: a6 a7
// Stack args: Stack +0004(32)
<<<<<<< HEAD
fn8000033C_entry:
=======
_ZL9factoriali_entry:
>>>>>>> bb27748e
// DataOut:
// DataOut (flags): 
// SymbolicIn: a7:fp
// LocalsOut: fp(32) Stack +0004(32)

l8000033C:
	word32 dwLoc08_15 = 2
// DataOut:
// DataOut (flags): 
// SymbolicIn: a7:fp
// LocalsOut: fp(32) Local -0008(32) Local -000C(32) Stack +0004(32)

l8000034C:
	branch dwLoc08_15 - dwArg04 > 0x00000000 l8000036A
// DataOut:
// DataOut (flags): 
// SymbolicIn: a7:fp - 0x0000000C a6:fp - 0x00000004 d0:<invalid> -12(fp):<invalid> -8(fp):<invalid> -4(fp):a6 4(fp):dwArg04
// LocalsOut: fp(32) Local -0008(32) Local -000C(32) Stack +0004(32)

l8000036A:
	return
// DataOut:
// DataOut (flags): 
// SymbolicIn: a7:fp - 0x0000000C a6:fp - 0x00000004 d0:<invalid> -12(fp):<invalid> -8(fp):<invalid> -4(fp):a6 4(fp):dwArg04

<<<<<<< HEAD
fn8000033C_exit:
=======
_ZL9factoriali_exit:
>>>>>>> bb27748e
// DataOut:
// DataOut (flags): 
// SymbolicIn: a7:fp a6:a6 d0:<invalid> -12(fp):<invalid> -8(fp):<invalid> -4(fp):a6 4(fp):dwArg04

l80000356:
	dwLoc08_15 = dwLoc08_15 + 0x00000001
// DataOut:
// DataOut (flags): 
// SymbolicIn: a7:fp - 0x0000000C a6:fp - 0x00000004 d0:<invalid> -12(fp):<invalid> -8(fp):<invalid> -4(fp):a6 4(fp):dwArg04
// LocalsOut: fp(32) Local -0008(32) Local -000C(32) Stack +0004(32)



void pow_int(real64 rArg04, int32 dwArg0C)
// stackDelta: 4; fpuStackDelta: 0; fpuMaxParam: -1

// MayUse: 
// LiveOut:
// Trashed: CVZNX d0 d1 fp0 fpsr
// Preserved: a6 a7
// Stack args: Stack +0004(64) Stack +000C(32)
fn80000372_entry:
// DataOut:
// DataOut (flags): 
// SymbolicIn: a7:fp
// LocalsOut: fp(32) Stack +0004(64) Stack +000C(32)

l80000372:
	word32 dwLoc08_16 = 0x00000000
// DataOut:
// DataOut (flags): 
// SymbolicIn: a7:fp
// LocalsOut: fp(32) Local -0008(32) Local -0010(32) Stack +0004(64) Stack +000C(32)

l80000386:
	branch dwLoc08_16 - dwArg0C >= 0x00000000 l800003A8
// DataOut:
// DataOut (flags): 
// SymbolicIn: a7:fp - 0x00000010 a6:fp - 0x00000004 d0:<invalid> fp0:<invalid> fpsr:<invalid> -16(fp):<invalid> -12(fp):0x00000000 -8(fp):<invalid> -4(fp):a6 4(fp):rArg04 12(fp):dwArg0C
// LocalsOut: fp(32) Local -0008(32) Local -0010(32) Stack +0004(64) Stack +000C(32)

l800003A8:
	return
// DataOut:
// DataOut (flags): 
// SymbolicIn: a7:fp - 0x00000010 a6:fp - 0x00000004 d0:<invalid> fp0:<invalid> fpsr:<invalid> -16(fp):<invalid> -12(fp):0x00000000 -8(fp):<invalid> -4(fp):a6 4(fp):rArg04 12(fp):dwArg0C

<<<<<<< HEAD
fn80000372_exit:
=======
_ZL7pow_intdi_exit:
>>>>>>> bb27748e
// DataOut:
// DataOut (flags): 
// SymbolicIn: a7:fp a6:a6 d0:<invalid> d1:0x00000000 fp0:<invalid> fpsr:<invalid> -24(fp):<invalid> -20(fp):0x00000000 -16(fp):<invalid> -12(fp):0x00000000 -8(fp):<invalid> -4(fp):a6 4(fp):rArg04 12(fp):dwArg0C

l80000390:
	dwLoc08_16 = dwLoc08_16 + 0x00000001
// DataOut:
// DataOut (flags): 
// SymbolicIn: a7:fp - 0x00000010 a6:fp - 0x00000004 d0:<invalid> fp0:<invalid> fpsr:<invalid> -16(fp):<invalid> -12(fp):0x00000000 -8(fp):<invalid> -4(fp):a6 4(fp):rArg04 12(fp):dwArg0C
// LocalsOut: fp(32) Local -0008(32) Local -0010(32) Stack +0004(64) Stack +000C(32)



void sine_taylor(real64 rArg04, int32 dwArg0C)
// stackDelta: 4; fpuStackDelta: 0; fpuMaxParam: -1

// MayUse:  fp0
// LiveOut:
// Trashed: CVZNX d0 d1 fp0 fp1 fp2 fpsr
// Preserved: a6 a7
// Stack args: Stack +0004(80) Stack +000C(32)
<<<<<<< HEAD
fn800003BC_entry:
=======
_Z11sine_taylordi_entry:
>>>>>>> bb27748e
// DataOut: fp0
// DataOut (flags): 
// SymbolicIn: a7:fp
// LocalsOut: fp(32) Stack +0004(80) Stack +000C(32)

l800003BC:
	word32 dwArg04_5 = (word32) rArg04
	word32 dwLoc08_24 = 3
// DataOut: fp0
// DataOut (flags): 
// SymbolicIn: a7:fp
// LocalsOut: fp(32) Local -0008(32) Local -0010(80) Stack +0004(32) Stack +000C(32)

l800003D6:
	branch dwLoc08_24 - dwArg0C > 0x00000000 l80000428
// DataOut: d0 fp0
// DataOut (flags): 
// SymbolicIn: a7:fp - 0x0000001C a6:fp - 0x00000004 d0:<invalid> fp2:<invalid> fpsr:<invalid> fp0:<invalid> fp1:<invalid> -40(fp):(word32) rArg04 -36(fp):SLICE(rArg04, word32, 32) -32(fp):<invalid> -28(fp):fp2 -16(fp):<invalid> -12(fp):SLICE(rArg04, word32, 32) -8(fp):<invalid> -4(fp):a6 4(fp):rArg04 12(fp):dwArg0C
// LocalsOut: fp(32) Local -0008(32) Local -0010(80) Stack +0004(32) Stack +000C(32)

l80000428:
	word32 dwLoc08_104 = 5
// DataOut: fp0
// DataOut (flags): 
// SymbolicIn: a7:fp - 0x0000001C a6:fp - 0x00000004 d0:<invalid> fp2:<invalid> fpsr:<invalid> fp0:<invalid> fp1:<invalid> -40(fp):(word32) rArg04 -36(fp):SLICE(rArg04, word32, 32) -32(fp):<invalid> -28(fp):fp2 -16(fp):<invalid> -12(fp):SLICE(rArg04, word32, 32) -8(fp):<invalid> -4(fp):a6 4(fp):rArg04 12(fp):dwArg0C
// LocalsOut: fp(80) Local -0008(32) Local -0010(32) Stack +0004(32) Stack +000C(32)

l8000042E:
	branch dwLoc08_104 - dwArg0C > 0x00000000 l80000480
// DataOut: d0 fp0
// DataOut (flags): 
// SymbolicIn: a7:fp - 0x0000001C a6:fp - 0x00000004 d0:<invalid> fp2:<invalid> fpsr:<invalid> fp0:<invalid> fp1:<invalid> -40(fp):(word32) rArg04 -36(fp):SLICE(rArg04, word32, 32) -32(fp):<invalid> -28(fp):fp2 -16(fp):<invalid> -12(fp):SLICE(rArg04, word32, 32) -8(fp):<invalid> -4(fp):a6 4(fp):rArg04 12(fp):dwArg0C
// LocalsOut: fp(80) Local -0008(32) Local -0010(32) Stack +0004(32) Stack +000C(32)

l80000480:
	return
// DataOut:
// DataOut (flags): 
// SymbolicIn: a7:fp - 0x0000001C a6:fp - 0x00000004 d0:<invalid> fp2:<invalid> fpsr:<invalid> fp0:<invalid> fp1:<invalid> -40(fp):(word32) rArg04 -36(fp):SLICE(rArg04, word32, 32) -32(fp):<invalid> -28(fp):fp2 -16(fp):<invalid> -12(fp):SLICE(rArg04, word32, 32) -8(fp):<invalid> -4(fp):a6 4(fp):rArg04 12(fp):dwArg0C

fn800003BC_exit:
// DataOut:
// DataOut (flags): 
// SymbolicIn: a7:fp a6:a6 d0:<invalid> d1:SLICE(rArg04, word32, 32) fp0:<invalid> fpsr:<invalid> fp2:<invalid> fp1:<invalid> -40(fp):(word32) rArg04 -36(fp):<invalid> -32(fp):SLICE(rArg04, word32, 32) -28(fp):fp2 -16(fp):<invalid> -12(fp):SLICE(rArg04, word32, 32) -8(fp):<invalid> -4(fp):a6 4(fp):rArg04 12(fp):dwArg0C

l80000438:
	rLoc28 = DPB(rLoc28, dwArg04_5, 0) (alias)
	pow_int(rLoc28, dwLoc08_104)
	factorial(dwLoc08_104)
	dwLoc08_104 = dwLoc08_104 + 0x00000004
// DataOut: fp0
// DataOut (flags): 
// SymbolicIn: a7:fp - 0x0000001C a6:fp - 0x00000004 d0:<invalid> fp2:<invalid> fpsr:<invalid> fp0:<invalid> fp1:<invalid> -40(fp):(word32) rArg04 -36(fp):SLICE(rArg04, word32, 32) -32(fp):<invalid> -28(fp):fp2 -16(fp):<invalid> -12(fp):SLICE(rArg04, word32, 32) -8(fp):<invalid> -4(fp):a6 4(fp):rArg04 12(fp):dwArg0C
// LocalsOut: fp(80) Local -0008(32) Local -0010(32) Stack +0004(32) Stack +000C(32)

l800003E0:
	rLoc28 = DPB(rLoc28, dwArg04_5, 0) (alias)
	pow_int(rLoc28, dwLoc08_24)
	factorial(dwLoc08_24)
	dwLoc08_24 = dwLoc08_24 + 0x00000004
// DataOut: fp0
// DataOut (flags): 
// SymbolicIn: a7:fp - 0x0000001C a6:fp - 0x00000004 d0:<invalid> fp2:<invalid> fpsr:<invalid> fp0:<invalid> fp1:<invalid> -40(fp):(word32) rArg04 -36(fp):SLICE(rArg04, word32, 32) -32(fp):<invalid> -28(fp):fp2 -16(fp):<invalid> -12(fp):SLICE(rArg04, word32, 32) -8(fp):<invalid> -4(fp):a6 4(fp):rArg04 12(fp):dwArg0C
// LocalsOut: fp(32) Local -0008(32) Local -0010(80) Stack +0004(32) Stack +000C(32)



void main()
// stackDelta: 0; fpuStackDelta: 0; fpuMaxParam: -1

// MayUse: 
// LiveOut:
// Trashed: CVZNX d0
// Preserved: a6 a7
fn8000049A_entry:
// DataOut:
// DataOut (flags): 
// SymbolicIn: a7:fp
// LocalsOut: fp(32)

l8000049A:
	sine_taylor(DPB(rLoc10, 0x40091EB8, 0))
	_sin(DPB(rLoc1C, 0x40091EB8, 0), DPB(rLoc14, 0x3F689374, 0), fp - 0x00000008)
	return
// DataOut:
// DataOut (flags): 
// SymbolicIn: a7:fp

fn8000049A_exit:
// DataOut:
// DataOut (flags): 
// SymbolicIn: a7:fp a6:a6 d0:0x00000000 -28(fp):0x40091EB8 -24(fp):0x51EB851F -20(fp):0x3F689374 -16(fp):0xBC6A7EFA -12(fp):fp - 0x00000008 -4(fp):a6



void _sin(real64 rArg04, real64 rArg0C, int32 & tArg14)
// stackDelta: 4; fpuStackDelta: 0; fpuMaxParam: -1

// MayUse: 
// LiveOut:
// Trashed: CVZNX a0 d0 d1 fp0 fp1 fpsr
// Preserved: a6 a7
// Stack args: Stack +0004(80) Stack +000C(64) Stack +0014(32)
fn800004DE_entry:
// DataOut:
// DataOut (flags): 
// SymbolicIn: a7:fp
// LocalsOut: fp(32) Stack +0004(80) Stack +000C(64) Stack +0014(32)

l800004DE:
	real64 rLoc0C_117 = DPB(rLoc0C, SLICE(rArg04, word32, 32), 32)
	real64 v9_28 = (real64) ((real80) rLoc0C_117 * rLoc0C_117)
	word32 dwLoc20_132 = 1
// DataOut:
// DataOut (flags): 
// SymbolicIn: a7:fp
// LocalsOut: fp(32) Local -000C(80) Local -0014(80) Local -001C(32) Local -0020(32) Local -0028(0) Stack +000C(64) Stack +0014(32)

l8000051A:
	branch (real64) ((real80) rLoc0C_117 / rLoc14) < rArg0C l8000060E
// DataOut:
// DataOut (flags): 
// SymbolicIn: a7:fp - 0x00000028 a6:fp - 0x00000004 fp0:<invalid> fpsr:<invalid> d0:<invalid> fp1:<invalid> a0:tArg14 -40(fp):<invalid> -32(fp):<invalid> -28(fp):<invalid> -24(fp):0x00000000 -20(fp):<invalid> -16(fp):0x00000000 -12(fp):<invalid> -8(fp):SLICE(rArg04, word32, 32) -4(fp):a6 4(fp):rArg04 12(fp):rArg0C 20(fp):tArg14
// LocalsOut: fp(32) Local -000C(80) Local -0014(80) Local -001C(32) Local -0020(32) Local -0028(0) Stack +000C(64) Stack +0014(32)

l8000060E:
	return
// DataOut:
// DataOut (flags): 
// SymbolicIn: a7:fp - 0x00000028 a6:fp - 0x00000004 fp0:<invalid> fpsr:<invalid> d0:<invalid> fp1:<invalid> a0:tArg14 -40(fp):<invalid> -32(fp):<invalid> -28(fp):<invalid> -24(fp):0x00000000 -20(fp):<invalid> -16(fp):0x00000000 -12(fp):<invalid> -8(fp):SLICE(rArg04, word32, 32) -4(fp):a6 4(fp):rArg04 12(fp):rArg0C 20(fp):tArg14

fn800004DE_exit:
// DataOut:
// DataOut (flags): 
// SymbolicIn: a7:fp a6:a6 fp0:<invalid> fpsr:<invalid> d0:<invalid> d1:0x00000000 fp1:<invalid> a0:tArg14 -48(fp):<invalid> -44(fp):0x00000000 -40(fp):<invalid> -32(fp):<invalid> -28(fp):<invalid> -24(fp):0x00000000 -20(fp):<invalid> -16(fp):0x00000000 -12(fp):<invalid> -8(fp):SLICE(rArg04, word32, 32) -4(fp):a6 4(fp):rArg04 12(fp):rArg0C 20(fp):tArg14

l80000530:
	Mem150[tArg14:word32] = Mem0[tArg14:word32] + 0x00000001
	word32 v24_77 = dwLoc20_132 + 0x00000001
	rLoc0C_117 = (real64) ((real80) (real64) ((real80) rLoc0C_117 * v9_28) * v9_28)
	dwLoc20_132 = v24_77 + 0x00000003
	rLoc14 = (real64) ((real80) (real64) ((real80) (real64) ((real80) (real64) ((real80) rLoc14 * (real80) v24_77) * (real80) (v24_77 + 0x00000001)) * (real80) (v24_77 + 0x00000002)) * (real80) (v24_77 + 0x00000003))
// DataOut:
// DataOut (flags): 
// SymbolicIn: a7:fp - 0x00000028 a6:fp - 0x00000004 fp0:<invalid> fpsr:<invalid> d0:<invalid> fp1:<invalid> a0:tArg14 -40(fp):<invalid> -32(fp):<invalid> -28(fp):<invalid> -24(fp):0x00000000 -20(fp):<invalid> -16(fp):0x00000000 -12(fp):<invalid> -8(fp):SLICE(rArg04, word32, 32) -4(fp):a6 4(fp):rArg04 12(fp):rArg0C 20(fp):tArg14
// LocalsOut: fp(32) Local -000C(80) Local -0014(80) Local -001C(32) Local -0020(32) Local -0028(0) Stack +000C(64) Stack +0014(32)



void __do_global_ctors_aux()
// stackDelta: 0; fpuStackDelta: 0; fpuMaxParam: -1

// MayUse: 
// LiveOut:
// Trashed: CVZN a0 d0
// Preserved: a2 a6 a7
fn80000624_entry:
// DataOut:
// DataOut (flags): 
// SymbolicIn: a7:fp
// LocalsOut: fp(32)

l80000624:
	word32 a0_12 = Mem0[0x8000270C:word32]
	branch -1 - a0_12 == 0x00000000 l80000646
// DataOut: a2
// DataOut (flags): 
// SymbolicIn: a7:fp
// LocalsOut: fp(32)

l8000063C:
	word32 a7_26
	word32 a6_27
	word32 a2_28
	byte CVZN_29
	word32 a0_30
	word32 d0_31
	byte Z_32
	call a0_12 (retsize: 4; depth: 12)
		uses: a0_12,a2_13,a6_5,a7_7,CVZN_16,d0_14,dwLoc04_4,dwLoc08_10,Z_17
		defs: a0_30,a2_28,a6_27,a7_26,CVZN_29,d0_31,Z_32
	branch -1 - Mem0[a2_28 - 0x00000004:word32] != 0x00000000 l8000063C
// DataOut: a2
// DataOut (flags): 
// SymbolicIn: a7:fp - 0x00000008 a6:fp - 0x00000004 a0:<invalid> a2:<invalid> d0:-1 -8(fp):a2 -4(fp):a6
// LocalsOut: fp(32)

l80000646:
	return
// DataOut:
// DataOut (flags): 
// SymbolicIn: a7:fp - 0x00000008 a6:fp - 0x00000004 a0:<invalid> a2:<invalid> d0:-1 -8(fp):a2 -4(fp):a6

fn80000624_exit:
// DataOut:
// DataOut (flags): 
// SymbolicIn: a7:fp a6:a6 a0:<invalid> a2:a2 d0:-1 -8(fp):a2 -4(fp):a6



void call___do_global_ctors_aux()
// stackDelta: 0; fpuStackDelta: 0; fpuMaxParam: -1

// MayUse: 
// LiveOut:
// Trashed:
// Preserved: a6 a7
fn8000064E_entry:
// DataOut:
// DataOut (flags): 
// SymbolicIn: a7:fp
// LocalsOut: fp(32)

l8000064E:
	return
// DataOut:
// DataOut (flags): 
// SymbolicIn: a7:fp

fn8000064E_exit:
// DataOut:
// DataOut (flags): 
// SymbolicIn: a7:fp a6:a6 -4(fp):a6


<|MERGE_RESOLUTION|>--- conflicted
+++ resolved
@@ -1,788 +1,1066 @@
-void deregister_tm_clones()
-// stackDelta: 0; fpuStackDelta: 0; fpuMaxParam: -1
-
-// MayUse: 
-// LiveOut:
-// Trashed: CVZNX a0 d0 d1
-// Preserved: a6 a7
+// deregister_tm_clones
+// Return size: 4
+define deregister_tm_clones
 deregister_tm_clones_entry:
-// DataOut:
-// DataOut (flags): 
-// SymbolicIn: a7:fp
-// LocalsOut: fp(32)
-
+	// succ:  l80000080
 l80000080:
-	branch true l800000AA
-// DataOut:
-// DataOut (flags): 
-// SymbolicIn: a7:fp
-// LocalsOut: fp(32)
-
+	a7 = fp
+	a7 = a7 - 0x00000004
+	Mem0[a7:word32] = a6
+	a6 = a7
+	a7 = a7 + 0x00000000
+	d0 = 0x80002724
+	CVZN = cond(d0)
+	d0 = d0 - 0x80002721
+	CVZNX = cond(d0)
+	d1 = 6
+	CVZN = cond(d1)
+	v8 = d1 - d0
+	CVZN = cond(v8)
+	branch Test(UGE,C) l800000AA
+	// succ:  l80000096 l800000AA
 l80000096:
-	branch null == 0x00000000 l800000AA
-// DataOut:
-// DataOut (flags): 
-// SymbolicIn: a7:fp - 0x00000004 a6:fp - 0x00000004 d0:0x00000003 d1:6 -4(fp):a6
-// LocalsOut: fp(32)
-
+	a0 = null
+	ZN = cond(a0 - 0x00000000)
+	C = false
+	V = false
+	branch Test(EQ,Z) l800000AA
+	// succ:  l800000A0 l800000AA
 l800000A0:
-	word32 a7_39
-	word32 a6_40
-	word32 d0_41
-	byte CVZN_42
-	byte CVZNX_43
-	word32 d1_44
-	byte C_45
-	word32 a0_46
-	byte ZN_47
-	byte V_48
-	byte Z_49
-	call null (retsize: 4; depth: 12)
-		uses: a0_32,a6_5,a7_37,C_35,CVZN_12,CVZNX_9,d0_8,d1_10,dwLoc04_4,dwLoc08_38,V_36,Z_34,ZN_33
-		defs: a0_46,a6_40,a7_39,C_45,CVZN_42,CVZNX_43,d0_41,d1_44,V_48,Z_49,ZN_47
-// DataOut:
-// DataOut (flags): 
-// SymbolicIn: a7:fp - 0x00000004 a6:fp - 0x00000004 d0:0x00000003 d1:6 a0:00000000 -4(fp):a6
-// LocalsOut: fp(32)
-
+	a7 = a7 - 0x00000004
+	Mem0[a7:word32] = 0x80002724
+	call a0 (retsize: 4;)
+	a7 = a7 + 0x00000004
+	// succ:  l800000AA
 l800000AA:
-	return
-// DataOut:
-// DataOut (flags): 
-// SymbolicIn: a7:fp - 0x00000004 a6:fp - 0x00000004 d0:0x00000003 d1:6 a0:00000000 -8(fp):80002724 -4(fp):a6
-
+	a7 = a6
+	a6 = Mem0[a7:word32]
+	a7 = a7 + 0x00000004
+	return
+	// succ:  deregister_tm_clones_exit
 deregister_tm_clones_exit:
-// DataOut:
-// DataOut (flags): 
-// SymbolicIn: a7:fp a6:a6 d0:0x00000003 d1:6 a0:00000000 -8(fp):80002724 -4(fp):a6
-
-
-
-void register_tm_clones()
-// stackDelta: 0; fpuStackDelta: 0; fpuMaxParam: -1
-
-// MayUse: 
-// LiveOut:
-// Trashed: CVZNX a0 d0
-// Preserved: a6 a7
-fn800000AE_entry:
-// DataOut:
-// DataOut (flags): 
-// SymbolicIn: a7:fp
-// LocalsOut: fp(32)
-
+
+
+// register_tm_clones
+// Return size: 0
+define register_tm_clones
+register_tm_clones_entry:
+	// succ:  l800000AE
 l800000AE:
-	word32 d0_11 = 0x00000000
-	branch false l800000C6
-// DataOut: d0
-// DataOut (flags): 
-// SymbolicIn: a7:fp
-// LocalsOut: fp(32)
-
+	a7 = fp
+	a7 = a7 - 0x00000004
+	Mem0[a7:word32] = a6
+	a6 = a7
+	a7 = a7 + 0x00000000
+	d0 = 0x80002724
+	CVZN = cond(d0)
+	d0 = d0 - 0x80002724
+	CVZNX = cond(d0)
+	d0 = d0 >> 0x00000002
+	CVZNX = cond(d0)
+	d0 = d0
+	CVZN = cond(d0)
+	branch Test(GT,N) l800000C6
+	// succ:  l800000C4 l800000C6
 l800000C4:
-	d0_11 = 0x00000001
-// DataOut: d0
-// DataOut (flags): 
-// SymbolicIn: a7:fp - 0x00000004 a6:fp - 0x00000004 d0:0x00000000 -4(fp):a6
-// LocalsOut: fp(32)
-
+	d0 = d0 + 0x00000001
+	CVZNX = cond(d0)
+	// succ:  l800000C6
 l800000C6:
-	word32 d0_15 = d0_11 >> 0x00000001
-	branch d0_15 == 0x00000000 l800000E0
-// DataOut: d0
-// DataOut (flags): 
-// SymbolicIn: a7:fp - 0x00000004 a6:fp - 0x00000004 d0:<invalid> -4(fp):a6
-// LocalsOut: fp(32)
-
+	d0 = d0 >> 0x00000001
+	CVZNX = cond(d0)
+	branch Test(EQ,Z) l800000E0
+	// succ:  l800000CA l800000E0
 l800000CA:
-	branch null == 0x00000000 l800000E0
-// DataOut: d0
-// DataOut (flags): 
-// SymbolicIn: a7:fp - 0x00000004 a6:fp - 0x00000004 d0:<invalid> -4(fp):a6
-// LocalsOut: fp(32)
-
+	a0 = null
+	ZN = cond(a0 - 0x00000000)
+	C = false
+	V = false
+	branch Test(EQ,Z) l800000E0
+	// succ:  l800000D4 l800000E0
 l800000D4:
-	word32 a7_49
-	word32 a6_50
-	word32 d0_51
-	byte CVZN_52
-	byte CVZNX_53
-	byte N_54
-	byte Z_55
-	word32 a0_56
-	byte ZN_57
-	byte C_58
-	byte V_59
-	call null (retsize: 4; depth: 16)
-		uses: a0_38,a6_5,a7_47,C_41,CVZN_46,CVZNX_16,d0_15,dwLoc04_4,dwLoc08_45,dwLoc0C_48,N_13,V_42,Z_40,ZN_39
-		defs: a0_56,a6_50,a7_49,C_58,CVZN_52,CVZNX_53,d0_51,N_54,V_59,Z_55,ZN_57
-// DataOut:
-// DataOut (flags): 
-// SymbolicIn: a7:fp - 0x00000004 a6:fp - 0x00000004 d0:<invalid> a0:00000000 -4(fp):a6
-// LocalsOut: fp(32)
-
+	a7 = a7 - 0x00000004
+	v13 = d0
+	Mem0[a7:word32] = v13
+	CVZN = cond(v13)
+	a7 = a7 - 0x00000004
+	Mem0[a7:word32] = 0x80002724
+	call a0 (retsize: 4;)
+	a7 = a7 + 0x00000008
+	// succ:  l800000E0
 l800000E0:
-	return
-// DataOut:
-// DataOut (flags): 
-// SymbolicIn: a7:fp - 0x00000004 a6:fp - 0x00000004 d0:<invalid> a0:00000000 -12(fp):80002724 -8(fp):<invalid> -4(fp):a6
-
-fn800000AE_exit:
-// DataOut:
-// DataOut (flags): 
-// SymbolicIn: a7:fp a6:a6 d0:<invalid> a0:00000000 -12(fp):80002724 -8(fp):<invalid> -4(fp):a6
-
-
-
-void __do_global_dtors_aux(word32 d2)
-// stackDelta: 0; fpuStackDelta: 0; fpuMaxParam: -1
-
-// MayUse:  d2
-// LiveOut:
-// Trashed: CVZNX a0 d0 d1
-// Preserved: a2 a6 a7 d2
-fn800000E4_entry:
-// DataOut: d2
-// DataOut (flags): 
-// SymbolicIn: a7:fp
-// LocalsOut: fp(32)
-
+	a7 = a6
+	a6 = Mem0[a7:word32]
+	a7 = a7 + 0x00000004
+	return
+	// succ:  register_tm_clones_exit
+register_tm_clones_exit:
+
+
+// __do_global_dtors_aux
+// Return size: 4
+define __do_global_dtors_aux
+__do_global_dtors_aux_entry:
+	// succ:  l800000E4
 l800000E4:
-	branch Mem0[0x80002724:byte] != 0x00 l8000014C
-// DataOut:
-// DataOut (flags): 
-// SymbolicIn: a7:fp
-// LocalsOut: fp(32) Local -000C(32)
-
+	a7 = fp
+	a7 = a7 - 0x00000004
+	Mem0[a7:word32] = a6
+	a6 = a7
+	a7 = a7 + 0x00000000
+	a7 = a7 - 0x00000004
+	v5 = a2
+	Mem0[a7:word32] = v5
+	CVZN = cond(v5)
+	a7 = a7 - 0x00000004
+	v8 = d2
+	Mem0[a7:word32] = v8
+	CVZN = cond(v8)
+	ZN = cond(Mem0[0x80002724:byte] - 0x00)
+	C = false
+	V = false
+	branch Test(NE,Z) l8000014C
+	// succ:  l800000F4 l8000014C
 l800000F4:
-	word32 d0_100 = Mem0[0x80002726:word32]
-	word32 a2_101 = 0x80002714
-	branch 0x00000000 - d0_100 <=u 0x00000000 l8000012C
-// DataOut: a2 d0
-// DataOut (flags): 
-// SymbolicIn: a7:fp - 0x0000000C a6:fp - 0x00000004 -12(fp):d2 -8(fp):a2 -4(fp):a6
-// LocalsOut: fp(32) Local -000C(32)
-
+	a2 = 0x80002714
+	d0 = Mem0[0x80002726:word32]
+	CVZN = cond(d0)
+	d2 = 0x80002718
+	CVZN = cond(d2)
+	d2 = d2 - 0x80002714
+	CVZNX = cond(d2)
+	d2 = d2 >> 0x00000002
+	CVZNX = cond(d2)
+	d2 = d2 - 0x00000001
+	CVZNX = cond(d2)
+	v15 = d2 - d0
+	CVZN = cond(v15)
+	branch Test(ULE,VZ) l8000012C
+	// succ:  l80000114 l8000012C
 l80000114:
-<<<<<<< HEAD
-	word32 d0_102 = d0_100 + 0x00000001
-	Mem105[0x80002726:word32] = d0_102
-	word32 a0_107 = Mem105[a2_101 + d0_102 * 4:word32]
-	word32 a7_108
-	word32 a6_109
-	byte CVZN_111
-	word32 d2_112
-	byte ZN_113
-	byte C_114
-	byte V_115
-	byte Z_116
-	word32 d0_117
-	byte CVZNX_118
-	byte VZ_119
-	word32 a0_120
-	byte CZ_121
-	call a0_107 (retsize: 4; depth: 16)
-		uses: a0_107,a2_101,a6_5,a7_11,C_18,CVZN_106,CVZNX_103,CZ,d0_102,d2_47,dwLoc04_4,dwLoc08_10,dwLoc0C_14,dwLoc10,V_19,VZ_51,Z_17,ZN_16
-		defs: a0_120,a2_110,a6_109,a7_108,C_114,CVZN_111,CVZNX_118,CZ_121,d0_117,d2_112,V_115,VZ_119,Z_116,ZN_113
-	d0_100 = Mem105[0x80002726:word32]
-	branch 0x00000000 - d0_100 >u 0x00000000 l80000114
-=======
-	word32 d0_107 = d0_105 + 0x00000001
-	Mem110[0x80002726:word32] = d0_107
-	word32 a0_112 = Mem110[a2_106 + d0_107 * 4:word32]
-	word32 a7_113
-	word32 a6_114
-	byte CVZN_116
-	word32 d2_117
-	byte ZN_118
-	byte C_119
-	byte V_120
-	byte Z_121
-	word32 d0_122
-	byte CVZNX_123
-	byte VZ_124
-	word32 a0_125
-	bcuiposr0 None_126
-	byte CZ_127
-	call a0_112 (retsize: 4; depth: 16)
-		uses: a0_112,a2_106,a6_5,a7_11,C_18,CVZN_111,CVZNX_108,CZ,d0_107,d2_49,dwLoc04_4,dwLoc08_10,dwLoc0C_14,dwLoc10,None,V_19,VZ_53,Z_17,ZN_16
-		defs: a0_125,a2_115,a6_114,a7_113,C_119,CVZN_116,CVZNX_123,CZ_127,d0_122,d2_117,None_126,V_120,VZ_124,Z_121,ZN_118
-	d0_105 = Mem110[0x80002726:word32]
-	branch 0x00000000 - d0_105 >u 0x00000000 l80000114
->>>>>>> bb27748e
-// DataOut: a2 d0
-// DataOut (flags): 
-// SymbolicIn: a7:fp - 0x0000000C a6:fp - 0x00000004 a2:80002714 d0:<invalid> d2:0x00000000 a0:<invalid> -12(fp):d2 -8(fp):a2 -4(fp):a6
-// LocalsOut: fp(32) Local -000C(32)
-
+	d0 = d0 + 0x00000001
+	CVZNX = cond(d0)
+	v17 = d0
+	Mem0[0x80002726:word32] = v17
+	CVZN = cond(v17)
+	a0 = Mem0[a2 + d0 * 4:word32]
+	call a0 (retsize: 4;)
+	d0 = Mem0[0x80002726:word32]
+	CVZN = cond(d0)
+	v20 = d2 - d0
+	CVZN = cond(v20)
+	branch Test(UGT,CZ) l80000114
+	// succ:  l8000012C l80000114
 l8000012C:
-	deregister_tm_clones()
-	branch null == 0x00000000 l80000144
-// DataOut:
-// DataOut (flags): 
-// SymbolicIn: a7:fp - 0x0000000C a6:fp - 0x00000004 a2:80002714 d0:<invalid> d2:0x00000000 a0:<invalid> -12(fp):d2 -8(fp):a2 -4(fp):a6
-// LocalsOut: fp(32) Local -000C(32)
-
+	call deregister_tm_clones (retsize: 4;)
+	a0 = null
+	ZN = cond(a0 - 0x00000000)
+	C = false
+	V = false
+	branch Test(EQ,Z) l80000144
+	// succ:  l8000013A l80000144
 l8000013A:
-	word32 a7_85
-	word32 a6_86
-	word32 a2_87
-	byte CVZN_88
-	word32 d2_89
-	byte ZN_90
-	byte C_91
-	byte V_92
-	byte Z_93
-	word32 d0_94
-	byte CVZNX_95
-	byte VZ_96
-	word32 a0_97
-	byte CZ_98
-	call null (retsize: 4; depth: 20)
-		uses: a0_61,a2_58,a6_59,a7_83,C_64,CVZN_57,CVZNX_54,CZ_52,d0_55,d2_56,dwLoc04_4,dwLoc08_10,dwLoc0C_14,dwLoc10_84,V_65,VZ_53,Z_63,ZN_62
-		defs: a0_97,a2_87,a6_86,a7_85,C_91,CVZN_88,CVZNX_95,CZ_98,d0_94,d2_89,V_92,VZ_96,Z_93,ZN_90
-// DataOut:
-// DataOut (flags): 
-// SymbolicIn: a7:fp - 0x0000000C a6:fp - 0x00000004 a2:80002714 d0:0x00000003 d2:0x00000000 a0:00000000 d1:6 -12(fp):d2 -8(fp):a2 -4(fp):a6
-// LocalsOut: fp(32) Local -000C(32)
-
+	a7 = a7 - 0x00000004
+	Mem0[a7:word32] = 0x8000065C
+	call a0 (retsize: 4;)
+	a7 = a7 + 0x00000004
+	// succ:  l80000144
 l80000144:
-	Mem81[0x80002724:byte] = 0x01
-// DataOut:
-// DataOut (flags): 
-// SymbolicIn: a7:fp - 0x0000000C a6:fp - 0x00000004 a2:80002714 d0:0x00000003 d2:0x00000000 a0:00000000 d1:6 -16(fp):8000065C -12(fp):d2 -8(fp):a2 -4(fp):a6
-// LocalsOut: fp(32) Local -000C(32)
-
+	v22 = 0x01
+	Mem0[0x80002724:byte] = v22
+	CVZN = cond(v22)
+	// succ:  l8000014C
 l8000014C:
-	return
-// DataOut:
-// DataOut (flags): 
-// SymbolicIn: a7:fp - 0x0000000C a6:fp - 0x00000004 a2:80002714 d0:0x00000003 d2:0x00000000 a0:00000000 d1:6 -16(fp):8000065C -12(fp):d2 -8(fp):a2 -4(fp):a6
-
-fn800000E4_exit:
-// DataOut:
-// DataOut (flags): 
-// SymbolicIn: a7:fp a6:a6 d2:d2 a2:a2 d0:0x00000003 a0:00000000 d1:6 -16(fp):8000065C -12(fp):d2 -8(fp):a2 -4(fp):a6
-
-
-
-void call___do_global_dtors_aux()
-// stackDelta: 0; fpuStackDelta: 0; fpuMaxParam: -1
-
-// MayUse: 
-// LiveOut:
-// Trashed:
-// Preserved: a6 a7
-fn80000158_entry:
-// DataOut:
-// DataOut (flags): 
-// SymbolicIn: a7:fp
-// LocalsOut: fp(32)
-
+	d2 = Mem0[a6 + -8:word32]
+	CVZN = cond(d2)
+	a2 = Mem0[a6 + -4:word32]
+	a7 = a6
+	a6 = Mem0[a7:word32]
+	a7 = a7 + 0x00000004
+	return
+	// succ:  __do_global_dtors_aux_exit
+__do_global_dtors_aux_exit:
+
+
+// call___do_global_dtors_aux
+// Return size: 4
+define call___do_global_dtors_aux
+call___do_global_dtors_aux_entry:
+	// succ:  l80000158
 l80000158:
-	return
-// DataOut:
-// DataOut (flags): 
-// SymbolicIn: a7:fp
-
-fn80000158_exit:
-// DataOut:
-// DataOut (flags): 
-// SymbolicIn: a7:fp a6:a6 -4(fp):a6
-
-
-
-void frame_dummy()
-// stackDelta: 0; fpuStackDelta: 0; fpuMaxParam: -1
-
-// MayUse: 
-// LiveOut:
-// Trashed: CVZNX a0 a1 d0
-// Preserved: a6 a7
-fn80000160_entry:
-// DataOut:
-// DataOut (flags): 
-// SymbolicIn: a7:fp
-// LocalsOut: fp(32)
-
+	a7 = fp
+	a7 = a7 - 0x00000004
+	Mem0[a7:word32] = a6
+	a6 = a7
+	a7 = a7 + 0x00000000
+	a7 = a6
+	a6 = Mem0[a7:word32]
+	a7 = a7 + 0x00000004
+	return
+	// succ:  call___do_global_dtors_aux_exit
+call___do_global_dtors_aux_exit:
+
+
+// frame_dummy
+// Return size: 4
+define frame_dummy
+frame_dummy_entry:
+	// succ:  l80000160
 l80000160:
-	branch null == 0x00000000 l8000017E
-// DataOut:
-// DataOut (flags): 
-// SymbolicIn: a7:fp
-// LocalsOut: fp(32)
-
+	a7 = fp
+	a7 = a7 - 0x00000004
+	Mem0[a7:word32] = a6
+	a6 = a7
+	a7 = a7 + 0x00000000
+	a0 = null
+	ZN = cond(a0 - 0x00000000)
+	C = false
+	V = false
+	branch Test(EQ,Z) l8000017E
+	// succ:  l8000016E l8000017E
 l8000016E:
-	word32 a7_71
-	word32 a6_72
-	word32 a0_73
-	byte ZN_74
-	byte C_75
-	byte V_76
-	byte Z_77
-	word32 a1_78
-	byte CVZN_79
-	call null (retsize: 4; depth: 16)
-		uses: a0_7,a1,a6_5,a7_69,C_10,CVZN,dwLoc04_4,dwLoc08_68,dwLoc0C_70,V_11,Z_9,ZN_8
-		defs: a0_73,a1_78,a6_72,a7_71,C_75,CVZN_79,V_76,Z_77,ZN_74
-// DataOut:
-// DataOut (flags): 
-// SymbolicIn: a7:fp - 0x00000004 a6:fp - 0x00000004 a0:00000000 -4(fp):a6
-// LocalsOut: fp(32)
-
+	a7 = a7 - 0x00000004
+	Mem0[a7:word32] = 0x8000272A
+	a7 = a7 - 0x00000004
+	Mem0[a7:word32] = 0x8000065C
+	call a0 (retsize: 4;)
+	a7 = a7 + 0x00000008
+	// succ:  l8000017E
 l8000017E:
-	branch Mem0[0x8000271C:word32] != 0x00000000 l8000018E
-// DataOut: a0
-// DataOut (flags): 
-// SymbolicIn: a7:fp - 0x00000004 a6:fp - 0x00000004 a0:00000000 -12(fp):8000065C -8(fp):8000272A -4(fp):a6
-// LocalsOut: fp(32)
-
+	a0 = 0x8000271C
+	ZN = cond(Mem0[a0:word32] - 0x00000000)
+	C = false
+	V = false
+	branch Test(NE,Z) l8000018E
+	// succ:  l80000188 l8000018E
+l80000188:
+	a7 = a6
+	a6 = Mem0[a7:word32]
+	a7 = a7 + 0x00000004
+	// succ:  l80000188_thunk_register_tm_clones
+l80000188_thunk_register_tm_clones:
+	call register_tm_clones (retsize: 0;)
+	return
+	// succ:  frame_dummy_exit
 l8000018E:
-	branch null == 0x00000000 l80000188
-// DataOut: a0
-// DataOut (flags): 
-// SymbolicIn: a7:fp - 0x00000004 a6:fp - 0x00000004 a0:8000271C -12(fp):8000065C -8(fp):8000272A -4(fp):a6
-// LocalsOut: fp(32)
-
+	a1 = null
+	ZN = cond(a1 - 0x00000000)
+	C = false
+	V = false
+	branch Test(EQ,Z) l80000188
+	// succ:  l80000198 l80000188
 l80000198:
-	word32 a7_55
-	word32 a6_56
-	word32 a0_57
-	byte ZN_58
-	byte C_59
-	byte V_60
-	byte Z_61
-	word32 a1_62
-	byte CVZN_63
-	call null (retsize: 4; depth: 12)
-		uses: a0_22,a1_46,a6_20,a7_51,C_49,CVZN_54,dwLoc04_4,dwLoc08_53,dwLoc0C_16,V_50,Z_48,ZN_47
-		defs: a0_57,a1_62,a6_56,a7_55,C_59,CVZN_63,V_60,Z_61,ZN_58
-// DataOut:
-// DataOut (flags): 
-// SymbolicIn: a7:fp - 0x00000004 a6:fp - 0x00000004 a0:8000271C a1:00000000 -12(fp):8000065C -8(fp):8000272A -4(fp):a6
-
-l800001A0_thunk_register_tm_clones:
-	register_tm_clones()
-	return
-// DataOut:
-// DataOut (flags): 
-// SymbolicIn: a7:fp a6:a6 a0:8000271C a1:00000000 -12(fp):8000065C -8(fp):8000271C -4(fp):a6
-
-l80000188:
-// DataOut:
-// DataOut (flags): 
-// SymbolicIn: a7:fp - 0x00000004 a6:fp - 0x00000004 a0:8000271C a1:00000000 -12(fp):8000065C -8(fp):8000272A -4(fp):a6
-
-l8000018A_thunk_register_tm_clones:
-	register_tm_clones()
-	return
-// DataOut:
-// DataOut (flags): 
-// SymbolicIn: a7:fp a6:a6 a0:8000271C a1:00000000 -12(fp):8000065C -8(fp):8000272A -4(fp):a6
-
-fn80000160_exit:
-// DataOut:
-// DataOut (flags): 
-// SymbolicIn: a7:fp a6:a6 a0:<invalid> d0:<invalid> a1:00000000 -12(fp):8000065C -8(fp):<invalid> -4(fp):a6
-
-
-
-void call_frame_dummy()
-// stackDelta: 0; fpuStackDelta: 0; fpuMaxParam: -1
-
-// MayUse: 
-// LiveOut:
-// Trashed:
-// Preserved: a6 a7
-fn800001A4_entry:
-// DataOut:
-// DataOut (flags): 
-// SymbolicIn: a7:fp
-// LocalsOut: fp(32)
-
+	a7 = a7 - 0x00000004
+	v10 = a0
+	Mem0[a7:word32] = v10
+	CVZN = cond(v10)
+	call a1 (retsize: 4;)
+	a7 = a7 + 0x00000004
+	a7 = a6
+	a6 = Mem0[a7:word32]
+	a7 = a7 + 0x00000004
+	// succ:  l8000019E_thunk_register_tm_clones
+l8000019E_thunk_register_tm_clones:
+	call register_tm_clones (retsize: 0;)
+	return
+	// succ:  frame_dummy_exit
+frame_dummy_exit:
+
+
+// call_frame_dummy
+// Return size: 4
+define call_frame_dummy
+call_frame_dummy_entry:
+	// succ:  l800001A4
 l800001A4:
-	return
-// DataOut:
-// DataOut (flags): 
-// SymbolicIn: a7:fp
-
-fn800001A4_exit:
-// DataOut:
-// DataOut (flags): 
-// SymbolicIn: a7:fp a6:a6 -4(fp):a6
-
-
-
+	a7 = fp
+	a7 = a7 - 0x00000004
+	Mem0[a7:word32] = a6
+	a6 = a7
+	a7 = a7 + 0x00000000
+	a7 = a6
+	a6 = Mem0[a7:word32]
+	a7 = a7 + 0x00000004
+	return
+	// succ:  call_frame_dummy_exit
+call_frame_dummy_exit:
+
+
+// sine_taylor
+// Return size: 4
 void sine_taylor(real64 rArg04)
-// stackDelta: 4; fpuStackDelta: 0; fpuMaxParam: -1
-
-// MayUse: 
-// LiveOut:
-// Trashed: CVZN d0 d1 fp0 fp1 fpsr
-// Preserved: a6 a7
-// Stack args: Stack +0004(80)
-fn800001AC_entry:
-// DataOut:
-// DataOut (flags): 
-// SymbolicIn: a7:fp
-// LocalsOut: fp(32) Stack +0004(80)
-
+_Z11sine_taylord_entry:
+	// succ:  l800001AC
 l800001AC:
-	return
-// DataOut:
-// DataOut (flags): 
-// SymbolicIn: a7:fp
-
-fn800001AC_exit:
-// DataOut:
-// DataOut (flags): 
-// SymbolicIn: a7:fp a6:a6 fp0:(real80) SEQ(SLICE((real64) ((100.0 - (real80) ((real64) ((real80) rArg04 * rArg04)) / 210.0) * (real64) ((real80) ((real64) ((real80) ((real64) ((real80) rArg04 * (real64) ((real80) ((real64) ((real80) rArg04 * rArg04)) * (real64) ((real80) rArg04 * rArg04)))) * (real64) ((real80) ((real64) ((real80) rArg04 * rArg04)) * (real64) ((real80) rArg04 * rArg04)))) * (real64) ((real80) ((real64) ((real80) rArg04 * rArg04)) * (real64) ((real80) rArg04 * rArg04))) / 6227020800.0), word32, 32), (word32) (real64) ((real80) (real64) ((real80) (real64) ((real80) SEQ(SLICE((real64) ((100.0 - (real80) ((real64) ((real80) rArg04 * rArg04)) / 210.0) * (real64) ((real80) ((real64) ((real80) ((real64) ((real80) rArg04 * (real64) ((real80) ((real64) ((real80) rArg04 * rArg04)) * (real64) ((real80) rArg04 * rArg04)))) * (real64) ((real80) ((real64) ((real80) rArg04 * rArg04)) * (real64) ((real80) rArg04 * rArg04)))) * (real64) ((real80) ((real64) ((real80) rArg04 * rArg04)) * (real64) ((real80) rArg04 * rArg04))) / 6227020800.0), word32, 32), (word32) (real64) ((100.0 - (real80) ((real64) ((real80) rArg04 * rArg04)) / 210.0) * (real64) ((real80) ((real64) ((real80) ((real64) ((real80) rArg04 * (real64) ((real80) ((real64) ((real80) rArg04 * rArg04)) * (real64) ((real80) rArg04 * rArg04)))) * (real64) ((real80) ((real64) ((real80) rArg04 * rArg04)) * (real64) ((real80) rArg04 * rArg04)))) * (real64) ((real80) ((real64) ((real80) rArg04 * rArg04)) * (real64) ((real80) rArg04 * rArg04))) / 6227020800.0)) + (real64) (((100.0 - (real80) ((real64) ((real80) rArg04 * rArg04)) / 110.0) * (real64) ((real80) ((real64) ((real80) rArg04 * (real64) ((real80) ((real64) ((real80) rArg04 * rArg04)) * (real64) ((real80) rArg04 * rArg04)))) * (real64) ((real80) ((real64) ((real80) rArg04 * rArg04)) * (real64) ((real80) rArg04 * rArg04)))) / 362880.0)) + (real64) (((100.0 - (real80) ((real64) ((real80) rArg04 * rArg04)) / 42.0) * (real64) ((real80) rArg04 * (real64) ((real80) ((real64) ((real80) rArg04 * rArg04)) * (real64) ((real80) rArg04 * rArg04)))) / 120.0)) + (real64) ((100.0 - (real80) ((real64) ((real80) rArg04 * rArg04)) / 6.0) * rArg04))) fpsr:<invalid> fp1:(real80) (real64) ((real80) SEQ(SLICE((real64) ((100.0 - (real80) ((real64) ((real80) rArg04 * rArg04)) / 210.0) * (real64) ((real80) ((real64) ((real80) ((real64) ((real80) rArg04 * (real64) ((real80) ((real64) ((real80) rArg04 * rArg04)) * (real64) ((real80) rArg04 * rArg04)))) * (real64) ((real80) ((real64) ((real80) rArg04 * rArg04)) * (real64) ((real80) rArg04 * rArg04)))) * (real64) ((real80) ((real64) ((real80) rArg04 * rArg04)) * (real64) ((real80) rArg04 * rArg04))) / 6227020800.0), word32, 32), (word32) (real64) ((100.0 - (real80) ((real64) ((real80) rArg04 * rArg04)) / 210.0) * (real64) ((real80) ((real64) ((real80) ((real64) ((real80) rArg04 * (real64) ((real80) ((real64) ((real80) rArg04 * rArg04)) * (real64) ((real80) rArg04 * rArg04)))) * (real64) ((real80) ((real64) ((real80) rArg04 * rArg04)) * (real64) ((real80) rArg04 * rArg04)))) * (real64) ((real80) ((real64) ((real80) rArg04 * rArg04)) * (real64) ((real80) rArg04 * rArg04))) / 6227020800.0)) + (real64) (((100.0 - (real80) ((real64) ((real80) rArg04 * rArg04)) / 110.0) * (real64) ((real80) ((real64) ((real80) rArg04 * (real64) ((real80) ((real64) ((real80) rArg04 * rArg04)) * (real64) ((real80) rArg04 * rArg04)))) * (real64) ((real80) ((real64) ((real80) rArg04 * rArg04)) * (real64) ((real80) rArg04 * rArg04)))) / 362880.0)) + (real64) (((100.0 - (real80) ((real64) ((real80) rArg04 * rArg04)) / 42.0) * (real64) ((real80) rArg04 * (real64) ((real80) ((real64) ((real80) rArg04 * rArg04)) * (real64) ((real80) rArg04 * rArg04)))) / 120.0) d0:(word32) (real64) ((real80) (real64) ((real80) (real64) ((real80) SEQ(SLICE((real64) ((100.0 - (real80) ((real64) ((real80) rArg04 * rArg04)) / 210.0) * (real64) ((real80) ((real64) ((real80) ((real64) ((real80) rArg04 * (real64) ((real80) ((real64) ((real80) rArg04 * rArg04)) * (real64) ((real80) rArg04 * rArg04)))) * (real64) ((real80) ((real64) ((real80) rArg04 * rArg04)) * (real64) ((real80) rArg04 * rArg04)))) * (real64) ((real80) ((real64) ((real80) rArg04 * rArg04)) * (real64) ((real80) rArg04 * rArg04))) / 6227020800.0), word32, 32), (word32) (real64) ((100.0 - (real80) ((real64) ((real80) rArg04 * rArg04)) / 210.0) * (real64) ((real80) ((real64) ((real80) ((real64) ((real80) rArg04 * (real64) ((real80) ((real64) ((real80) rArg04 * rArg04)) * (real64) ((real80) rArg04 * rArg04)))) * (real64) ((real80) ((real64) ((real80) rArg04 * rArg04)) * (real64) ((real80) rArg04 * rArg04)))) * (real64) ((real80) ((real64) ((real80) rArg04 * rArg04)) * (real64) ((real80) rArg04 * rArg04))) / 6227020800.0)) + (real64) (((100.0 - (real80) ((real64) ((real80) rArg04 * rArg04)) / 110.0) * (real64) ((real80) ((real64) ((real80) rArg04 * (real64) ((real80) ((real64) ((real80) rArg04 * rArg04)) * (real64) ((real80) rArg04 * rArg04)))) * (real64) ((real80) ((real64) ((real80) rArg04 * rArg04)) * (real64) ((real80) rArg04 * rArg04)))) / 362880.0)) + (real64) (((100.0 - (real80) ((real64) ((real80) rArg04 * rArg04)) / 42.0) * (real64) ((real80) rArg04 * (real64) ((real80) ((real64) ((real80) rArg04 * rArg04)) * (real64) ((real80) rArg04 * rArg04)))) / 120.0)) + (real64) ((100.0 - (real80) ((real64) ((real80) rArg04 * rArg04)) / 6.0) * rArg04)) d1:SLICE((real64) ((100.0 - (real80) ((real64) ((real80) rArg04 * rArg04)) / 210.0) * (real64) ((real80) ((real64) ((real80) ((real64) ((real80) rArg04 * (real64) ((real80) ((real64) ((real80) rArg04 * rArg04)) * (real64) ((real80) rArg04 * rArg04)))) * (real64) ((real80) ((real64) ((real80) rArg04 * rArg04)) * (real64) ((real80) rArg04 * rArg04)))) * (real64) ((real80) ((real64) ((real80) rArg04 * rArg04)) * (real64) ((real80) rArg04 * rArg04))) / 6227020800.0), word32, 32) -92(fp):(word32) (real64) ((real80) (real64) ((real80) (real64) ((real80) SEQ(SLICE((real64) ((100.0 - (real80) ((real64) ((real80) rArg04 * rArg04)) / 210.0) * (real64) ((real80) ((real64) ((real80) ((real64) ((real80) rArg04 * (real64) ((real80) ((real64) ((real80) rArg04 * rArg04)) * (real64) ((real80) rArg04 * rArg04)))) * (real64) ((real80) ((real64) ((real80) rArg04 * rArg04)) * (real64) ((real80) rArg04 * rArg04)))) * (real64) ((real80) ((real64) ((real80) rArg04 * rArg04)) * (real64) ((real80) rArg04 * rArg04))) / 6227020800.0), word32, 32), (word32) (real64) ((100.0 - (real80) ((real64) ((real80) rArg04 * rArg04)) / 210.0) * (real64) ((real80) ((real64) ((real80) ((real64) ((real80) rArg04 * (real64) ((real80) ((real64) ((real80) rArg04 * rArg04)) * (real64) ((real80) rArg04 * rArg04)))) * (real64) ((real80) ((real64) ((real80) rArg04 * rArg04)) * (real64) ((real80) rArg04 * rArg04)))) * (real64) ((real80) ((real64) ((real80) rArg04 * rArg04)) * (real64) ((real80) rArg04 * rArg04))) / 6227020800.0)) + (real64) (((100.0 - (real80) ((real64) ((real80) rArg04 * rArg04)) / 110.0) * (real64) ((real80) ((real64) ((real80) rArg04 * (real64) ((real80) ((real64) ((real80) rArg04 * rArg04)) * (real64) ((real80) rArg04 * rArg04)))) * (real64) ((real80) ((real64) ((real80) rArg04 * rArg04)) * (real64) ((real80) rArg04 * rArg04)))) / 362880.0)) + (real64) (((100.0 - (real80) ((real64) ((real80) rArg04 * rArg04)) / 42.0) * (real64) ((real80) rArg04 * (real64) ((real80) ((real64) ((real80) rArg04 * rArg04)) * (real64) ((real80) rArg04 * rArg04)))) / 120.0)) + (real64) ((100.0 - (real80) ((real64) ((real80) rArg04 * rArg04)) / 6.0) * rArg04)) -88(fp):SLICE((real64) ((100.0 - (real80) ((real64) ((real80) rArg04 * rArg04)) / 210.0) * (real64) ((real80) ((real64) ((real80) ((real64) ((real80) rArg04 * (real64) ((real80) ((real64) ((real80) rArg04 * rArg04)) * (real64) ((real80) rArg04 * rArg04)))) * (real64) ((real80) ((real64) ((real80) rArg04 * rArg04)) * (real64) ((real80) rArg04 * rArg04)))) * (real64) ((real80) ((real64) ((real80) rArg04 * rArg04)) * (real64) ((real80) rArg04 * rArg04))) / 6227020800.0), word32, 32) -84(fp):(real64) ((real80) (real64) ((real80) (real64) ((real80) SEQ(SLICE((real64) ((100.0 - (real80) ((real64) ((real80) rArg04 * rArg04)) / 210.0) * (real64) ((real80) ((real64) ((real80) ((real64) ((real80) rArg04 * (real64) ((real80) ((real64) ((real80) rArg04 * rArg04)) * (real64) ((real80) rArg04 * rArg04)))) * (real64) ((real80) ((real64) ((real80) rArg04 * rArg04)) * (real64) ((real80) rArg04 * rArg04)))) * (real64) ((real80) ((real64) ((real80) rArg04 * rArg04)) * (real64) ((real80) rArg04 * rArg04))) / 6227020800.0), word32, 32), (word32) (real64) ((100.0 - (real80) ((real64) ((real80) rArg04 * rArg04)) / 210.0) * (real64) ((real80) ((real64) ((real80) ((real64) ((real80) rArg04 * (real64) ((real80) ((real64) ((real80) rArg04 * rArg04)) * (real64) ((real80) rArg04 * rArg04)))) * (real64) ((real80) ((real64) ((real80) rArg04 * rArg04)) * (real64) ((real80) rArg04 * rArg04)))) * (real64) ((real80) ((real64) ((real80) rArg04 * rArg04)) * (real64) ((real80) rArg04 * rArg04))) / 6227020800.0)) + (real64) (((100.0 - (real80) ((real64) ((real80) rArg04 * rArg04)) / 110.0) * (real64) ((real80) ((real64) ((real80) rArg04 * (real64) ((real80) ((real64) ((real80) rArg04 * rArg04)) * (real64) ((real80) rArg04 * rArg04)))) * (real64) ((real80) ((real64) ((real80) rArg04 * rArg04)) * (real64) ((real80) rArg04 * rArg04)))) / 362880.0)) + (real64) (((100.0 - (real80) ((real64) ((real80) rArg04 * rArg04)) / 42.0) * (real64) ((real80) rArg04 * (real64) ((real80) ((real64) ((real80) rArg04 * rArg04)) * (real64) ((real80) rArg04 * rArg04)))) / 120.0)) + (real64) ((100.0 - (real80) ((real64) ((real80) rArg04 * rArg04)) / 6.0) * rArg04)) -80(fp):SLICE((real64) ((100.0 - (real80) ((real64) ((real80) rArg04 * rArg04)) / 210.0) * (real64) ((real80) ((real64) ((real80) ((real64) ((real80) rArg04 * (real64) ((real80) ((real64) ((real80) rArg04 * rArg04)) * (real64) ((real80) rArg04 * rArg04)))) * (real64) ((real80) ((real64) ((real80) rArg04 * rArg04)) * (real64) ((real80) rArg04 * rArg04)))) * (real64) ((real80) ((real64) ((real80) rArg04 * rArg04)) * (real64) ((real80) rArg04 * rArg04))) / 6227020800.0), word32, 32) -76(fp):(real64) ((100.0 - (real80) ((real64) ((real80) rArg04 * rArg04)) / 210.0) * (real64) ((real80) ((real64) ((real80) ((real64) ((real80) rArg04 * (real64) ((real80) ((real64) ((real80) rArg04 * rArg04)) * (real64) ((real80) rArg04 * rArg04)))) * (real64) ((real80) ((real64) ((real80) rArg04 * rArg04)) * (real64) ((real80) rArg04 * rArg04)))) * (real64) ((real80) ((real64) ((real80) rArg04 * rArg04)) * (real64) ((real80) rArg04 * rArg04))) / 6227020800.0) -68(fp):(real64) ((real80) (real64) ((real80) (real64) ((real80) rArg04 * (real64) ((real80) ((real64) ((real80) rArg04 * rArg04)) * (real64) ((real80) rArg04 * rArg04))) * (real64) ((real80) ((real64) ((real80) rArg04 * rArg04)) * (real64) ((real80) rArg04 * rArg04))) * (real64) ((real80) ((real64) ((real80) rArg04 * rArg04)) * (real64) ((real80) rArg04 * rArg04))) -60(fp):(real64) ((100.0 - (real80) ((real64) ((real80) rArg04 * rArg04)) / 110.0) * (real64) ((real80) ((real64) ((real80) rArg04 * (real64) ((real80) ((real64) ((real80) rArg04 * rArg04)) * (real64) ((real80) rArg04 * rArg04)))) * (real64) ((real80) ((real64) ((real80) rArg04 * rArg04)) * (real64) ((real80) rArg04 * rArg04))) / 362880.0) -52(fp):(real64) ((real80) (real64) ((real80) rArg04 * (real64) ((real80) ((real64) ((real80) rArg04 * rArg04)) * (real64) ((real80) rArg04 * rArg04))) * (real64) ((real80) ((real64) ((real80) rArg04 * rArg04)) * (real64) ((real80) rArg04 * rArg04))) -44(fp):(real64) ((100.0 - (real80) ((real64) ((real80) rArg04 * rArg04)) / 42.0) * (real64) ((real80) rArg04 * (real64) ((real80) ((real64) ((real80) rArg04 * rArg04)) * (real64) ((real80) rArg04 * rArg04))) / 120.0) -36(fp):(real64) ((real80) rArg04 * (real64) ((real80) ((real64) ((real80) rArg04 * rArg04)) * (real64) ((real80) rArg04 * rArg04))) -28(fp):(real64) ((100.0 - (real80) ((real64) ((real80) rArg04 * rArg04)) / 6.0) * rArg04) -20(fp):(real64) ((real80) (real64) ((real80) rArg04 * rArg04) * (real64) ((real80) rArg04 * rArg04)) -12(fp):(real64) ((real80) rArg04 * rArg04) -4(fp):a6 4(fp):rArg04
-
-
-
+	Mem0[fp + 0x00000004:real64] = rArg04
+	a7 = fp
+	a7 = a7 - 0x00000004
+	Mem0[a7:word32] = a6
+	a6 = a7
+	a7 = a7 - 0x00000050
+	fp0 = (real80) Mem0[a6 + 8:real64]
+	fpsr = cond(fp0)
+	fp0 = fp0 * Mem0[a6 + 8:real64]
+	fpsr = cond(fp0)
+	v6 = (real64) fp0
+	Mem0[a6 + -8:real64] = v6
+	fpsr = cond(v6)
+	fp1 = (real80) Mem0[a6 + -8:real64]
+	fpsr = cond(fp1)
+	fp1 = fp1 * Mem0[a6 + -8:real64]
+	fpsr = cond(fp1)
+	v8 = (real64) fp1
+	Mem0[a6 + -16:real64] = v8
+	fpsr = cond(v8)
+	fp0 = (real80) Mem0[a6 + -8:real64]
+	fpsr = cond(fp0)
+	fp0 = fp0 / 6.0
+	fpsr = cond(fp0)
+	fp1 = 100.0
+	fpsr = cond(fp1)
+	fp1 = fp1 - fp0
+	fpsr = cond(fp1)
+	fp0 = fp1
+	fpsr = cond(fp0)
+	fp1 = fp0
+	fpsr = cond(fp1)
+	fp1 = fp1 * Mem0[a6 + 8:real64]
+	fpsr = cond(fp1)
+	v9 = (real64) fp1
+	Mem0[a6 + -24:real64] = v9
+	fpsr = cond(v9)
+	fp0 = (real80) Mem0[a6 + 8:real64]
+	fpsr = cond(fp0)
+	fp0 = fp0 * Mem0[a6 + -16:real64]
+	fpsr = cond(fp0)
+	v10 = (real64) fp0
+	Mem0[a6 + -32:real64] = v10
+	fpsr = cond(v10)
+	fp0 = (real80) Mem0[a6 + -8:real64]
+	fpsr = cond(fp0)
+	fp0 = fp0 / 42.0
+	fpsr = cond(fp0)
+	fp1 = 100.0
+	fpsr = cond(fp1)
+	fp1 = fp1 - fp0
+	fpsr = cond(fp1)
+	fp0 = fp1
+	fpsr = cond(fp0)
+	fp0 = fp0 * Mem0[a6 + -32:real64]
+	fpsr = cond(fp0)
+	fp1 = fp0
+	fpsr = cond(fp1)
+	fp1 = fp1 / 120.0
+	fpsr = cond(fp1)
+	v11 = (real64) fp1
+	Mem0[a6 + -40:real64] = v11
+	fpsr = cond(v11)
+	fp0 = (real80) Mem0[a6 + -32:real64]
+	fpsr = cond(fp0)
+	fp0 = fp0 * Mem0[a6 + -16:real64]
+	fpsr = cond(fp0)
+	v12 = (real64) fp0
+	Mem0[a6 + -48:real64] = v12
+	fpsr = cond(v12)
+	fp0 = (real80) Mem0[a6 + -8:real64]
+	fpsr = cond(fp0)
+	fp0 = fp0 / 110.0
+	fpsr = cond(fp0)
+	fp1 = 100.0
+	fpsr = cond(fp1)
+	fp1 = fp1 - fp0
+	fpsr = cond(fp1)
+	fp0 = fp1
+	fpsr = cond(fp0)
+	fp0 = fp0 * Mem0[a6 + -48:real64]
+	fpsr = cond(fp0)
+	fp1 = fp0
+	fpsr = cond(fp1)
+	fp1 = fp1 / 362880.0
+	fpsr = cond(fp1)
+	v13 = (real64) fp1
+	Mem0[a6 + -56:real64] = v13
+	fpsr = cond(v13)
+	fp0 = (real80) Mem0[a6 + -48:real64]
+	fpsr = cond(fp0)
+	fp0 = fp0 * Mem0[a6 + -16:real64]
+	fpsr = cond(fp0)
+	v14 = (real64) fp0
+	Mem0[a6 + -64:real64] = v14
+	fpsr = cond(v14)
+	fp0 = (real80) Mem0[a6 + -8:real64]
+	fpsr = cond(fp0)
+	fp0 = fp0 / 210.0
+	fpsr = cond(fp0)
+	fp1 = 100.0
+	fpsr = cond(fp1)
+	fp1 = fp1 - fp0
+	fpsr = cond(fp1)
+	fp0 = fp1
+	fpsr = cond(fp0)
+	fp0 = fp0 * Mem0[a6 + -64:real64]
+	fpsr = cond(fp0)
+	fp1 = fp0
+	fpsr = cond(fp1)
+	fp1 = fp1 / 6227020800.0
+	fpsr = cond(fp1)
+	v15 = (real64) fp1
+	Mem0[a6 + -72:real64] = v15
+	fpsr = cond(v15)
+	v16 = Mem0[a6 + -72:word32]
+	Mem0[a6 + -80:word32] = v16
+	CVZN = cond(v16)
+	v18 = Mem0[a6 + -68:word32]
+	Mem0[a6 + -76:word32] = v18
+	CVZN = cond(v18)
+	fp0 = (real80) Mem0[a6 + -80:real64]
+	fpsr = cond(fp0)
+	fp0 = fp0 + Mem0[a6 + -56:real64]
+	fpsr = cond(fp0)
+	v19 = (real64) fp0
+	Mem0[a6 + -80:real64] = v19
+	fpsr = cond(v19)
+	fp1 = (real80) Mem0[a6 + -80:real64]
+	fpsr = cond(fp1)
+	fp1 = fp1 + Mem0[a6 + -40:real64]
+	fpsr = cond(fp1)
+	v20 = (real64) fp1
+	Mem0[a6 + -80:real64] = v20
+	fpsr = cond(v20)
+	fp0 = (real80) Mem0[a6 + -80:real64]
+	fpsr = cond(fp0)
+	fp0 = fp0 + Mem0[a6 + -24:real64]
+	fpsr = cond(fp0)
+	v21 = (real64) fp0
+	Mem0[a6 + -80:real64] = v21
+	fpsr = cond(v21)
+	d0 = Mem0[a6 + -80:word32]
+	CVZN = cond(d0)
+	d1 = Mem0[a6 + -76:word32]
+	CVZN = cond(d1)
+	a7 = a7 - 0x00000004
+	v24 = d1
+	Mem0[a7:word32] = v24
+	CVZN = cond(v24)
+	a7 = a7 - 0x00000004
+	v25 = d0
+	Mem0[a7:word32] = v25
+	CVZN = cond(v25)
+	v26 = Mem0[a7:real64]
+	a7 = a7 + 0x00000008
+	fp0 = (real80) v26
+	fpsr = cond(fp0)
+	a7 = a6
+	a6 = Mem0[a7:word32]
+	a7 = a7 + 0x00000004
+	return
+	// succ:  _Z11sine_taylord_exit
+_Z11sine_taylord_exit:
+
+
+// factorial
+// Return size: 4
 void factorial(int32 dwArg04)
-// stackDelta: 4; fpuStackDelta: 0; fpuMaxParam: -1
-
-// MayUse: 
-// LiveOut:
-// Trashed: CVZNX d0
-// Preserved: a6 a7
-// Stack args: Stack +0004(32)
-<<<<<<< HEAD
-fn8000033C_entry:
-=======
 _ZL9factoriali_entry:
->>>>>>> bb27748e
-// DataOut:
-// DataOut (flags): 
-// SymbolicIn: a7:fp
-// LocalsOut: fp(32) Stack +0004(32)
-
+	// succ:  l8000033C
 l8000033C:
-	word32 dwLoc08_15 = 2
-// DataOut:
-// DataOut (flags): 
-// SymbolicIn: a7:fp
-// LocalsOut: fp(32) Local -0008(32) Local -000C(32) Stack +0004(32)
-
+	Mem0[fp + 0x00000004:int32] = dwArg04
+	a7 = fp
+	a7 = a7 - 0x00000004
+	Mem0[a7:word32] = a6
+	a6 = a7
+	a7 = a7 - 0x00000008
+	d0 = 1
+	CVZN = cond(d0)
+	v6 = d0
+	Mem0[a6 + -8:word32] = v6
+	CVZN = cond(v6)
+	d0 = 2
+	CVZN = cond(d0)
+	v7 = d0
+	Mem0[a6 + -4:word32] = v7
+	CVZN = cond(v7)
+	// succ:  l8000034C
 l8000034C:
-	branch dwLoc08_15 - dwArg04 > 0x00000000 l8000036A
-// DataOut:
-// DataOut (flags): 
-// SymbolicIn: a7:fp - 0x0000000C a6:fp - 0x00000004 d0:<invalid> -12(fp):<invalid> -8(fp):<invalid> -4(fp):a6 4(fp):dwArg04
-// LocalsOut: fp(32) Local -0008(32) Local -000C(32) Stack +0004(32)
-
+	d0 = Mem0[a6 + -4:word32]
+	CVZN = cond(d0)
+	v8 = d0 - Mem0[a6 + 8:word32]
+	CVZN = cond(v8)
+	branch Test(GT,VZN) l8000036A
+	// succ:  l80000356 l8000036A
+l80000356:
+	d0 = Mem0[a6 + -8:word32]
+	CVZN = cond(d0)
+	d0 = d0 *s Mem0[a6 + -4:word32]
+	VZN = cond(d0)
+	C = false
+	v11 = d0
+	Mem0[a6 + -8:word32] = v11
+	CVZN = cond(v11)
+	v12 = Mem0[a6 + -4:word32] + 0x00000001
+	Mem0[a6 + -4:word32] = v12
+	CVZNX = cond(v12)
+	goto l8000034C
+	// succ:  l8000034C
 l8000036A:
-	return
-// DataOut:
-// DataOut (flags): 
-// SymbolicIn: a7:fp - 0x0000000C a6:fp - 0x00000004 d0:<invalid> -12(fp):<invalid> -8(fp):<invalid> -4(fp):a6 4(fp):dwArg04
-
-<<<<<<< HEAD
-fn8000033C_exit:
-=======
+	d0 = Mem0[a6 + -8:word32]
+	CVZN = cond(d0)
+	a7 = a6
+	a6 = Mem0[a7:word32]
+	a7 = a7 + 0x00000004
+	return
+	// succ:  _ZL9factoriali_exit
 _ZL9factoriali_exit:
->>>>>>> bb27748e
-// DataOut:
-// DataOut (flags): 
-// SymbolicIn: a7:fp a6:a6 d0:<invalid> -12(fp):<invalid> -8(fp):<invalid> -4(fp):a6 4(fp):dwArg04
-
-l80000356:
-	dwLoc08_15 = dwLoc08_15 + 0x00000001
-// DataOut:
-// DataOut (flags): 
-// SymbolicIn: a7:fp - 0x0000000C a6:fp - 0x00000004 d0:<invalid> -12(fp):<invalid> -8(fp):<invalid> -4(fp):a6 4(fp):dwArg04
-// LocalsOut: fp(32) Local -0008(32) Local -000C(32) Stack +0004(32)
-
-
-
+
+
+// pow_int
+// Return size: 4
 void pow_int(real64 rArg04, int32 dwArg0C)
-// stackDelta: 4; fpuStackDelta: 0; fpuMaxParam: -1
-
-// MayUse: 
-// LiveOut:
-// Trashed: CVZNX d0 d1 fp0 fpsr
-// Preserved: a6 a7
-// Stack args: Stack +0004(64) Stack +000C(32)
-fn80000372_entry:
-// DataOut:
-// DataOut (flags): 
-// SymbolicIn: a7:fp
-// LocalsOut: fp(32) Stack +0004(64) Stack +000C(32)
-
+_ZL7pow_intdi_entry:
+	// succ:  l80000372
 l80000372:
-	word32 dwLoc08_16 = 0x00000000
-// DataOut:
-// DataOut (flags): 
-// SymbolicIn: a7:fp
-// LocalsOut: fp(32) Local -0008(32) Local -0010(32) Stack +0004(64) Stack +000C(32)
-
+	Mem0[fp + 0x00000004:real64] = rArg04
+	Mem0[fp + 0x0000000C:int32] = dwArg0C
+	a7 = fp
+	a7 = a7 - 0x00000004
+	Mem0[a7:word32] = a6
+	a6 = a7
+	a7 = a7 - 0x0000000C
+	v4 = 0x3FF00000
+	Mem0[a6 + -12:word32] = v4
+	CVZN = cond(v4)
+	Mem0[a6 + -8:word32] = 0x00000000
+	Z = true
+	C = false
+	N = false
+	V = false
+	Mem0[a6 + -4:word32] = 0x00000000
+	Z = true
+	C = false
+	N = false
+	V = false
+	// succ:  l80000386
 l80000386:
-	branch dwLoc08_16 - dwArg0C >= 0x00000000 l800003A8
-// DataOut:
-// DataOut (flags): 
-// SymbolicIn: a7:fp - 0x00000010 a6:fp - 0x00000004 d0:<invalid> fp0:<invalid> fpsr:<invalid> -16(fp):<invalid> -12(fp):0x00000000 -8(fp):<invalid> -4(fp):a6 4(fp):rArg04 12(fp):dwArg0C
-// LocalsOut: fp(32) Local -0008(32) Local -0010(32) Stack +0004(64) Stack +000C(32)
-
+	d0 = Mem0[a6 + -4:word32]
+	CVZN = cond(d0)
+	v13 = d0 - Mem0[a6 + 16:word32]
+	CVZN = cond(v13)
+	branch Test(GE,VN) l800003A8
+	// succ:  l80000390 l800003A8
+l80000390:
+	fp0 = (real80) Mem0[a6 + -12:real64]
+	fpsr = cond(fp0)
+	fp0 = fp0 * Mem0[a6 + 8:real64]
+	fpsr = cond(fp0)
+	v17 = (real64) fp0
+	Mem0[a6 + -12:real64] = v17
+	fpsr = cond(v17)
+	v18 = Mem0[a6 + -4:word32] + 0x00000001
+	Mem0[a6 + -4:word32] = v18
+	CVZNX = cond(v18)
+	goto l80000386
+	// succ:  l80000386
 l800003A8:
-	return
-// DataOut:
-// DataOut (flags): 
-// SymbolicIn: a7:fp - 0x00000010 a6:fp - 0x00000004 d0:<invalid> fp0:<invalid> fpsr:<invalid> -16(fp):<invalid> -12(fp):0x00000000 -8(fp):<invalid> -4(fp):a6 4(fp):rArg04 12(fp):dwArg0C
-
-<<<<<<< HEAD
-fn80000372_exit:
-=======
+	d0 = Mem0[a6 + -12:word32]
+	CVZN = cond(d0)
+	d1 = Mem0[a6 + -8:word32]
+	CVZN = cond(d1)
+	a7 = a7 - 0x00000004
+	v21 = d1
+	Mem0[a7:word32] = v21
+	CVZN = cond(v21)
+	a7 = a7 - 0x00000004
+	v22 = d0
+	Mem0[a7:word32] = v22
+	CVZN = cond(v22)
+	v23 = Mem0[a7:real64]
+	a7 = a7 + 0x00000008
+	fp0 = (real80) v23
+	fpsr = cond(fp0)
+	a7 = a6
+	a6 = Mem0[a7:word32]
+	a7 = a7 + 0x00000004
+	return
+	// succ:  _ZL7pow_intdi_exit
 _ZL7pow_intdi_exit:
->>>>>>> bb27748e
-// DataOut:
-// DataOut (flags): 
-// SymbolicIn: a7:fp a6:a6 d0:<invalid> d1:0x00000000 fp0:<invalid> fpsr:<invalid> -24(fp):<invalid> -20(fp):0x00000000 -16(fp):<invalid> -12(fp):0x00000000 -8(fp):<invalid> -4(fp):a6 4(fp):rArg04 12(fp):dwArg0C
-
-l80000390:
-	dwLoc08_16 = dwLoc08_16 + 0x00000001
-// DataOut:
-// DataOut (flags): 
-// SymbolicIn: a7:fp - 0x00000010 a6:fp - 0x00000004 d0:<invalid> fp0:<invalid> fpsr:<invalid> -16(fp):<invalid> -12(fp):0x00000000 -8(fp):<invalid> -4(fp):a6 4(fp):rArg04 12(fp):dwArg0C
-// LocalsOut: fp(32) Local -0008(32) Local -0010(32) Stack +0004(64) Stack +000C(32)
-
-
-
+
+
+// sine_taylor
+// Return size: 4
 void sine_taylor(real64 rArg04, int32 dwArg0C)
-// stackDelta: 4; fpuStackDelta: 0; fpuMaxParam: -1
-
-// MayUse:  fp0
-// LiveOut:
-// Trashed: CVZNX d0 d1 fp0 fp1 fp2 fpsr
-// Preserved: a6 a7
-// Stack args: Stack +0004(80) Stack +000C(32)
-<<<<<<< HEAD
-fn800003BC_entry:
-=======
 _Z11sine_taylordi_entry:
->>>>>>> bb27748e
-// DataOut: fp0
-// DataOut (flags): 
-// SymbolicIn: a7:fp
-// LocalsOut: fp(32) Stack +0004(80) Stack +000C(32)
-
+	// succ:  l800003BC
 l800003BC:
-	word32 dwArg04_5 = (word32) rArg04
-	word32 dwLoc08_24 = 3
-// DataOut: fp0
-// DataOut (flags): 
-// SymbolicIn: a7:fp
-// LocalsOut: fp(32) Local -0008(32) Local -0010(80) Stack +0004(32) Stack +000C(32)
-
+	Mem0[fp + 0x00000004:real64] = rArg04
+	Mem0[fp + 0x0000000C:int32] = dwArg0C
+	a7 = fp
+	a7 = a7 - 0x00000004
+	Mem0[a7:word32] = a6
+	a6 = a7
+	a7 = a7 - 0x0000000C
+	a7 = a7 - 0x0000000C
+	Mem0[a7:real96] = fp2
+	v5 = Mem0[a6 + 8:word32]
+	Mem0[a6 + -12:word32] = v5
+	CVZN = cond(v5)
+	v7 = Mem0[a6 + 12:word32]
+	Mem0[a6 + -8:word32] = v7
+	CVZN = cond(v7)
+	d0 = 3
+	CVZN = cond(d0)
+	v9 = d0
+	Mem0[a6 + -4:word32] = v9
+	CVZN = cond(v9)
+	// succ:  l800003D6
 l800003D6:
-	branch dwLoc08_24 - dwArg0C > 0x00000000 l80000428
-// DataOut: d0 fp0
-// DataOut (flags): 
-// SymbolicIn: a7:fp - 0x0000001C a6:fp - 0x00000004 d0:<invalid> fp2:<invalid> fpsr:<invalid> fp0:<invalid> fp1:<invalid> -40(fp):(word32) rArg04 -36(fp):SLICE(rArg04, word32, 32) -32(fp):<invalid> -28(fp):fp2 -16(fp):<invalid> -12(fp):SLICE(rArg04, word32, 32) -8(fp):<invalid> -4(fp):a6 4(fp):rArg04 12(fp):dwArg0C
-// LocalsOut: fp(32) Local -0008(32) Local -0010(80) Stack +0004(32) Stack +000C(32)
-
+	d0 = Mem0[a6 + -4:word32]
+	CVZN = cond(d0)
+	v10 = d0 - Mem0[a6 + 16:word32]
+	CVZN = cond(v10)
+	branch Test(GT,VZN) l80000428
+	// succ:  l800003E0 l80000428
+l800003E0:
+	v12 = Mem0[a6 + -4:word32]
+	a7 = a7 - 0x00000004
+	v13 = v12
+	Mem0[a7:word32] = v13
+	CVZN = cond(v13)
+	v14 = Mem0[a6 + 12:word32]
+	a7 = a7 - 0x00000004
+	v15 = v14
+	Mem0[a7:word32] = v15
+	CVZN = cond(v15)
+	v16 = Mem0[a6 + 8:word32]
+	a7 = a7 - 0x00000004
+	v17 = v16
+	Mem0[a7:word32] = v17
+	CVZN = cond(v17)
+	pow_int(Mem0[a7 + 0x00000000:real64], Mem0[a7 + 0x00000008:int32])
+	a7 = a7 + 12
+	fp2 = fp0
+	fpsr = cond(fp2)
+	v20 = Mem0[a6 + -4:word32]
+	a7 = a7 - 0x00000004
+	v21 = v20
+	Mem0[a7:word32] = v21
+	CVZN = cond(v21)
+	factorial(Mem0[a7 + 0x00000000:int32])
+	a7 = a7 + 0x00000004
+	fp0 = (real80) d0
+	fpsr = cond(fp0)
+	fp1 = fp2
+	fpsr = cond(fp1)
+	fp1 = fp1 / fp0
+	fpsr = cond(fp1)
+	fp0 = fp1
+	fpsr = cond(fp0)
+	fp1 = (real80) Mem0[a6 + -12:real64]
+	fpsr = cond(fp1)
+	fp1 = fp1 + fp0
+	fpsr = cond(fp1)
+	v23 = (real64) fp1
+	Mem0[a6 + -12:real64] = v23
+	fpsr = cond(v23)
+	v24 = Mem0[a6 + -4:word32] + 0x00000004
+	Mem0[a6 + -4:word32] = v24
+	CVZNX = cond(v24)
+	goto l800003D6
+	// succ:  l800003D6
 l80000428:
-	word32 dwLoc08_104 = 5
-// DataOut: fp0
-// DataOut (flags): 
-// SymbolicIn: a7:fp - 0x0000001C a6:fp - 0x00000004 d0:<invalid> fp2:<invalid> fpsr:<invalid> fp0:<invalid> fp1:<invalid> -40(fp):(word32) rArg04 -36(fp):SLICE(rArg04, word32, 32) -32(fp):<invalid> -28(fp):fp2 -16(fp):<invalid> -12(fp):SLICE(rArg04, word32, 32) -8(fp):<invalid> -4(fp):a6 4(fp):rArg04 12(fp):dwArg0C
-// LocalsOut: fp(80) Local -0008(32) Local -0010(32) Stack +0004(32) Stack +000C(32)
-
+	d0 = 5
+	CVZN = cond(d0)
+	v26 = d0
+	Mem0[a6 + -4:word32] = v26
+	CVZN = cond(v26)
+	// succ:  l8000042E
 l8000042E:
-	branch dwLoc08_104 - dwArg0C > 0x00000000 l80000480
-// DataOut: d0 fp0
-// DataOut (flags): 
-// SymbolicIn: a7:fp - 0x0000001C a6:fp - 0x00000004 d0:<invalid> fp2:<invalid> fpsr:<invalid> fp0:<invalid> fp1:<invalid> -40(fp):(word32) rArg04 -36(fp):SLICE(rArg04, word32, 32) -32(fp):<invalid> -28(fp):fp2 -16(fp):<invalid> -12(fp):SLICE(rArg04, word32, 32) -8(fp):<invalid> -4(fp):a6 4(fp):rArg04 12(fp):dwArg0C
-// LocalsOut: fp(80) Local -0008(32) Local -0010(32) Stack +0004(32) Stack +000C(32)
-
+	d0 = Mem0[a6 + -4:word32]
+	CVZN = cond(d0)
+	v27 = d0 - Mem0[a6 + 16:word32]
+	CVZN = cond(v27)
+	branch Test(GT,VZN) l80000480
+	// succ:  l80000438 l80000480
+l80000438:
+	v28 = Mem0[a6 + -4:word32]
+	a7 = a7 - 0x00000004
+	v29 = v28
+	Mem0[a7:word32] = v29
+	CVZN = cond(v29)
+	v30 = Mem0[a6 + 12:word32]
+	a7 = a7 - 0x00000004
+	v31 = v30
+	Mem0[a7:word32] = v31
+	CVZN = cond(v31)
+	v32 = Mem0[a6 + 8:word32]
+	a7 = a7 - 0x00000004
+	v33 = v32
+	Mem0[a7:word32] = v33
+	CVZN = cond(v33)
+	pow_int(Mem0[a7 + 0x00000000:real64], Mem0[a7 + 0x00000008:int32])
+	a7 = a7 + 12
+	fp2 = fp0
+	fpsr = cond(fp2)
+	v34 = Mem0[a6 + -4:word32]
+	a7 = a7 - 0x00000004
+	v35 = v34
+	Mem0[a7:word32] = v35
+	CVZN = cond(v35)
+	factorial(Mem0[a7 + 0x00000000:int32])
+	a7 = a7 + 0x00000004
+	fp0 = (real80) d0
+	fpsr = cond(fp0)
+	fp1 = fp2
+	fpsr = cond(fp1)
+	fp1 = fp1 / fp0
+	fpsr = cond(fp1)
+	fp0 = fp1
+	fpsr = cond(fp0)
+	fp1 = (real80) Mem0[a6 + -12:real64]
+	fpsr = cond(fp1)
+	fp1 = fp1 - fp0
+	fpsr = cond(fp1)
+	v36 = (real64) fp1
+	Mem0[a6 + -12:real64] = v36
+	fpsr = cond(v36)
+	v37 = Mem0[a6 + -4:word32] + 0x00000004
+	Mem0[a6 + -4:word32] = v37
+	CVZNX = cond(v37)
+	goto l8000042E
+	// succ:  l8000042E
 l80000480:
-	return
-// DataOut:
-// DataOut (flags): 
-// SymbolicIn: a7:fp - 0x0000001C a6:fp - 0x00000004 d0:<invalid> fp2:<invalid> fpsr:<invalid> fp0:<invalid> fp1:<invalid> -40(fp):(word32) rArg04 -36(fp):SLICE(rArg04, word32, 32) -32(fp):<invalid> -28(fp):fp2 -16(fp):<invalid> -12(fp):SLICE(rArg04, word32, 32) -8(fp):<invalid> -4(fp):a6 4(fp):rArg04 12(fp):dwArg0C
-
-fn800003BC_exit:
-// DataOut:
-// DataOut (flags): 
-// SymbolicIn: a7:fp a6:a6 d0:<invalid> d1:SLICE(rArg04, word32, 32) fp0:<invalid> fpsr:<invalid> fp2:<invalid> fp1:<invalid> -40(fp):(word32) rArg04 -36(fp):<invalid> -32(fp):SLICE(rArg04, word32, 32) -28(fp):fp2 -16(fp):<invalid> -12(fp):SLICE(rArg04, word32, 32) -8(fp):<invalid> -4(fp):a6 4(fp):rArg04 12(fp):dwArg0C
-
-l80000438:
-	rLoc28 = DPB(rLoc28, dwArg04_5, 0) (alias)
-	pow_int(rLoc28, dwLoc08_104)
-	factorial(dwLoc08_104)
-	dwLoc08_104 = dwLoc08_104 + 0x00000004
-// DataOut: fp0
-// DataOut (flags): 
-// SymbolicIn: a7:fp - 0x0000001C a6:fp - 0x00000004 d0:<invalid> fp2:<invalid> fpsr:<invalid> fp0:<invalid> fp1:<invalid> -40(fp):(word32) rArg04 -36(fp):SLICE(rArg04, word32, 32) -32(fp):<invalid> -28(fp):fp2 -16(fp):<invalid> -12(fp):SLICE(rArg04, word32, 32) -8(fp):<invalid> -4(fp):a6 4(fp):rArg04 12(fp):dwArg0C
-// LocalsOut: fp(80) Local -0008(32) Local -0010(32) Stack +0004(32) Stack +000C(32)
-
-l800003E0:
-	rLoc28 = DPB(rLoc28, dwArg04_5, 0) (alias)
-	pow_int(rLoc28, dwLoc08_24)
-	factorial(dwLoc08_24)
-	dwLoc08_24 = dwLoc08_24 + 0x00000004
-// DataOut: fp0
-// DataOut (flags): 
-// SymbolicIn: a7:fp - 0x0000001C a6:fp - 0x00000004 d0:<invalid> fp2:<invalid> fpsr:<invalid> fp0:<invalid> fp1:<invalid> -40(fp):(word32) rArg04 -36(fp):SLICE(rArg04, word32, 32) -32(fp):<invalid> -28(fp):fp2 -16(fp):<invalid> -12(fp):SLICE(rArg04, word32, 32) -8(fp):<invalid> -4(fp):a6 4(fp):rArg04 12(fp):dwArg0C
-// LocalsOut: fp(32) Local -0008(32) Local -0010(80) Stack +0004(32) Stack +000C(32)
-
-
-
-void main()
-// stackDelta: 0; fpuStackDelta: 0; fpuMaxParam: -1
-
-// MayUse: 
-// LiveOut:
-// Trashed: CVZNX d0
-// Preserved: a6 a7
-fn8000049A_entry:
-// DataOut:
-// DataOut (flags): 
-// SymbolicIn: a7:fp
-// LocalsOut: fp(32)
-
+	d0 = Mem0[a6 + -12:word32]
+	CVZN = cond(d0)
+	d1 = Mem0[a6 + -8:word32]
+	CVZN = cond(d1)
+	a7 = a7 - 0x00000004
+	v39 = d1
+	Mem0[a7:word32] = v39
+	CVZN = cond(v39)
+	a7 = a7 - 0x00000004
+	v40 = d0
+	Mem0[a7:word32] = v40
+	CVZN = cond(v40)
+	v41 = Mem0[a7:real64]
+	a7 = a7 + 0x00000008
+	fp0 = (real80) v41
+	fpsr = cond(fp0)
+	v42 = a6 + -24
+	fp2 = Mem0[v42:real96]
+	v42 = v42 + 0x0000000C
+	a7 = a6
+	a6 = Mem0[a7:word32]
+	a7 = a7 + 0x00000004
+	return
+	// succ:  _Z11sine_taylordi_exit
+_Z11sine_taylordi_exit:
+
+
+// main
+// Return size: 4
+define main
+main_entry:
+	// succ:  l8000049A
 l8000049A:
-	sine_taylor(DPB(rLoc10, 0x40091EB8, 0))
-	_sin(DPB(rLoc1C, 0x40091EB8, 0), DPB(rLoc14, 0x3F689374, 0), fp - 0x00000008)
-	return
-// DataOut:
-// DataOut (flags): 
-// SymbolicIn: a7:fp
-
-fn8000049A_exit:
-// DataOut:
-// DataOut (flags): 
-// SymbolicIn: a7:fp a6:a6 d0:0x00000000 -28(fp):0x40091EB8 -24(fp):0x51EB851F -20(fp):0x3F689374 -16(fp):0xBC6A7EFA -12(fp):fp - 0x00000008 -4(fp):a6
-
-
-
+	a7 = fp
+	a7 = a7 - 0x00000004
+	Mem0[a7:word32] = a6
+	a6 = a7
+	a7 = a7 - 0x00000004
+	a7 = a7 - 0x00000004
+	v4 = 0x51EB851F
+	Mem0[a7:word32] = v4
+	CVZN = cond(v4)
+	a7 = a7 - 0x00000004
+	v6 = 0x40091EB8
+	Mem0[a7:word32] = v6
+	CVZN = cond(v6)
+	sine_taylor(Mem0[a7 + 0x00000000:real64])
+	a7 = a7 + 0x00000008
+	d0 = a6
+	CVZN = cond(d0)
+	d0 = d0 - 0x00000004
+	CVZNX = cond(d0)
+	a7 = a7 - 0x00000004
+	v9 = d0
+	Mem0[a7:word32] = v9
+	CVZN = cond(v9)
+	a7 = a7 - 0x00000004
+	v10 = 0xBC6A7EFA
+	Mem0[a7:word32] = v10
+	CVZN = cond(v10)
+	a7 = a7 - 0x00000004
+	v11 = 0x3F689374
+	Mem0[a7:word32] = v11
+	CVZN = cond(v11)
+	a7 = a7 - 0x00000004
+	v12 = 0x51EB851F
+	Mem0[a7:word32] = v12
+	CVZN = cond(v12)
+	a7 = a7 - 0x00000004
+	v13 = 0x40091EB8
+	Mem0[a7:word32] = v13
+	CVZN = cond(v13)
+	_sin(Mem0[a7 + 0x00000000:real64], Mem0[a7 + 0x00000008:real64], Mem0[a7 + 0x00000010:(ref int32)])
+	a7 = a7 + 20
+	d0 = 0x00000000
+	Z = true
+	C = false
+	N = false
+	V = false
+	a7 = a6
+	a6 = Mem0[a7:word32]
+	a7 = a7 + 0x00000004
+	return
+	// succ:  main_exit
+main_exit:
+
+
+// _sin
+// Return size: 4
 void _sin(real64 rArg04, real64 rArg0C, int32 & tArg14)
-// stackDelta: 4; fpuStackDelta: 0; fpuMaxParam: -1
-
-// MayUse: 
-// LiveOut:
-// Trashed: CVZNX a0 d0 d1 fp0 fp1 fpsr
-// Preserved: a6 a7
-// Stack args: Stack +0004(80) Stack +000C(64) Stack +0014(32)
-fn800004DE_entry:
-// DataOut:
-// DataOut (flags): 
-// SymbolicIn: a7:fp
-// LocalsOut: fp(32) Stack +0004(80) Stack +000C(64) Stack +0014(32)
-
+_Z4_sinddRi_entry:
+	// succ:  l800004DE
 l800004DE:
-	real64 rLoc0C_117 = DPB(rLoc0C, SLICE(rArg04, word32, 32), 32)
-	real64 v9_28 = (real64) ((real80) rLoc0C_117 * rLoc0C_117)
-	word32 dwLoc20_132 = 1
-// DataOut:
-// DataOut (flags): 
-// SymbolicIn: a7:fp
-// LocalsOut: fp(32) Local -000C(80) Local -0014(80) Local -001C(32) Local -0020(32) Local -0028(0) Stack +000C(64) Stack +0014(32)
-
+	Mem0[fp + 0x00000004:real64] = rArg04
+	Mem0[fp + 0x0000000C:real64] = rArg0C
+	Mem0[fp + 0x00000014:(ref int32)] = tArg14
+	a7 = fp
+	a7 = a7 - 0x00000004
+	Mem0[a7:word32] = a6
+	a6 = a7
+	a7 = a7 - 0x00000024
+	v4 = Mem0[a6 + 8:word32]
+	Mem0[a6 + -8:word32] = v4
+	CVZN = cond(v4)
+	v6 = Mem0[a6 + 12:word32]
+	Mem0[a6 + -4:word32] = v6
+	CVZN = cond(v6)
+	fp0 = (real80) Mem0[a6 + -8:real64]
+	fpsr = cond(fp0)
+	fp0 = fp0 * Mem0[a6 + -8:real64]
+	fpsr = cond(fp0)
+	v9 = (real64) fp0
+	Mem0[a6 + -36:real64] = v9
+	fpsr = cond(v9)
+	v10 = 0x3FF00000
+	Mem0[a6 + -16:word32] = v10
+	CVZN = cond(v10)
+	Mem0[a6 + -12:word32] = 0x00000000
+	Z = true
+	C = false
+	N = false
+	V = false
+	Mem0[a6 + -24:word32] = 0x00000000
+	Z = true
+	C = false
+	N = false
+	V = false
+	Mem0[a6 + -20:word32] = 0x00000000
+	Z = true
+	C = false
+	N = false
+	V = false
+	d0 = 1
+	CVZN = cond(d0)
+	v19 = d0
+	Mem0[a6 + -28:word32] = v19
+	CVZN = cond(v19)
+	// succ:  l8000051A
 l8000051A:
-	branch (real64) ((real80) rLoc0C_117 / rLoc14) < rArg0C l8000060E
-// DataOut:
-// DataOut (flags): 
-// SymbolicIn: a7:fp - 0x00000028 a6:fp - 0x00000004 fp0:<invalid> fpsr:<invalid> d0:<invalid> fp1:<invalid> a0:tArg14 -40(fp):<invalid> -32(fp):<invalid> -28(fp):<invalid> -24(fp):0x00000000 -20(fp):<invalid> -16(fp):0x00000000 -12(fp):<invalid> -8(fp):SLICE(rArg04, word32, 32) -4(fp):a6 4(fp):rArg04 12(fp):rArg0C 20(fp):tArg14
-// LocalsOut: fp(32) Local -000C(80) Local -0014(80) Local -001C(32) Local -0020(32) Local -0028(0) Stack +000C(64) Stack +0014(32)
-
+	fp0 = (real80) Mem0[a6 + -8:real64]
+	fpsr = cond(fp0)
+	fp0 = fp0 / Mem0[a6 + -16:real64]
+	fpsr = cond(fp0)
+	fpsr = cond((real64) fp0 - Mem0[a6 + 16:real64])
+	branch Test(LT,fpsr) l8000060E
+	// succ:  l80000530 l8000060E
+l80000530:
+	fp0 = (real80) Mem0[a6 + -8:real64]
+	fpsr = cond(fp0)
+	fp0 = fp0 / Mem0[a6 + -16:real64]
+	fpsr = cond(fp0)
+	fp1 = (real80) Mem0[a6 + -24:real64]
+	fpsr = cond(fp1)
+	fp1 = fp1 + fp0
+	fpsr = cond(fp1)
+	v22 = (real64) fp1
+	Mem0[a6 + -24:real64] = v22
+	fpsr = cond(v22)
+	fp0 = (real80) Mem0[a6 + -8:real64]
+	fpsr = cond(fp0)
+	fp0 = fp0 * Mem0[a6 + -36:real64]
+	fpsr = cond(fp0)
+	v23 = (real64) fp0
+	Mem0[a6 + -8:real64] = v23
+	fpsr = cond(v23)
+	v24 = Mem0[a6 + -28:word32] + 0x00000001
+	Mem0[a6 + -28:word32] = v24
+	CVZNX = cond(v24)
+	d0 = Mem0[a6 + -28:word32]
+	CVZN = cond(d0)
+	fp0 = (real80) d0
+	fpsr = cond(fp0)
+	fp1 = (real80) Mem0[a6 + -16:real64]
+	fpsr = cond(fp1)
+	fp1 = fp1 * fp0
+	fpsr = cond(fp1)
+	v26 = (real64) fp1
+	Mem0[a6 + -16:real64] = v26
+	fpsr = cond(v26)
+	v27 = Mem0[a6 + -28:word32] + 0x00000001
+	Mem0[a6 + -28:word32] = v27
+	CVZNX = cond(v27)
+	d0 = Mem0[a6 + -28:word32]
+	CVZN = cond(d0)
+	fp0 = (real80) d0
+	fpsr = cond(fp0)
+	fp1 = (real80) Mem0[a6 + -16:real64]
+	fpsr = cond(fp1)
+	fp1 = fp1 * fp0
+	fpsr = cond(fp1)
+	v28 = (real64) fp1
+	Mem0[a6 + -16:real64] = v28
+	fpsr = cond(v28)
+	fp0 = (real80) Mem0[a6 + -8:real64]
+	fpsr = cond(fp0)
+	fp0 = fp0 / Mem0[a6 + -16:real64]
+	fpsr = cond(fp0)
+	fp1 = (real80) Mem0[a6 + -24:real64]
+	fpsr = cond(fp1)
+	fp1 = fp1 - fp0
+	fpsr = cond(fp1)
+	v29 = (real64) fp1
+	Mem0[a6 + -24:real64] = v29
+	fpsr = cond(v29)
+	fp0 = (real80) Mem0[a6 + -8:real64]
+	fpsr = cond(fp0)
+	fp0 = fp0 * Mem0[a6 + -36:real64]
+	fpsr = cond(fp0)
+	v30 = (real64) fp0
+	Mem0[a6 + -8:real64] = v30
+	fpsr = cond(v30)
+	v31 = Mem0[a6 + -28:word32] + 0x00000001
+	Mem0[a6 + -28:word32] = v31
+	CVZNX = cond(v31)
+	d0 = Mem0[a6 + -28:word32]
+	CVZN = cond(d0)
+	fp0 = (real80) d0
+	fpsr = cond(fp0)
+	fp1 = (real80) Mem0[a6 + -16:real64]
+	fpsr = cond(fp1)
+	fp1 = fp1 * fp0
+	fpsr = cond(fp1)
+	v32 = (real64) fp1
+	Mem0[a6 + -16:real64] = v32
+	fpsr = cond(v32)
+	v33 = Mem0[a6 + -28:word32] + 0x00000001
+	Mem0[a6 + -28:word32] = v33
+	CVZNX = cond(v33)
+	d0 = Mem0[a6 + -28:word32]
+	CVZN = cond(d0)
+	fp0 = (real80) d0
+	fpsr = cond(fp0)
+	fp1 = (real80) Mem0[a6 + -16:real64]
+	fpsr = cond(fp1)
+	fp1 = fp1 * fp0
+	fpsr = cond(fp1)
+	v34 = (real64) fp1
+	Mem0[a6 + -16:real64] = v34
+	fpsr = cond(v34)
+	a0 = Mem0[a6 + 24:word32]
+	d0 = Mem0[a0:word32]
+	CVZN = cond(d0)
+	d0 = d0 + 0x00000001
+	CVZNX = cond(d0)
+	a0 = Mem0[a6 + 24:word32]
+	v36 = d0
+	Mem0[a0:word32] = v36
+	CVZN = cond(v36)
+	goto l8000051A
+	// succ:  l8000051A
 l8000060E:
-	return
-// DataOut:
-// DataOut (flags): 
-// SymbolicIn: a7:fp - 0x00000028 a6:fp - 0x00000004 fp0:<invalid> fpsr:<invalid> d0:<invalid> fp1:<invalid> a0:tArg14 -40(fp):<invalid> -32(fp):<invalid> -28(fp):<invalid> -24(fp):0x00000000 -20(fp):<invalid> -16(fp):0x00000000 -12(fp):<invalid> -8(fp):SLICE(rArg04, word32, 32) -4(fp):a6 4(fp):rArg04 12(fp):rArg0C 20(fp):tArg14
-
-fn800004DE_exit:
-// DataOut:
-// DataOut (flags): 
-// SymbolicIn: a7:fp a6:a6 fp0:<invalid> fpsr:<invalid> d0:<invalid> d1:0x00000000 fp1:<invalid> a0:tArg14 -48(fp):<invalid> -44(fp):0x00000000 -40(fp):<invalid> -32(fp):<invalid> -28(fp):<invalid> -24(fp):0x00000000 -20(fp):<invalid> -16(fp):0x00000000 -12(fp):<invalid> -8(fp):SLICE(rArg04, word32, 32) -4(fp):a6 4(fp):rArg04 12(fp):rArg0C 20(fp):tArg14
-
-l80000530:
-	Mem150[tArg14:word32] = Mem0[tArg14:word32] + 0x00000001
-	word32 v24_77 = dwLoc20_132 + 0x00000001
-	rLoc0C_117 = (real64) ((real80) (real64) ((real80) rLoc0C_117 * v9_28) * v9_28)
-	dwLoc20_132 = v24_77 + 0x00000003
-	rLoc14 = (real64) ((real80) (real64) ((real80) (real64) ((real80) (real64) ((real80) rLoc14 * (real80) v24_77) * (real80) (v24_77 + 0x00000001)) * (real80) (v24_77 + 0x00000002)) * (real80) (v24_77 + 0x00000003))
-// DataOut:
-// DataOut (flags): 
-// SymbolicIn: a7:fp - 0x00000028 a6:fp - 0x00000004 fp0:<invalid> fpsr:<invalid> d0:<invalid> fp1:<invalid> a0:tArg14 -40(fp):<invalid> -32(fp):<invalid> -28(fp):<invalid> -24(fp):0x00000000 -20(fp):<invalid> -16(fp):0x00000000 -12(fp):<invalid> -8(fp):SLICE(rArg04, word32, 32) -4(fp):a6 4(fp):rArg04 12(fp):rArg0C 20(fp):tArg14
-// LocalsOut: fp(32) Local -000C(80) Local -0014(80) Local -001C(32) Local -0020(32) Local -0028(0) Stack +000C(64) Stack +0014(32)
-
-
-
-void __do_global_ctors_aux()
-// stackDelta: 0; fpuStackDelta: 0; fpuMaxParam: -1
-
-// MayUse: 
-// LiveOut:
-// Trashed: CVZN a0 d0
-// Preserved: a2 a6 a7
-fn80000624_entry:
-// DataOut:
-// DataOut (flags): 
-// SymbolicIn: a7:fp
-// LocalsOut: fp(32)
-
+	d0 = Mem0[a6 + -24:word32]
+	CVZN = cond(d0)
+	d1 = Mem0[a6 + -20:word32]
+	CVZN = cond(d1)
+	a7 = a7 - 0x00000004
+	v38 = d1
+	Mem0[a7:word32] = v38
+	CVZN = cond(v38)
+	a7 = a7 - 0x00000004
+	v39 = d0
+	Mem0[a7:word32] = v39
+	CVZN = cond(v39)
+	v40 = Mem0[a7:real64]
+	a7 = a7 + 0x00000008
+	fp0 = (real80) v40
+	fpsr = cond(fp0)
+	a7 = a6
+	a6 = Mem0[a7:word32]
+	a7 = a7 + 0x00000004
+	return
+	// succ:  _Z4_sinddRi_exit
+_Z4_sinddRi_exit:
+
+
+// __do_global_ctors_aux
+// Return size: 4
+define __do_global_ctors_aux
+__do_global_ctors_aux_entry:
+	// succ:  l80000624
 l80000624:
-	word32 a0_12 = Mem0[0x8000270C:word32]
-	branch -1 - a0_12 == 0x00000000 l80000646
-// DataOut: a2
-// DataOut (flags): 
-// SymbolicIn: a7:fp
-// LocalsOut: fp(32)
-
+	a7 = fp
+	a7 = a7 - 0x00000004
+	Mem0[a7:word32] = a6
+	a6 = a7
+	a7 = a7 + 0x00000000
+	a7 = a7 - 0x00000004
+	v5 = a2
+	Mem0[a7:word32] = v5
+	CVZN = cond(v5)
+	a0 = Mem0[0x8000270C:word32]
+	a2 = 0x8000270C
+	d0 = -1
+	CVZN = cond(d0)
+	v9 = d0 - a0
+	CVZN = cond(v9)
+	branch Test(EQ,Z) l80000646
+	// succ:  l8000063C l80000646
 l8000063C:
-	word32 a7_26
-	word32 a6_27
-	word32 a2_28
-	byte CVZN_29
-	word32 a0_30
-	word32 d0_31
-	byte Z_32
-	call a0_12 (retsize: 4; depth: 12)
-		uses: a0_12,a2_13,a6_5,a7_7,CVZN_16,d0_14,dwLoc04_4,dwLoc08_10,Z_17
-		defs: a0_30,a2_28,a6_27,a7_26,CVZN_29,d0_31,Z_32
-	branch -1 - Mem0[a2_28 - 0x00000004:word32] != 0x00000000 l8000063C
-// DataOut: a2
-// DataOut (flags): 
-// SymbolicIn: a7:fp - 0x00000008 a6:fp - 0x00000004 a0:<invalid> a2:<invalid> d0:-1 -8(fp):a2 -4(fp):a6
-// LocalsOut: fp(32)
-
+	call a0 (retsize: 4;)
+	a2 = a2 - 0x00000004
+	a0 = Mem0[a2:word32]
+	d0 = -1
+	CVZN = cond(d0)
+	v11 = d0 - a0
+	CVZN = cond(v11)
+	branch Test(NE,Z) l8000063C
+	// succ:  l80000646 l8000063C
 l80000646:
-	return
-// DataOut:
-// DataOut (flags): 
-// SymbolicIn: a7:fp - 0x00000008 a6:fp - 0x00000004 a0:<invalid> a2:<invalid> d0:-1 -8(fp):a2 -4(fp):a6
-
-fn80000624_exit:
-// DataOut:
-// DataOut (flags): 
-// SymbolicIn: a7:fp a6:a6 a0:<invalid> a2:a2 d0:-1 -8(fp):a2 -4(fp):a6
-
-
-
-void call___do_global_ctors_aux()
-// stackDelta: 0; fpuStackDelta: 0; fpuMaxParam: -1
-
-// MayUse: 
-// LiveOut:
-// Trashed:
-// Preserved: a6 a7
-fn8000064E_entry:
-// DataOut:
-// DataOut (flags): 
-// SymbolicIn: a7:fp
-// LocalsOut: fp(32)
-
+	a2 = Mem0[a6 + -4:word32]
+	a7 = a6
+	a6 = Mem0[a7:word32]
+	a7 = a7 + 0x00000004
+	return
+	// succ:  __do_global_ctors_aux_exit
+__do_global_ctors_aux_exit:
+
+
+// call___do_global_ctors_aux
+// Return size: 4
+define call___do_global_ctors_aux
+call___do_global_ctors_aux_entry:
+	// succ:  l8000064E
 l8000064E:
-	return
-// DataOut:
-// DataOut (flags): 
-// SymbolicIn: a7:fp
-
-fn8000064E_exit:
-// DataOut:
-// DataOut (flags): 
-// SymbolicIn: a7:fp a6:a6 -4(fp):a6
-
-
+	a7 = fp
+	a7 = a7 - 0x00000004
+	Mem0[a7:word32] = a6
+	a6 = a7
+	a7 = a7 + 0x00000000
+	a7 = a6
+	a6 = Mem0[a7:word32]
+	a7 = a7 + 0x00000004
+	return
+	// succ:  call___do_global_ctors_aux_exit
+call___do_global_ctors_aux_exit:
+
