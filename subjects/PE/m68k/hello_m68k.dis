void Win32CrtStartup()
// stackDelta: 0; fpuStackDelta: 0; fpuMaxParam: -1

// MayUse:  d0:[0..31] d1:[0..31]
// LiveOut:
// Trashed:
// Preserved: a7
// Terminates process
Win32CrtStartup_exit:
// DataOut:
// DataOut (flags):
// SymbolicIn:

Win32CrtStartup_entry:
// DataOut:
// DataOut (flags):
// SymbolicIn:

l00001004:
	__btst(d0, d1)
// DataOut:
// DataOut (flags):
// SymbolicIn:



void fn00001498()
// stackDelta: 0; fpuStackDelta: 0; fpuMaxParam: -1

// MayUse: 
// LiveOut:
// Trashed:
// Preserved: a7
fn00001498_entry:
// DataOut:
// DataOut (flags):
// SymbolicIn:

l00001498:
	return
// DataOut:
// DataOut (flags):
// SymbolicIn:

fn00001498_exit:
// DataOut:
// DataOut (flags):
// SymbolicIn:



void fn0000149C()
// stackDelta: 0; fpuStackDelta: 0; fpuMaxParam: -1

// MayUse: 
// LiveOut:
// Trashed:
// Preserved: a7
// Terminates process
fn0000149C_exit:
// DataOut:
// DataOut (flags):
// SymbolicIn:

fn0000149C_entry:
// DataOut:
// DataOut (flags):
// SymbolicIn:

l0000149C:
	__syscall(0xA9A0)
	branch true l000014BE
// DataOut:
// DataOut (flags):
// SymbolicIn:

l000014BE:
	__syscall(0xA86E)
	__syscall(0xA8FE)
	__syscall(0xA912)
	__syscall(0xA930)
	__syscall(0xA9CC)
	__syscall(0xA97B)
	__syscall(0xA850)
	__syscall(0xA986)
// DataOut:
// DataOut (flags):
// SymbolicIn:

l000014B6:
	Mem27[0x00000AF0:word16] = 0x001A
// DataOut:
// DataOut (flags):
// SymbolicIn:

l000014E2:
	__syscall(0xA9F4)
// DataOut:
// DataOut (flags):
// SymbolicIn:



void fn000014E8(word32 a3, word32 a5, word16 wArg00, word32 dwArg02)
// stackDelta: 0; fpuStackDelta: 0; fpuMaxParam: -1

// MayUse:  a3:[0..15] a5:[0..31] Stack +0000:[0..15] Stack +0002:[0..31]
// LiveOut:
// Trashed: CVZNX a0 a1 a2 a3 a7 d0 d1 d2
// Preserved:
fn000014E8_entry:
// DataOut:
// DataOut (flags):
// SymbolicIn:

l000014E8:
	Mem14[0x0000:word16] = 0x0000
	__syscall(0xA9A0)
	word32 dwLoc12_189 = SEQ(wLoc12, 0x4441)
	word32 dwLoc02_199 = SEQ(SLICE(a3, word16, 0), wArg00)
	branch dwLoc12_189 == 0x00000000 l00001592
// DataOut:
// DataOut (flags):
// SymbolicIn:

l00001592:
<<<<<<< HEAD
	Mem20[0x00000AF0:word16] = 0xFDA3
=======
	Mem179[0x00000AF0:word16] = 0xFDA3
>>>>>>> c8904548
	__syscall(0xA9F4)
// DataOut:
// DataOut (flags):
// SymbolicIn:

l000014FE:
<<<<<<< HEAD
	word32 a3_23 = Mem14[dwLoc12_189:word32]
	word32 d0_26 = Mem14[a3_23:word32]
	word32 a2_27 = a5 - d0_26
	word32 a0_28 = a2_27
	word32 d0_29 = d0_26 >>u 0x00000001
	branch d0_26 >>u 0x00000001 == 0x00000000 l00001514
// DataOut:
// DataOut (flags):
// SymbolicIn:

l0000150E:
	Mem33[a0_28:word16] = 0x0000
	a0_28 = a0_28 + 2
	d0_29 = d0_29 - 0x00000001
	branch d0_29 != 0x00000000 l0000150E
// DataOut:
// DataOut (flags):
// SymbolicIn:

l00001514:
	word32 a2_45 = a2_27 - Mem41[a3_23 + 4:word32]
	__syscall(0xA02E)
	word32 d0_47 = Mem41[a3_23 + 8:word32]
	word32 a2_48 = a2_45 - d0_47
	word32 a0_49 = a2_48
	word32 d0_50 = d0_47 >>u 0x00000001
	branch d0_47 >>u 0x00000001 == 0x00000000 l00001534
// DataOut:
// DataOut (flags):
// SymbolicIn:

l0000152E:
	Mem54[a0_49:word16] = 0x0000
	a0_49 = a0_49 + 2
	d0_50 = d0_50 - 0x00000001
	branch d0_50 != 0x00000000 l0000152E
// DataOut:
// DataOut (flags):
// SymbolicIn:

l00001534:
	word32 a2_139 = a2_48 - Mem62[a3_23 + 12:word32]
	word32 a3_133 = Mem62[a3_23 + 12:word32] + ((a3_23 + 16) + Mem62[a3_23 + 4:word32])
=======
	word32 a3_39 = Mem13[dwLoc12:word32]
	word32 d0_42 = Mem13[a3_39:word32]
	word32 a2_43 = a5 - d0_42
	word32 a0_172 = a2_43
	word32 d0_171 = d0_42 >>u 0x00000001
	branch d0_42 >>u 0x00000001 == 0x00000000 l00001514
// DataOut: a0 a2 a3 d0
// DataOut (flags): 
// SymbolicIn: a7:fp - 18 -16(fp):0x44415441 -8(fp):a2 -4(fp):a3
// LocalsOut: fp(32) Local -0002(32) Stack +0002(32)

l0000150E:
	Mem173[a0_172:word16] = 0x0000
	a0_172 = a0_172 + 2
	d0_171 = d0_171 - 0x00000001
	branch d0_171 != 0x00000000 l0000150E
// DataOut: a0 a2 a3 d0
// DataOut (flags): 
// SymbolicIn: a7:fp - 18 a3:<invalid> a2:<invalid> d0:<invalid> a0:<invalid> -16(fp):0x44415441 -8(fp):a2 -4(fp):a3
// LocalsOut: fp(32) Local -0002(32) Stack +0002(32)

l00001514:
	word32 a2_49 = a2_43 - Mem13[a3_39 + 4:word32]
	__syscall(0xA02E)
	word32 d0_51 = Mem13[a3_39 + 8:word32]
	word32 a2_52 = a2_49 - d0_51
	word32 a0_165 = a2_52
	word32 d0_164 = d0_51 >>u 0x00000001
	branch d0_51 >>u 0x00000001 == 0x00000000 l00001534
// DataOut: a0 a2 a3 d0
// DataOut (flags): 
// SymbolicIn: a7:fp - 18 a3:<invalid> a2:<invalid> d0:<invalid> a0:<invalid> -16(fp):0x44415441 -8(fp):a2 -4(fp):a3
// LocalsOut: fp(32) Local -0002(32) Stack +0002(32)

l0000152E:
	Mem166[a0_165:word16] = 0x0000
	a0_165 = a0_165 + 2
	d0_164 = d0_164 - 0x00000001
	branch d0_164 != 0x00000000 l0000152E
// DataOut: a0 a2 a3 d0
// DataOut (flags): 
// SymbolicIn: a7:fp - 18 a3:<invalid> a2:<invalid> d0:<invalid> a0:<invalid> a1:<invalid> -16(fp):0x44415441 -8(fp):a2 -4(fp):a3
// LocalsOut: fp(32) Local -0002(32) Stack +0002(32)

l00001534:
	word32 a2_60 = a2_52 - Mem13[a3_39 + 12:word32]
	word32 a3_121 = Mem13[a3_39 + 12:word32] + ((a3_39 + 16) + Mem13[a3_39 + 4:word32])
>>>>>>> c8904548
	__syscall(0xA02E)
// DataOut:
// DataOut (flags):
// SymbolicIn:

l00001556:
<<<<<<< HEAD
	word32 d0_102
	byte v19_83 = Mem82[a3_133:byte]
	a3_133 = a3_133 + 1
	word32 d0_86 = (uint32) (uint8) v19_83
	branch v19_83 > 0x00 l00001576
// DataOut:
// DataOut (flags):
// SymbolicIn:

l0000155C:
	branch v19_83 < 0x00 l00001572
// DataOut:
// DataOut (flags):
// SymbolicIn:

l00001572:
	a3_133 = a3_133 + 1
	d0_86 = SEQ(SLICE(SEQ(SLICE(d0_86, word16, 16), SLICE(d0_86, word16, 0) << 0x0008), word24, 8), Mem82[a3_133:byte])
// DataOut:
// DataOut (flags):
// SymbolicIn:

l00001576:
	d0_102 = SEQ(SLICE(d0_86, word16, 16), SLICE(d0_86 * 0x00000002, word16, 0))
// DataOut:
// DataOut (flags):
// SymbolicIn:

l0000155E:
	byte v23_104 = Mem82[a3_133:byte]
	word32 d0_107 = (uint32) (uint8) v23_104
	branch v23_104 == 0x00 l0000159A
// DataOut:
// DataOut (flags):
// SymbolicIn:
=======
	word32 d0_126
	byte v19_76 = Mem13[a3_121:byte]
	a3_121 = a3_121 + 1
	word32 d0_122 = (uint32) (uint8) v19_76
	byte CVZN_80 = cond(v19_76)
	branch v19_76 > 0x00 l00001576
// DataOut: a2 a3 d0 d1 d2
// DataOut (flags): VN
// SymbolicIn: a7:fp - 18 a3:<invalid> a2:<invalid> d0:<invalid> a0:<invalid> a1:<invalid> d1:<invalid> d2:SLICE(a3, word32, 16) -16(fp):0x44415441 -8(fp):a2 -4(fp):a3
// LocalsOut: fp(32)

l0000155C:
	branch v19_76 < 0x00 l00001572
// DataOut: a2 a3 d0 d1 d2
// DataOut (flags): 
// SymbolicIn: a7:fp - 18 a3:<invalid> a2:<invalid> d0:<invalid> a0:<invalid> a1:<invalid> d1:<invalid> d2:SLICE(a3, word32, 16) -16(fp):0x44415441 -8(fp):a2 -4(fp):a3
// LocalsOut: fp(32)

l00001572:
	a3_121 = a3_121 + 1
	d0_122 = SEQ(SLICE(SEQ(SLICE(d0_122, word16, 16), SLICE(d0_122, word16, 0) << 0x0008), word24, 8), Mem13[a3_121:byte])
// DataOut: a2 a3 d0 d1 d2
// DataOut (flags): 
// SymbolicIn: a7:fp - 18 a3:<invalid> a2:<invalid> d0:<invalid> a0:<invalid> a1:<invalid> d1:<invalid> d2:SLICE(a3, word32, 16) -16(fp):0x44415441 -8(fp):a2 -4(fp):a3
// LocalsOut: fp(32)

l00001576:
	d0_126 = SEQ(SLICE(d0_122, word16, 16), SLICE(d0_122 * 0x00000002, word16, 0))
// DataOut: a2 a3 d0 d1 d2
// DataOut (flags): 
// SymbolicIn: a7:fp - 18 a3:<invalid> a2:<invalid> d0:<invalid> a0:<invalid> a1:<invalid> d1:<invalid> d2:SLICE(a3, word32, 16) -16(fp):0x44415441 -8(fp):a2 -4(fp):a3
// LocalsOut: fp(32)

l0000155E:
	byte v23_128 = Mem13[a3_121:byte]
	word32 d0_131 = SEQ(SLICE(d0_122, word24, 8), v23_128)
	branch v23_128 == 0x00 l0000159A
// DataOut: a2 a3 d0 d1 d2
// DataOut (flags): 
// SymbolicIn: a7:fp - 18 a3:<invalid> a2:<invalid> d0:<invalid> a0:<invalid> a1:<invalid> d1:<invalid> d2:SLICE(a3, word32, 16) -16(fp):0x44415441 -8(fp):a2 -4(fp):a3
// LocalsOut: fp(32)
>>>>>>> c8904548

l0000159A:
	__syscall(0xA9A3)
	return
// DataOut:
// DataOut (flags):
// SymbolicIn:

fn000014E8_exit:
// DataOut:
// DataOut (flags):
// SymbolicIn:

l00001562:
<<<<<<< HEAD
	word32 d0_128 = SEQ(SLICE(__swap(SEQ(SLICE(SEQ(SLICE(d0_107, word16, 16), SLICE(d0_107, word16, 0) << 0x0008), word24, 8), Mem82[a3_133 + 1:byte])), word24, 8), Mem82[a3_133 + 2:byte])
	a3_133 = a3_133 + 4
	d0_102 = SEQ(SLICE(SEQ(SLICE(d0_128, word16, 16), SLICE(d0_128, word16, 0) << 0x0008), word24, 8), Mem82[a3_133 + 3:byte]) * 0x00000002
// DataOut:
// DataOut (flags):
// SymbolicIn:

l00001578:
	a2_139 = a2_139 + d0_102
=======
	word32 d0_145 = SEQ(SLICE(__swap(SEQ(SLICE(SEQ(SLICE(d0_131, word16, 16), SLICE(d0_131, word16, 0) << 0x0008), word24, 8), Mem13[a3_121 + 1:byte])), word24, 8), Mem13[a3_121 + 2:byte])
	a3_121 = a3_121 + 4
	d0_126 = SEQ(SLICE(SEQ(SLICE(d0_145, word16, 16), SLICE(d0_145, word16, 0) << 0x0008), word24, 8), Mem13[a3_121 + 3:byte]) * 0x00000002
// DataOut: a2 a3 d0 d1 d2
// DataOut (flags): 
// SymbolicIn: a7:fp - 18 a3:<invalid> a2:<invalid> d0:<invalid> a0:<invalid> a1:<invalid> d1:<invalid> d2:SLICE(a3, word32, 16) -16(fp):0x44415441 -8(fp):a2 -4(fp):a3
// LocalsOut: fp(32)

l00001578:
	a2_60 = a2_60 + d0_126
>>>>>>> c8904548
	branch dwArg02 == 0x00000000 l00001582
// DataOut:
// DataOut (flags):
// SymbolicIn:

l0000157E:
<<<<<<< HEAD
	branch Mem82[a2_139:word32] >= 0x00000000 l00001586
// DataOut:
// DataOut (flags):
// SymbolicIn:

l00001586:
	Mem160[a2_139:word32] = Mem82[Mem82[a2_139:word32] + dwArg02 + 2:word32]
// DataOut:
// DataOut (flags):
// SymbolicIn:

l00001582:
	Mem169[a2_139:word32] = Mem82[a2_139:word32] + dwLoc02_199
// DataOut:
// DataOut (flags):
// SymbolicIn:
=======
	branch DPB(CVZN_80, false, 0) l00001586
// DataOut: a2 a3 d1 d2
// DataOut (flags): 
// SymbolicIn: a7:fp - 18 a3:<invalid> a2:<invalid> d0:<invalid> a0:<invalid> a1:<invalid> d1:<invalid> d2:SLICE(a3, word32, 16) -16(fp):0x44415441 -8(fp):a2 -4(fp):a3
// LocalsOut: fp(32)

l00001586:
	Mem119[a2_60:word32] = Mem13[Mem13[a2_60:word32] + dwArg02 + 2:word32]
// DataOut: a2 a3 d1 d2
// DataOut (flags): 
// SymbolicIn: a7:fp - 18 a3:<invalid> a2:<invalid> d0:<invalid> a0:<invalid> a1:<invalid> d1:<invalid> d2:SLICE(a3, word32, 16) -16(fp):0x44415441 -8(fp):a2 -4(fp):a3
// LocalsOut: fp(32)

l00001582:
	Mem110[a2_60:word32] = Mem13[a2_60:word32] + dwLoc02
// DataOut: a2 a3 d1 d2
// DataOut (flags): 
// SymbolicIn: a7:fp - 18 a3:<invalid> a2:<invalid> d0:<invalid> a0:<invalid> a1:<invalid> d1:<invalid> d2:SLICE(a3, word32, 16) -16(fp):0x44415441 -8(fp):a2 -4(fp):a3
// LocalsOut: fp(32)
>>>>>>> c8904548

l0000158E:
// DataOut:
// DataOut (flags):
// SymbolicIn:



void fn000015E8(word32 d3, word32 a2, word32 a5, word32 a6, word32 dwArg04)
// stackDelta: 0; fpuStackDelta: 0; fpuMaxParam: -1

// MayUse:  a2:[0..31] a5:[0..31] a6:[0..31] d3:[0..31] Stack +0004:[0..31]
// LiveOut:
// Trashed: CVZNX a0 a2 a5 a6 a7 d0 d3
// Preserved:
fn000015E8_entry:
// DataOut:
// DataOut (flags):
// SymbolicIn:

l000015E8:
	word32 a7_23
	word32 a6_24
	word32 d0_28
	word32 a5_27
	word32 a2_26
	call a5 + 130 (retsize: 4;)
		uses: a2:dwArg04,a5:a5,a6:fp - 0x00000004,a7:fp - 0x00000010,d3:d3,Stack +0004:Mem15[dwArg04 + 16:word32],Stack +0008:a2,Stack +000C:d3,Stack +0010:a6,Stack +0018:dwArg04
		defs: a2:a2_26,a5:a5_27,a6:a6_24,a7:a7_23,d0:d0_28
	branch d0_28 == 0x00000000 l0000162A
// DataOut:
// DataOut (flags):
// SymbolicIn:

l00001602:
	word32 d3_44
	branch a2_26 - (a5_27 + -2656) != 0x00000000 l00001610
// DataOut:
// DataOut (flags):
// SymbolicIn:

l00001610:
	branch a2_26 - (a5_27 + -2624) != 0x00000000 l00001628
// DataOut:
// DataOut (flags):
// SymbolicIn:

l00001618:
	d3_44 = 1
// DataOut:
// DataOut (flags):
// SymbolicIn:

l0000160A:
	d3_44 = 0
// DataOut:
// DataOut (flags):
// SymbolicIn:

l0000161A:
	Mem51[a5_27 + -1368:word32] = Mem20[a5_27 + -1368:word32] + 0x00000001
	branch (Mem51[a2_26 + 0x0000000C:word16] & 0x010C) == 0x0000 l00001634
// DataOut:
// DataOut (flags):
// SymbolicIn:

l00001634:
	branch Mem51[a5_27 + -2696 + d3_44 * 4:word32] != 0x00000000 l00001652
// DataOut:
// DataOut (flags):
// SymbolicIn:

l0000163E:
	Mem70[a7_23:word32] = 0x00000200
	word32 d0_77
	call a5_27 + 114 (retsize: 4;)
		uses: a2:a2_26,a5:a5_27,a6:a6_24,a7:a7_23,d3:d3_63,Stack +0008:dwArg04
		defs: a2:a2_75,a5:a5_76,d0:d0_77,d3:d3_74
	Mem83[a5_27 + -2696 + d3_44 * 4:word32] = d0_77
	branch d0_77 == 0x00000000 l0000162A
// DataOut:
// DataOut (flags):
// SymbolicIn:

l00001652:
	word32 d0_90 = Mem89[a5_27 + -2696 + d3_44 * 4:word32]
	Mem93[a2_26 + 8:word32] = d0_90
	Mem95[a2_26:word32] = d0_90
	Mem97[a2_26 + 24:word32] = 0x00000200
	Mem99[a2_26 + 4:word32] = 0x00000200
	Mem101[a2_26 + 14:word16] = Mem99[a2_26 + 14:word16] | 0x1102
	return
// DataOut:
// DataOut (flags):
// SymbolicIn:

l00001628:
// DataOut:
// DataOut (flags):
// SymbolicIn:

l0000162A:
	return
// DataOut:
// DataOut (flags):
// SymbolicIn:

fn000015E8_exit:
// DataOut:
// DataOut (flags):
// SymbolicIn:



void fn00001680(word32 a5, word32 dwArg04, word32 dwArg08)
// stackDelta: 0; fpuStackDelta: 0; fpuMaxParam: -1

// MayUse:  a5:[0..31] Stack +0004:[0..31] Stack +0008:[0..31]
// LiveOut:
// Trashed: CVZN a2 a5 a6 a7 d0 d1 d2 d3 d4
// Preserved: X
fn00001680_entry:
// DataOut:
// DataOut (flags):
// SymbolicIn:

l00001680:
	branch dwArg04 == 0x00000000 l000016B8
// DataOut:
// DataOut (flags):
// SymbolicIn:

l000016B8:
	branch __btst(Mem11[dwArg08 + 14:byte], 0x0004) l000016C8
// DataOut:
// DataOut (flags):
// SymbolicIn:

l000016C0:
	word32 a7_30
	word32 d3_126
	word32 d4_127
	word32 a2_128
	word32 a5_129
	word32 a6_130
	fn00001D80(a5, dwArg08, out d3_126, out d4_127, out a2_128, out a5_129, out a6_130, out a7_30)
// DataOut:
// DataOut (flags):
// SymbolicIn:

l00001690:
	branch __btst(Mem11[dwArg08 + 14:byte], 0x0004) l000016C8
// DataOut:
// DataOut (flags):
// SymbolicIn:

l000016C8:
	return
// DataOut:
// DataOut (flags):
// SymbolicIn:

l00001698:
	word32 a2_51
	word32 a6_57
	word32 a7_58
	word32 d3_123
	word32 d4_124
	word32 a5_125
	fn00001D80(a5, dwArg08, out d3_123, out d4_124, out a2_51, out a5_125, out a6_57, out a7_58)
	Mem67[a2_51 + 14:word16] = Mem49[a2_51 + 14:word16] & 0xEEFF
	Mem70[a2_51 + 24:word32] = 0
	Mem72[a2_51:word32] = 0
	Mem74[a2_51 + 8:word32] = 0
	return
// DataOut:
// DataOut (flags):
// SymbolicIn:

fn00001680_exit:
// DataOut:
// DataOut (flags):
// SymbolicIn:



void fn000016D0(word32 d6, word32 a5, word32 dwArg08)
// stackDelta: 0; fpuStackDelta: 0; fpuMaxParam: -1

// MayUse:  a5:[0..31] d6:[8..31] Stack +0008:[0..31]
// LiveOut:
// Trashed: CVZNX a0 a2 a3 a4 a5 a6 d0 d2 d3 d4 d5 d6 d7
// Preserved: a7
fn000016D0_entry:
// DataOut:
// DataOut (flags):
// SymbolicIn:

l000016D0:
	byte v17_41 = Mem39[dwArg08:byte]
	word32 dwLoc0C_201 = 0
	word32 d6_117 = SEQ(SLICE(d6, word24, 8), v17_41)
	word32 dwArg08_203 = dwArg08 + 0x00000001
	branch v17_41 == 0x00 l00001C34
// DataOut:
// DataOut (flags):
// SymbolicIn:

l000016FA:
// DataOut:
// DataOut (flags):
// SymbolicIn:

l0000170E:
<<<<<<< HEAD
	branch Test(LT,false) l00001C34
// DataOut:
// DataOut (flags):
// SymbolicIn:

l00001716:
	word32 d0_70
	branch SLICE(d6_117, byte, 0) < 0x20 l00001734
// DataOut:
// DataOut (flags):
// SymbolicIn:
=======
	branch DPB(VN, false, 0) l00001C34
// DataOut: a2 a3 d0 d6
// DataOut (flags): 
// SymbolicIn: a7:fp - 0x00000244 a6:fp - 0x00000004 a3:a5 + -2040 a2:a5 + -2072 d7:<invalid> a0:<invalid> d6:<invalid> d3:<invalid> d4:<invalid> d5:<invalid> a4:<invalid> d0:<invalid> d2:7 -580(fp):d3 -576(fp):d4 -572(fp):d5 -568(fp):d6 -564(fp):d7 -560(fp):a2 -556(fp):a3 -552(fp):a4 -548(fp):0 -12(fp):<invalid> -4(fp):a6 8(fp):<invalid>
// LocalsOut: fp(32) Local -000C(32) Stack +0008(32)

l00001716:
	word32 d0_140
	byte v26_137 = SLICE(d6_132, byte, 0) - 0x20
	VN = cond(v26_137) (alias)
	branch v26_137 < 0x00 l00001734
// DataOut: a2 a3 d0 d6
// DataOut (flags): 
// SymbolicIn: a7:fp - 0x00000244 a6:fp - 0x00000004 a3:a5 + -2040 a2:a5 + -2072 d7:<invalid> a0:<invalid> d6:<invalid> d3:<invalid> d4:<invalid> d5:<invalid> a4:<invalid> d0:<invalid> d2:7 -580(fp):d3 -576(fp):d4 -572(fp):d5 -568(fp):d6 -564(fp):d7 -560(fp):a2 -556(fp):a3 -552(fp):a4 -548(fp):0 -12(fp):<invalid> -4(fp):a6 8(fp):<invalid>
// LocalsOut: fp(32) Local -000C(32) Stack +0008(32)
>>>>>>> c8904548

l0000171C:
	branch SLICE(d6_117, byte, 0) > 0x78 l00001734
// DataOut:
// DataOut (flags):
// SymbolicIn:

l00001734:
	d0_70 = 0
// DataOut:
// DataOut (flags):
// SymbolicIn:

l00001722:
	word32 d0_76 = (int32) (int8) SEQ(SLICE(d0, word24, 8), SLICE(d6_117, byte, 0))
	d0_70 = (int32) (int8) SEQ(SLICE(d0_76, word24, 8), Mem58[a5 + -2072 + d0_76:byte] & 0x0F)
// DataOut:
// DataOut (flags):
// SymbolicIn:

l00001736:
	word32 d0_94 = (d0_70 << 0x00000003) + dwLoc0C_201
	d0 = (int32) (int8) SEQ(SLICE(d0_94, word24, 8), Mem58[a5 + -2040 + d0_94:byte] >> 0x04)
	dwLoc0C_201 = d0
	branch d0 >u 7 l00001C24
// DataOut:
// DataOut (flags):
// SymbolicIn:

l00001C24:
	byte v45_113 = Mem107[dwArg08_203:byte]
	d6_117 = SEQ(SLICE(d6_117, word24, 8), v45_113)
	dwArg08_203 = dwArg08_203 + 0x00000001
	branch v45_113 != 0x00 l0000170E
// DataOut:
// DataOut (flags):
// SymbolicIn:

l00001C34:
	return
// DataOut:
// DataOut (flags):
// SymbolicIn:

l00001750:
<<<<<<< HEAD
	word32 d0_153 = SEQ(SLICE(d0, word16, 16), Mem107[0x00001758 + (int32) ((int16) d0) * 2:word16])
	word32 d2_188
	call 0x00001758 + (int32) ((int16) d0_153) (retsize: 4;)
		uses: a2:a5 + -2072,a3:a5 + -2040,a4:dwLoc1C,a5:a5,a6:fp - 0x00000004,d0:d0_153,d2:d2_188,d3:dwLoc10,d4:dwLoc14,d5:dwLoc18,d6:d6_63,d7:dwLoc20,Stack +000C:dwArg08_215,Stack +FFFFFFE4:dwLoc20,Stack +FFFFFFE8:dwLoc1C,Stack +FFFFFFEC:dwLoc18,Stack +FFFFFFF0:dwLoc14,Stack +FFFFFFF4:dwLoc10
		defs: d2:d2_188
=======
	word32 d0_162 = SEQ(SLICE(d0, word16, 16), Mem0[0x00001758 + (int32) ((int16) d0) * 2:word16])
	word32 a7_164
	word32 a6_165
	word32 a4_166
	word32 a3_167
	word32 a2_168
	word32 d7_169
	word32 d6_170
	word32 d5_171
	word32 d4_172
	word32 d3_173
	word32 a5_174
	byte CVZN_175
	word32 a0_176
	byte CVZNX_177
	byte ZN_178
	bool C_179
	bool V_180
	bool Z_181
	byte VN_182
	byte VZN_183
	word32 d0_184
	word32 d2_185
	call 0x00001758 + (int32) ((int16) d0_162) (retsize: 4; depth: 584)
		uses: a0_130,a2_33,a3_32,a4_117,a5,a6_5,a7_28,C_159,CVZN_163,CVZNX_152,d0_162,d2_156,d3_111,d4_113,d5_115,d6_132,d7_119,dwLoc0224_36,dwLoc0228_9,dwLoc022C_12,dwLoc0230_15,dwLoc0234_18,dwLoc0238_21,dwLoc023C_24,dwLoc0240_27,dwLoc0244_30,dwLoc04_4,dwLoc0C_155,dwLoc10,dwLoc14,dwLoc18,dwLoc1C,dwLoc20,V_142,VN_139,VZN_141,Z_128,ZN_143
		defs: a0_176,a2_168,a3_167,a4_166,a5_174,a6_165,a7_164,C_179,CVZN_175,CVZNX_177,d0_184,d2_185,d3_173,d4_172,d5_171,d6_170,d7_169,V_180,VN_182,VZN_183,Z_181,ZN_178
>>>>>>> c8904548
	return
// DataOut:
// DataOut (flags):
// SymbolicIn:

fn000016D0_exit:
// DataOut:
// DataOut (flags):
// SymbolicIn:



word32 fn00001C40(word32 a5, byte bArg04, word32 dwArg08, ptr32 & d4Out, ptr32 & d5Out, ptr32 & a5Out, ptr32 & a6Out, ptr32 & a7Out)
// stackDelta: 0; fpuStackDelta: 0; fpuMaxParam: -1

// MayUse:  a5:[0..31] Stack +0004:[0..7] Stack +0008:[0..31]
// LiveOut: a5 a6 a7 d3 d4 d5
// Trashed: CVZNX a0 a1 a2 a3 a5 a6 a7 d0 d1 d2 d3 d4 d5
// Preserved:
fn00001C40_entry:
	byte bArg07_78 = SLICE(dwArg04, byte, 0)
// DataOut:
// DataOut (flags):
// SymbolicIn:

l00001C40:
	word32 d0_22
	word32 v5_9 = Mem5[dwArg08 + 4:word32] - 0x00000001
	Mem10[dwArg08 + 4:word32] = v5_9
	word32 a6_28 = fp - 0x00000004
	branch v5_9 < 0x00000000 l00001C60
// DataOut:
// DataOut (flags):
// SymbolicIn:

l00001C60:
	word32 a5_27
	word32 d3_31
	word32 d4_32
	word32 d5_33
	d0_22 = fn00001E94(a5, dwArg08, out d3_31, out d4_32, out d5_33, out a5_27, out a6_28)
// DataOut:
// DataOut (flags):
// SymbolicIn:

l00001C4E:
	Mem42[Mem10[dwArg08:word32]:byte] = bArg07_78
	word32 a0_43 = Mem42[dwArg08:word32]
	d0_22 = (int32) (int16) (uint32) (uint8) Mem42[a0_43:byte]
	Mem51[dwArg08:word32] = a0_43 + 1
// DataOut:
// DataOut (flags):
// SymbolicIn:

l00001C6C:
	word32 a0_59 = Mem58[a6_28 + 16:word32]
	branch d0_22 != -1 l00001C7C
// DataOut:
// DataOut (flags):
// SymbolicIn:

l00001C7C:
	Mem62[a0_59:word32] = Mem58[a0_59:word32] + 0x00000001
	word32 a6_65 = Mem62[a6_28:word32]
	d4Out = <invalid>
	d5Out = <invalid>
	a5Out = <invalid>
	a6Out = a6_65
	a7Out = a6_28 + 0x00000004
	return <invalid>
// DataOut:
// DataOut (flags):
// SymbolicIn:

l00001C76:
	Mem68[a0_59:word32] = d0_22
	word32 a6_71 = Mem68[a6_28:word32]
	d4Out = <invalid>
	d5Out = <invalid>
	a5Out = <invalid>
	a6Out = a6_71
	a7Out = a6_28 + 0x00000004
	return <invalid>
// DataOut:
// DataOut (flags):
// SymbolicIn:

fn00001C40_exit:
// DataOut:
// DataOut (flags):
// SymbolicIn:



void fn00001C84(word32 a5, word32 dwArg04, word32 dwArg08, word32 dwArg0C, word32 dwArg10)
// stackDelta: 0; fpuStackDelta: 0; fpuMaxParam: -1

// MayUse:  a5:[0..31] Stack +0004:[0..31] Stack +0008:[0..31] Stack +000C:[0..31] Stack +0010:[0..31]
// LiveOut:
// Trashed: CVZNX a0 a1 a2 a3 a5 a6 a7 d0 d1 d2 d3 d4 d5 d6
// Preserved:
fn00001C84_entry:
// DataOut:
// DataOut (flags):
// SymbolicIn:

l00001C84:
	word32 a7_17 = fp - 0x00000014
	branch dwArg08 <= 0x00000000 l00001CBA
// DataOut:
// DataOut (flags):
// SymbolicIn:

l00001C98:
	word32 d3_28 = dwArg04
	word32 d4_29 = dwArg0C
// DataOut:
// DataOut (flags):
// SymbolicIn:

l00001CA4:
	word32 a7_33 = a7_17 - 4
	Mem36[a7_33:word32] = dwArg10
	Mem40[a7_33 - 4:word32] = d4_29
	Mem44[a7_33 - 8:word32] = d3_28
	word32 a7_53
	word32 d5_59
	word32 a6_121
	d3_28 = fn00001C40(a5, Mem44[a7_33 - 8:word32], Mem44[a7_33 - 4:word32], out d4_29, out d5_59, out a5, out a6_121, out a7_53)
	a7_17 = a7_53 + 12
	branch d5_59 > 0x00000000 l00001CA4
// DataOut:
// DataOut (flags):
// SymbolicIn:

l00001CBA:
	return
// DataOut:
// DataOut (flags):
// SymbolicIn:

fn00001C84_exit:
// DataOut:
// DataOut (flags):
// SymbolicIn:



void fn00001CC4(word32 a5, word32 dwArg04, word32 dwArg08, word32 dwArg0C, word32 dwArg10)
// stackDelta: 0; fpuStackDelta: 0; fpuMaxParam: -1

// MayUse:  a5:[0..31] Stack +0004:[0..31] Stack +0008:[0..31] Stack +000C:[0..31] Stack +0010:[0..31]
// LiveOut:
// Trashed: CVZNX a0 a1 a2 a3 a5 a6 a7 d0 d1 d2 d3 d4 d5 d6
// Preserved:
fn00001CC4_entry:
// DataOut:
// DataOut (flags):
// SymbolicIn:

l00001CC4:
	word32 a7_17 = fp - 0x00000014
	word32 d0_21 = dwArg08
	branch dwArg08 <= 0x00000000 l00001D02
// DataOut:
// DataOut (flags):
// SymbolicIn:

l00001CD8:
	word32 d3_28 = dwArg04
	word32 d4_29 = dwArg0C
// DataOut:
// DataOut (flags):
// SymbolicIn:

l00001CE4:
	word32 a7_37 = a7_17 - 4
	Mem40[a7_37:word32] = dwArg10
	Mem44[a7_37 - 4:word32] = d4_29
	Mem52[a7_37 - 8:word32] = (int32) (int8) SEQ(SLICE(d0_21, word24, 8), Mem44[d3_28:byte])
	word32 a7_61
	word32 d5_67
	word32 a6_129
	d3_28 = fn00001C40(a5, Mem52[a7_37 - 8:word32], Mem52[a7_37 - 4:word32], out d4_29, out d5_67, out a5, out a6_129, out a7_61)
	a7_17 = a7_61 + 12
	d0_21 = d5_67
	branch d5_67 > 0x00000000 l00001CE4
// DataOut:
// DataOut (flags):
// SymbolicIn:

l00001D02:
	return
// DataOut:
// DataOut (flags):
// SymbolicIn:

fn00001CC4_exit:
// DataOut:
// DataOut (flags):
// SymbolicIn:



void fn00001D0C(word32 dwArg04)
// stackDelta: 0; fpuStackDelta: 0; fpuMaxParam: -1

// MayUse:  Stack +0004:[0..31]
// LiveOut:
// Trashed: CVZN a0 a1 d0
// Preserved: a6 a7
fn00001D0C_entry:
// DataOut:
// DataOut (flags):
// SymbolicIn:

l00001D0C:
	Mem11[dwArg04:word32] = Mem5[dwArg04:word32] + 4
	return
// DataOut:
// DataOut (flags):
// SymbolicIn:

fn00001D0C_exit:
// DataOut:
// DataOut (flags):
// SymbolicIn:



word32 fn00001D24(word32 a5, word32 dwArg04, ptr32 & d3Out, ptr32 & d4Out, ptr32 & d5Out, ptr32 & d6Out, ptr32 & d7Out, ptr32 & a2Out, ptr32 & a5Out, ptr32 & a6Out, ptr32 & a7Out)
// stackDelta: 0; fpuStackDelta: 0; fpuMaxParam: -1

// MayUse:  a5:[0..31] Stack +0004:[0..31]
// LiveOut: a2 a5 a6 a7 d0 d3 d4 d5 d6 d7
// Trashed: CVZNX a2 a5 a6 a7 d0 d1 d2 d3 d4
// Preserved:
fn00001D24_entry:
// DataOut:
// DataOut (flags):
// SymbolicIn:

l00001D24:
	branch dwArg04 != 0x00000000 l00001D44
// DataOut:
// DataOut (flags):
// SymbolicIn:

l00001D44:
	word32 a2_21
	word32 d4_25
	word32 a5_26
	word32 a6_27
	word32 a7_28
	word32 d3_29
	branch fn00001D80(a5, dwArg04, out d3_29, out d4_25, out a2_21, out a5_26, out a6_27, out a7_28) == 0x00000000 l00001D58
// DataOut:
// DataOut (flags):
// SymbolicIn:

l00001D58:
	branch __btst(Mem18[a2_21 + 14:byte], 0x0006) l00001D78
// DataOut:
// DataOut (flags):
// SymbolicIn:

l00001D78:
	word32 a2_44 = Mem18[a7_28 + 4:word32]
	word32 a6_46 = Mem18[a6_27:word32]
	d3Out = d3_29
	d4Out = d4_25
	d5Out = <invalid>
	d6Out = <invalid>
	d7Out = <invalid>
	a2Out = a2_44
	a5Out = a5_26
	a6Out = a6_46
	a7Out = a6_27 + 0x00000004
	return 0
// DataOut:
// DataOut (flags):
// SymbolicIn:

l00001D60:
	Mem51[a7_28:word32] = Mem18[a2_21 + 16:word32]
	word32 a7_53
	word32 a6_54
	word32 d0_56
	word32 a5_58
	word32 d4_60
	word32 d3_61
	call a5_26 + 138 (retsize: 4;)
		uses: a2:a2_21,a5:a5_26,a6:a6_27,a7:a7_28,Stack +0008:dwArg04
		defs: a5:a5_58,a6:a6_54,a7:a7_53,d0:d0_56,d3:d3_61,d4:d4_60
	word32 a2_73 = Mem51[a7_53 + 4:word32]
	word32 a6_75 = Mem51[a6_54:word32]
	d3Out = d3_61
	d4Out = d4_60
	d5Out = <invalid>
	d6Out = <invalid>
	d7Out = <invalid>
	a2Out = a2_73
	a5Out = a5_58
	a6Out = a6_75
	a7Out = a6_54 + 0x00000004
	return (int32) (int8) SEQ(SLICE(d0_56, word31, 8), SLICE(cond(d0_56), bool, 2))
// DataOut:
// DataOut (flags):
// SymbolicIn:

l00001D50:
	word32 a2_80 = Mem18[a7_28 + 4:word32]
	word32 a6_82 = Mem18[a6_27:word32]
	d3Out = d3_29
	d4Out = d4_25
	d5Out = <invalid>
	d6Out = <invalid>
	d7Out = <invalid>
	a2Out = a2_80
	a5Out = a5_26
	a6Out = a6_82
	a7Out = a6_27 + 0x00000004
	return -1
// DataOut:
// DataOut (flags):
// SymbolicIn:

l00001D32:
	word32 a6_90
	word32 a5_94
	word32 d4_96
	word32 d3_97
	word32 d0_92 = fn00001E04(a5, 0, out d3_97, out d4_96, out a5_94, out a6_90)
	word32 a6_103 = Mem87[a6_90:word32]
	d3Out = d3_97
	d4Out = d4_96
	d5Out = <invalid>
	d6Out = <invalid>
	d7Out = <invalid>
	a2Out = a2
	a5Out = a5_94
	a6Out = a6_103
	a7Out = a6_90 + 0x00000004
	return d0_92
// DataOut:
// DataOut (flags):
// SymbolicIn:

fn00001D24_exit:
// DataOut:
// DataOut (flags):
// SymbolicIn:



word32 fn00001D80(word32 a5, word32 dwArg04, ptr32 & d3Out, ptr32 & d4Out, ptr32 & a2Out, ptr32 & a5Out, ptr32 & a6Out, ptr32 & a7Out)
// stackDelta: 0; fpuStackDelta: 0; fpuMaxParam: -1

// MayUse:  a5:[0..31] Stack +0004:[0..31]
// LiveOut: a2 a5 a6 a7 d0 d3 d4
// Trashed: CVZNX a2 a5 a6 a7 d0 d1 d2 d3 d4
// Preserved:
fn00001D80_entry:
// DataOut:
// DataOut (flags):
// SymbolicIn:

l00001D80:
	word32 d1_19 = Mem16[dwArg04 + 12:word32]
	word32 a6_52 = fp - 0x00000004
	word32 a7_14 = fp - 0x00000010
	word32 d3_17 = 0
	word32 a2_18 = dwArg04
	branch (d1_19 & 3) != 2 l00001DE0
// DataOut:
// DataOut (flags):
// SymbolicIn:

l00001D9E:
	branch (SLICE(d1_19, word16, 0) & 0x0108) == 0x0000 l00001DE0
// DataOut:
// DataOut (flags):
// SymbolicIn:

l00001DA4:
	word32 d0_34 = Mem16[dwArg04 + 8:word32]
	word32 d4_36 = Mem16[dwArg04:word32] - d0_34
	branch d4_36 <= 0x00000000 l00001DE0
// DataOut:
// DataOut (flags):
// SymbolicIn:

l00001DAE:
	word32 a7_51
	word32 d4_54
	word32 d0_57
	call a5 + 146 (retsize: 4;)
		uses: a2:dwArg04,a5:a5,a6:fp - 0x00000004,a7:fp - 0x0000001C,d3:0,d4:d4_36,Stack +0004:Mem44[dwArg04 + 16:word32],Stack +0008:d0_34,Stack +000C:d4_36,Stack +0024:dwArg04
		defs: a2:a2_53,a5:a5_59,a6:a6_52,a7:a7_51,d0:d0_57,d3:d3_55,d4:d4_54
	a7_14 = a7_51 + 12
	branch d0_57 - d4_54 != 0x00000000 l00001DD8
// DataOut:
// DataOut (flags):
// SymbolicIn:

l00001DD8:
	__bset(Mem48[a2_18 + 15:byte], 0x0005, out Mem48[a2_18 + 15:byte])
	d3_17 = -1
// DataOut:
// DataOut (flags):
// SymbolicIn:

l00001DC2:
	word32 d0_68 = Mem48[a2_18 + 12:word32]
	branch __btst(SLICE(d0_68, byte, 0), 0x0007) l00001DE0
// DataOut:
// DataOut (flags):
// SymbolicIn:

l00001DCC:
	word32 d0_71
	__bclr(d0_68, 0x00000001, out d0_71)
	Mem74[a2_18 + 12:word32] = d0_71
// DataOut:
// DataOut (flags):
// SymbolicIn:

l00001DE0:
	Mem79[a2_18:word32] = Mem77[a2_18 + 8:word32]
	Mem82[a2_18 + 4:word32] = 0
	word32 a7_88 = a7_14 + 4
	word32 d4_89 = Mem82[a7_88:word32]
	word32 a2_91 = Mem82[a7_88 + 4:word32]
	word32 a6_94 = Mem82[a6_52:word32]
	d3Out = Mem82[a7_14:word32]
	d4Out = d4_89
	a2Out = a2_91
	a5Out = a5
	a6Out = a6_94
	a7Out = a6_52 + 0x00000004
	return d3_17
// DataOut:
// DataOut (flags):
// SymbolicIn:

fn00001D80_exit:
// DataOut:
// DataOut (flags):
// SymbolicIn:



void fn00001DF4(word32 a5)
// stackDelta: 0; fpuStackDelta: 0; fpuMaxParam: -1

// MayUse:  a5:[0..31]
// LiveOut:
// Trashed: CVZNX a2 a5 a6 a7 d0 d2 d3 d4 d5 d6 d7
// Preserved:
fn00001DF4_entry:
// DataOut:
// DataOut (flags):
// SymbolicIn:

l00001DF4:
	word32 a6_16
	word32 d3_34
	word32 d4_35
	word32 a5_36
	fn00001E04(a5, 1, out d3_34, out d4_35, out a5_36, out a6_16)
	return
// DataOut:
// DataOut (flags):
// SymbolicIn:

fn00001DF4_exit:
// DataOut:
// DataOut (flags):
// SymbolicIn:



word32 fn00001E04(word32 a5, word32 dwArg04, ptr32 & d3Out, ptr32 & d4Out, ptr32 & a5Out, ptr32 & a6Out)
// stackDelta: 0; fpuStackDelta: 0; fpuMaxParam: -1

// MayUse:  a5:[0..31] Stack +0004:[0..31]
// LiveOut: a5 a6 d0 d3 d4
// Trashed: CVZNX a2 a5 a6 a7 d0 d3 d4 d5 d6 d7
// Preserved:
fn00001E04_entry:
// DataOut:
// DataOut (flags):
// SymbolicIn:

l00001E04:
<<<<<<< HEAD
	word32 d3_107
	word32 a6_101 = fp - 0x00000004
	word32 a7_111 = fp - 0x0000001C
	word32 d6_104 = 1
	word32 a2_102 = a5 + -2688
	word32 d4_106 = 0
	word32 d5_105 = 0
	branch a5 + -2688 - Mem25[a5 + -2048:word32] >u 0x00000000 l00001E64
// DataOut:
// DataOut (flags):
// SymbolicIn:
=======
	word32 a2_103 = a5 + -2688
	word32 d4_100 = 0
	word32 d5_101 = 0
	branch a5 + -2688 - Mem0[a5 + -2048:word32] >u 0x00000000 l00001E64
// DataOut: a2 a5 d4 d5
// DataOut (flags): 
// SymbolicIn: a7:fp
// LocalsOut: fp(32) Stack +0004(32)
>>>>>>> c8904548

l00001E64:
	d3_107 = dwArg04
// DataOut:
// DataOut (flags):
// SymbolicIn:

l00001E1E:
	d3_107 = dwArg04
// DataOut:
// DataOut (flags):
// SymbolicIn:

l00001E22:
	branch d3_107 - d6_104 != 0x00000000 l00001E40
// DataOut:
// DataOut (flags):
// SymbolicIn:

l00001E26:
<<<<<<< HEAD
	branch (Mem45[a2_102 + 0x0000000C:word16] & 0x0083) == 0x0000 l00001E40
// DataOut:
// DataOut (flags):
// SymbolicIn:
=======
	branch (Mem0[a2_103 + 0x0000000C:word16] & 0x0083) == 0x0000 l00001E40
// DataOut: a2 a5 d3 d4 d5
// DataOut (flags): 
// SymbolicIn: a7:fp - 0x0000001C a6:fp - 0x00000004 d7:-1 d6:1 a2:<invalid> d4:<invalid> d5:<invalid> d3:<invalid> d0:<invalid> d2:<invalid> d1:<invalid> -32(fp):<invalid> -28(fp):d3 -24(fp):d4 -20(fp):d5 -16(fp):d6 -12(fp):d7 -8(fp):a2 -4(fp):a6
// LocalsOut: fp(32)
>>>>>>> c8904548

l00001E40:
	branch d3_107 != 0x00000000 l00001E58
// DataOut:
// DataOut (flags):
// SymbolicIn:

l00001E44:
<<<<<<< HEAD
	branch __btst(Mem45[a2_102 + 15:word32], d6_104) l00001E58
// DataOut:
// DataOut (flags):
// SymbolicIn:

l00001E4A:
	Mem67[a7_111 - 4:word32] = a2_102
	// Failed to bind call argument.
	// Please report this issue at https://github.com/uxmal/reko
	word32 stackArg4 = <invalid>
	word32 a7_79
	word32 d7_82
	word32 d0_88 = fn00001D24(a5, stackArg4, out d3_107, out d4_106, out d5_105, out d6_104, out d7_82, out a2_102, out a5, out a6_101, out a7_79)
	a7_111 = a7_79 + 4
	branch d0_88 - d7_82 != 0x00000000 l00001E58
// DataOut:
// DataOut (flags):
// SymbolicIn:

l00001E56:
	d5_105 = d0_88
// DataOut:
// DataOut (flags):
// SymbolicIn:

l00001E30:
	Mem98[a7_111 - 4:word32] = a2_102
	// Failed to bind call argument.
	// Please report this issue at https://github.com/uxmal/reko
	word32 stackArg4 = <invalid>
	a7_111 = a7_100 + 4
	word32 a7_100
	word32 d7_103
	branch fn00001D24(a5, stackArg4, out d3_107, out d4_106, out d5_105, out d6_104, out d7_103, out a2_102, out a5, out a6_101, out a7_100) - d7_103 == 0x00000000 l00001E58
// DataOut:
// DataOut (flags):
// SymbolicIn:

l00001E3C:
	d4_106 = d4_106 + d6_104
// DataOut:
// DataOut (flags):
// SymbolicIn:

l00001E58:
	a2_102 = a2_102 + 32
	branch a2_102 - Mem120[a5 + -2048:word32] <=u 0x00000000 l00001E22
// DataOut:
// DataOut (flags):
// SymbolicIn:
=======
	branch __btst(Mem0[a2_103 + 15:word32], 1) l00001E58
// DataOut: a2 a5 d3 d4 d5
// DataOut (flags): 
// SymbolicIn: a7:fp - 0x0000001C a6:fp - 0x00000004 d7:-1 d6:1 a2:<invalid> d4:<invalid> d5:<invalid> d3:<invalid> d0:<invalid> d2:<invalid> d1:<invalid> -32(fp):<invalid> -28(fp):d3 -24(fp):d4 -20(fp):d5 -16(fp):d6 -12(fp):d7 -8(fp):a2 -4(fp):a6
// LocalsOut: fp(32)

l00001E4A:
	word32 d0_117 = fn00001D24(a5, a2_103)
	branch d0_117 != 0xFFFFFFFF l00001E58
// DataOut: a2 a5 d0 d3 d4 d5
// DataOut (flags): 
// SymbolicIn: a7:fp - 0x0000001C a6:fp - 0x00000004 d7:-1 d6:1 a2:<invalid> d4:<invalid> d5:<invalid> d3:<invalid> d0:<invalid> d2:<invalid> d1:<invalid> -32(fp):<invalid> -28(fp):d3 -24(fp):d4 -20(fp):d5 -16(fp):d6 -12(fp):d7 -8(fp):a2 -4(fp):a6
// LocalsOut: fp(32)

l00001E56:
	d5_101 = d0_117
// DataOut: a2 a5 d3 d4 d5
// DataOut (flags): 
// SymbolicIn: a7:fp - 0x0000001C a6:fp - 0x00000004 d7:-1 d6:1 a2:<invalid> d4:<invalid> d5:<invalid> d3:<invalid> d0:<invalid> d2:<invalid> d1:<invalid> -32(fp):<invalid> -28(fp):d3 -24(fp):d4 -20(fp):d5 -16(fp):d6 -12(fp):d7 -8(fp):a2 -4(fp):a6
// LocalsOut: fp(32)

l00001E30:
	branch fn00001D24(a5, a2_103) == 0xFFFFFFFF l00001E58
// DataOut: a2 a5 d3 d4 d5
// DataOut (flags): 
// SymbolicIn: a7:fp - 0x0000001C a6:fp - 0x00000004 d7:-1 d6:1 a2:<invalid> d4:<invalid> d5:<invalid> d3:<invalid> d0:<invalid> d2:<invalid> d1:<invalid> -32(fp):<invalid> -28(fp):d3 -24(fp):d4 -20(fp):d5 -16(fp):d6 -12(fp):d7 -8(fp):a2 -4(fp):a6
// LocalsOut: fp(32)

l00001E3C:
	d4_100 = d4_100 + 1
// DataOut: a2 a5 d3 d4 d5
// DataOut (flags): 
// SymbolicIn: a7:fp - 0x0000001C a6:fp - 0x00000004 d7:-1 d6:1 a2:<invalid> d4:<invalid> d5:<invalid> d3:<invalid> d0:<invalid> d2:<invalid> d1:<invalid> -32(fp):<invalid> -28(fp):d3 -24(fp):d4 -20(fp):d5 -16(fp):d6 -12(fp):d7 -8(fp):a2 -4(fp):a6
// LocalsOut: fp(32)

l00001E58:
	a2_103 = a2_103 + 32
	branch a2_103 - Mem0[a5 + -2048:word32] <=u 0x00000000 l00001E22
// DataOut: a2 a5 d3 d4 d5
// DataOut (flags): 
// SymbolicIn: a7:fp - 0x0000001C a6:fp - 0x00000004 d7:-1 d6:1 a2:<invalid> d4:<invalid> d5:<invalid> d3:<invalid> d0:<invalid> d2:<invalid> d1:<invalid> -32(fp):<invalid> -28(fp):d3 -24(fp):d4 -20(fp):d5 -16(fp):d6 -12(fp):d7 -8(fp):a2 -4(fp):a6
// LocalsOut: fp(32)
>>>>>>> c8904548

l00001E62:
// DataOut:
// DataOut (flags):
// SymbolicIn:

l00001E68:
	branch d3_107 == 1 l00001E70
// DataOut:
// DataOut (flags):
// SymbolicIn:

l00001E6E:
<<<<<<< HEAD
	d4_106 = d5_105
// DataOut:
// DataOut (flags):
// SymbolicIn:

l00001E70:
	word32 d4_146 = Mem143[a7_111 + 4:word32]
	word32 a6_159 = Mem143[a6_101:word32]
	d3Out = Mem143[a7_111:word32]
	d4Out = d4_146
	a5Out = a5
	a6Out = a6_159
	return d4_106
// DataOut:
// DataOut (flags):
// SymbolicIn:
=======
	d4_100 = d5_101
// DataOut: a5 d4
// DataOut (flags): 
// SymbolicIn: a7:fp - 0x0000001C a6:fp - 0x00000004 d7:1 d6:1 a2:<invalid> d4:<invalid> d5:<invalid> d3:<invalid> d0:<invalid> d2:<invalid> d1:<invalid> -32(fp):<invalid> -28(fp):d3 -24(fp):d4 -20(fp):d5 -16(fp):d6 -12(fp):d7 -8(fp):a2 -4(fp):a6
// LocalsOut: fp(32)

l00001E70:
	return d4_100
// DataOut: a5 d0
// DataOut (flags): 
// SymbolicIn: a7:fp - 0x0000001C a6:fp - 0x00000004 d7:1 d6:1 a2:<invalid> d4:<invalid> d5:<invalid> d3:<invalid> d0:<invalid> d2:<invalid> d1:<invalid> -32(fp):<invalid> -28(fp):d3 -24(fp):d4 -20(fp):d5 -16(fp):d6 -12(fp):d7 -8(fp):a2 -4(fp):a6
>>>>>>> c8904548

fn00001E04_exit:
// DataOut:
// DataOut (flags):
// SymbolicIn:



word32 fn00001E94(word32 a5, word32 dwArg08, ptr32 & d3Out, ptr32 & d4Out, ptr32 & d5Out, ptr32 & a5Out, ptr32 & a6Out)
// stackDelta: 0; fpuStackDelta: 0; fpuMaxParam: -1

// MayUse:  a5:[0..31] Stack +0008:[0..31]
// LiveOut: a5 a6 d0 d3 d4 d5
// Trashed: CVZNX a0 a2 a3 a5 a6 a7 d0 d1 d2 d3 d4 d5
// Preserved:
fn00001E94_entry:
// DataOut:
// DataOut (flags):
// SymbolicIn:

l00001E94:
	word32 d0_26 = Mem22[dwArg08 + 12:word32]
	word32 a6_119 = fp - 0x00000004
	word32 a7_131 = fp - 0x0000001C
	word32 a3_120 = dwArg08
	word32 d3_124 = Mem22[dwArg08 + 16:word32]
	word32 a2_121 = dwArg08 + 12
	branch (SLICE(d0_26, word16, 0) & 0x0082) == 0x0000 l00001F5C
// DataOut:
// DataOut (flags):
// SymbolicIn:

l00001EB4:
	branch __btst(SLICE(d0_26, byte, 0), 0x0006) l00001F5C
// DataOut:
// DataOut (flags):
// SymbolicIn:

l00001EBC:
	branch __btst(SLICE(d0_26, byte, 0), 0x0000) l00001EDA
// DataOut:
// DataOut (flags):
// SymbolicIn:

l00001EC2:
	Mem39[dwArg08 + 4:word32] = 0
	d0_26 = Mem39[dwArg08 + 12:word32]
	branch __btst(SLICE(d0_26, byte, 0), 0x0004) l00001F5C
// DataOut:
// DataOut (flags):
// SymbolicIn:

l00001F5C:
	word32 d0_44
	__bset(d0_26, 0x0005, out d0_44)
	Mem48[dwArg08 + 12:word32] = d0_44
	d3Out = d3
	d4Out = d4
	d5Out = d5
	a5Out = a5
	a6Out = a6
	return -1
// DataOut:
// DataOut (flags):
// SymbolicIn:

l00001ED2:
	Mem66[dwArg08:word32] = Mem39[dwArg08 + 8:word32]
	__bclr(Mem66[dwArg08 + 15:byte], 0x00, out Mem66[dwArg08 + 15:byte])
// DataOut:
// DataOut (flags):
// SymbolicIn:

l00001EDA:
	word32 d0_72
	__bset(Mem70[dwArg08 + 12:word32], 0x0001, out d0_72)
	Mem75[dwArg08 + 12:word32] = d0_72
	word32 d0_76
	__bclr(d0_72, 0x00000004, out d0_76)
	Mem79[dwArg08 + 12:word32] = d0_76
	Mem83[dwArg08 + 4:word32] = 0
	word32 d4_123 = 0
	branch (Mem83[dwArg08 + 0x0000000C:word16] & 0x010C) != 0x0000 l00001F1C
// DataOut:
// DataOut (flags):
// SymbolicIn:

l00001EF8:
	branch dwArg08 - (a5 + -2656) == 0x00000000 l00001F08
// DataOut:
// DataOut (flags):
// SymbolicIn:

l00001F00:
	branch dwArg08 - (a5 + -2624) != 0x00000000 l00001F14
// DataOut:
// DataOut (flags):
// SymbolicIn:

l00001F08:
	word32 a7_118
	word32 d0_125
	word32 a0_127
	word32 d2_129
	call a5 + 130 (retsize: 4;)
		uses: a0:a0_127,a2:dwArg08 + 12,a3:dwArg08,a5:a5,a6:fp - 0x00000004,a7:fp - 0x00000020,d2:d2_129,d3:d3_24,d4:0,d5:0,Stack +0004:d3_24,Stack +002C:dwArg08
		defs: a0:a0_127,a2:a2_121,a3:a3_120,a5:a5_128,a6:a6_119,a7:a7_118,d0:d0_125,d2:d2_129,d3:d3_124,d4:d4_123
	a7_131 = a7_118 + 4
	branch d0_125 != 0x00000000 l00001F1C
// DataOut:
// DataOut (flags):
// SymbolicIn:

l00001F14:
	word32 a7_137 = a7_131 - 4
	Mem140[a7_137:word32] = a3_120
	word32 a7_149
	a2_121 = fn00002014(a2_121, a5, a6_119, Mem140[a7_137:word32], out a5, out a6_119, out a7_149)
	a7_131 = a7_149 + 4
// DataOut:
// DataOut (flags):
// SymbolicIn:

l00001F1C:
	word32 d5_192
	branch (Mem159[a2_121:word16] & 0x0108) == 0x0000 l00001F94
// DataOut:
// DataOut (flags):
// SymbolicIn:

l00001F94:
	Mem171[a6_119 + -1:byte] = Mem159[a6_119 + 11:byte]
	word32 a7_173 = a7_131 - 4
	Mem175[a7_173:word32] = 1
	Mem177[a7_173 - 0x00000004:word32] = a6_119 + -1
	Mem182[a7_173 - 0x00000008:word32] = d3_124
	word32 a7_188
	word32 d0_195
	word32 a0_197
	word32 d2_199
	call a5 + 146 (retsize: 4;)
		uses: a0:a0_197,a2:a2_158,a3:a3_185,a5:a5_184,a6:a6_169,a7:a7_173 - 0x00000008,d2:d2_199,d3:d3_179,d4:d4_186,d5:1,Stack +000C:dwArg08
		defs: a0:a0_197,a2:a2_191,a5:a5_198,a6:a6_189,a7:a7_188,d0:d0_195,d2:d2_199,d5:d5_192
	a7_131 = a7_188 + 12
	d4_123 = d0_195
// DataOut:
// DataOut (flags):
// SymbolicIn:

l00001F24:
	word32 d0_204 = Mem159[a3_120 + 8:word32]
	d5_192 = Mem159[a3_120:word32] - d0_204
	Mem210[a3_120:word32] = d0_204 + 1
	Mem215[a3_120 + 4:word32] = Mem210[a3_120 + 24:word32] - 0x00000001
	branch d5_192 <= 0x00000000 l00001F6C
// DataOut:
// DataOut (flags):
// SymbolicIn:

l00001F6C:
	branch __btst(Mem215[a5 + -1704 + d3_124:byte], 0x0005) l00001F8A
// DataOut:
// DataOut (flags):
// SymbolicIn:

l00001F78:
	word32 a7_223 = a7_131 - 4
	Mem225[a7_223:word32] = 2
	Mem229[a7_223 - 4:word32] = 0
	Mem232[a7_223 - 8:word32] = d3_124
	word32 a7_234
	word32 a0_243
	call a5 + 154 (retsize: 4;)
		uses: a0:a0_243,a2:a2_158,a3:a3_185,a5:a5_184,a6:a6_169,a7:a7_223 - 8,d1:0,d2:2,d3:d3_179,d4:d4_186,d5:d5_206,Stack +000C:dwArg08
		defs: a0:a0_243,a2:a2_237,a3:a3_236,a5:a5_244,a6:a6_235,a7:a7_234,d4:d4_239,d5:d5_238
	a7_131 = a7_234 + 12
// DataOut:
// DataOut (flags):
// SymbolicIn:

l00001F8A:
	Mem253[Mem249[a3_120 + 8:word32]:byte] = Mem249[a6_119 + 11:byte]
// DataOut:
// DataOut (flags):
// SymbolicIn:

l00001F40:
	word32 a7_255 = a7_131 - 4
	Mem257[a7_255:word32] = d5_192
	Mem261[a7_255 - 4:word32] = Mem257[a3_120 + 8:word32]
	Mem264[a7_255 - 8:word32] = d3_124
	word32 a7_266
	word32 a3_268
	word32 d0_273
	word32 d2_277
	call a5 + 146 (retsize: 4;)
		uses: a0:a0_281,a2:a2_158,a3:a3_185,a5:a5_184,a6:a6_169,a7:a7_255 - 8,d2:d2_277,d3:d3_179,d4:d4_186,d5:d5_206,Stack +000C:dwArg08
		defs: a2:a2_269,a3:a3_268,a5:a5_276,a6:a6_267,a7:a7_266,d0:d0_273,d2:d2_277,d5:d5_270
	word32 a0_281 = Mem264[a3_268 + 8:word32]
	Mem283[a0_281:byte] = Mem264[a6_119 + 11:byte]
	a7_131 = a7_266 + 12
	d4_123 = d0_273
// DataOut:
// DataOut (flags):
// SymbolicIn:

l00001FAE:
	branch d4_123 - d5_192 == 0x00000000 l00001FC4
// DataOut:
// DataOut (flags):
// SymbolicIn:

l00001FC4:
	word32 a7_302 = a7_131 + 4
	word32 d0_295 = Mem293[a6_119 + 8:word32] & 0x000000FF
	word32 d4_303 = Mem293[a7_302:word32]
	word32 d5_305 = Mem293[a7_302 + 4:word32]
	word32 a6_311 = Mem293[a6_119:word32]
	d3Out = Mem293[a7_131:word32]
	d4Out = d4_303
	d5Out = d5_305
	a5Out = a5
	a6Out = a6_311
	return d0_295
// DataOut:
// DataOut (flags):
// SymbolicIn:

l00001FB2:
	__bset(Mem293[a2_121 + 3:byte], 0x0005, out Mem293[a2_121 + 3:byte])
	word32 a7_319 = a7_131 + 4
	word32 d4_320 = Mem293[a7_319:word32]
	word32 d5_322 = Mem293[a7_319 + 4:word32]
	word32 a6_328 = Mem293[a6_119:word32]
	d3Out = Mem293[a7_131:word32]
	d4Out = d4_320
	d5Out = d5_322
	a5Out = a5
	a6Out = a6_328
	return -1
// DataOut:
// DataOut (flags):
// SymbolicIn:

fn00001E94_exit:
// DataOut:
// DataOut (flags):
// SymbolicIn:



void fn00001FD8(word32 a5)
// stackDelta: 0; fpuStackDelta: 0; fpuMaxParam: -1

// MayUse:  a5:[0..31]
// LiveOut:
// Trashed: CVZNX a0 a2 a5 a6 a7 d0 d1 d2 d3 d4 d5 d6
// Preserved:
fn00001FD8_entry:
// DataOut:
// DataOut (flags):
// SymbolicIn:

l00001FD8:
	word32 a7_17 = fp - 0x00000014
	word32 d3_22 = 0
	word32 d4_25 = a5 + -2592
	branch a5 + -2592 - Mem19[a5 + -2048:word32] >u 0x00000000 l00002008
// DataOut:
// DataOut (flags):
// SymbolicIn:

l00001FF2:
<<<<<<< HEAD
	word32 a7_30 = a7_17 - 4
	Mem33[a7_30:word32] = d4_25
	a7_17 = a7_43 + 4
	word32 a7_43
	word32 d4_45
	word32 a6_113
	branch fn00002068(d3_22, a5, Mem33[a7_30:word32], out d3_22, out d4_45, out a5, out a6_113, out a7_43) == -1 l00002000
// DataOut:
// DataOut (flags):
// SymbolicIn:
=======
	word32 d3_56
	branch fn00002068(d4_24, out d3_56) == 0xFFFFFFFF l00002000
// DataOut: a5 d3 d4
// DataOut (flags): 
// SymbolicIn: a7:fp - 0x00000014 a6:fp - 0x00000004 d6:32 d5:-1 d3:<invalid> a0:a5 + -2592 d4:<invalid> d0:<invalid> d2:0 d1:<invalid> -24(fp):<invalid> -20(fp):d3 -16(fp):d4 -12(fp):d5 -8(fp):d6 -4(fp):a6
// LocalsOut: fp(32)
>>>>>>> c8904548

l00001FFE:
	d3_22 = d3_22 + 0x00000001
// DataOut:
// DataOut (flags):
// SymbolicIn:

l00002000:
	d4_25 = d4_45 + 32
	branch d4_45 + 32 - Mem33[a5 + -2048:word32] <=u 0x00000000 l00001FF2
// DataOut:
// DataOut (flags):
// SymbolicIn:

l00002008:
	return
// DataOut:
// DataOut (flags):
// SymbolicIn:

fn00001FD8_exit:
// DataOut:
// DataOut (flags):
// SymbolicIn:



word32 fn00002014(word32 a2, word32 a5, word32 a6, word32 dwArg04, ptr32 & a5Out, ptr32 & a6Out, ptr32 & a7Out)
// stackDelta: 0; fpuStackDelta: 0; fpuMaxParam: -1

// MayUse:  a2:[0..31] a5:[0..31] a6:[0..31] Stack +0004:[0..31]
// LiveOut: a2 a5 a6 a7
// Trashed: CVZNX a0 a2 a5 a6 a7 d0 d2
// Preserved:
fn00002014_entry:
// DataOut:
// DataOut (flags):
// SymbolicIn:

l00002014:
	Mem14[a5 + -1368:word32] = Mem11[a5 + -1368:word32] + 0x00000001
	word32 a7_19
	word32 a6_20
	word32 a2_21
	word32 a5_22
	word32 d0_23
	call a5 + 114 (retsize: 4;)
		uses: a2:dwArg04,a5:a5,a6:fp - 0x00000004,a7:fp - 0x0000000C,Stack +0004:0x00000200,Stack +0008:a2,Stack +000C:a6,Stack +0014:dwArg04
		defs: a2:a2_21,a5:a5_22,a6:a6_20,a7:a7_19,d0:d0_23
	Mem29[a2_21 + 8:word32] = d0_23
	branch d0_23 == 0x00000000 l00002044
// DataOut:
// DataOut (flags):
// SymbolicIn:

l00002044:
	__bset(Mem29[a2_21 + 15:byte], 0x0002, out Mem29[a2_21 + 15:byte])
	Mem35[a2_21 + 8:word32] = a2_21 + 20
	Mem38[a2_21 + 24:word32] = 1
// DataOut:
// DataOut (flags):
// SymbolicIn:

l00002032:
	__bset(Mem29[a2_21 + 15:byte], 0x0003, out Mem29[a2_21 + 15:byte])
	Mem42[a2_21 + 24:word32] = 0x00000200
// DataOut:
// DataOut (flags):
// SymbolicIn:

l00002058:
	Mem47[a2_21:word32] = Mem45[a2_21 + 8:word32]
	Mem50[a2_21 + 4:word32] = 0
	word32 a2_54 = Mem50[a7_19 + 4:word32]
	word32 a6_57 = Mem50[a6_20:word32]
	a5Out = a5_22
	a6Out = a6_57
	a7Out = a6_20 + 0x00000004
	return a2_54
// DataOut:
// DataOut (flags):
// SymbolicIn:

fn00002014_exit:
// DataOut:
// DataOut (flags):
// SymbolicIn:



word32 fn00002068(word32 d3, word32 a5, word32 dwArg04, ptr32 & d3Out, ptr32 & d4Out, ptr32 & a5Out, ptr32 & a6Out, ptr32 & a7Out)
// stackDelta: 0; fpuStackDelta: 0; fpuMaxParam: -1

// MayUse:  a5:[0..31] d3:[0..31] Stack +0004:[0..31]
// LiveOut: a5 a6 a7 d0 d3 d4
// Trashed: CVZNX a2 a5 a6 a7 d0 d1 d2 d3 d4
// Preserved:
fn00002068_entry:
// DataOut:
// DataOut (flags):
// SymbolicIn:

l00002068:
	word32 d0_18 = Mem15[dwArg04 + 12:word32]
	word32 a6_122 = fp - 0x00000004
	word32 a7_12 = fp - 0x0000000C
	word32 d3_123 = -1
	word32 a2_124 = dwArg04
	branch __btst(SLICE(d0_18, byte, 0), 0x0006) l00002090
// DataOut:
// DataOut (flags):
// SymbolicIn:

l00002090:
	branch (SLICE(d0_18, word16, 0) & 0x0083) == 0x0000 l000020E0
// DataOut:
// DataOut (flags):
// SymbolicIn:

l00002096:
	word32 a2_33
	word32 a5_38
	word32 a7_40
	word32 d3_211
	word32 d4_212
	word32 a6_213
	word32 d0_34 = fn00001D80(a5, dwArg04, out d3_211, out d4_212, out a2_33, out a5_38, out a6_213, out a7_40)
	Mem51[a7_40:word32] = a2_33
	word32 a5_56
	word32 a6_57
	word32 a7_58
	word32 a2_55 = fn000020F0(a5_38, Mem51[a7_40:word32], out a5_56, out a6_57, out a7_58)
	Mem68[a7_58:word32] = Mem51[a2_55 + 16:word32]
	word32 a7_70
	word32 d0_74
	word32 d2_76
	word32 d1_77
	call a5_56 + 162 (retsize: 4;)
		uses: a2:a2_55,a5:a5_56,a6:a6_57,a7:a7_58,d1:d1_77,d2:d2_76,d3:d0_34,d4:d4_78,Stack +0008:dwArg04
		defs: a2:a2_73,a5:a5_75,a6:a6_71,a7:a7_70,d0:d0_74,d1:d1_77,d2:d2_76,d3:d3_72,d4:d4_78
	a7_12 = a7_70 + 4
	branch d0_74 >= 0x00000000 l000020BC
// DataOut:
// DataOut (flags):
// SymbolicIn:

l000020BC:
	word32 d0_86 = Mem68[a2_124 + 28:word32]
	branch d0_86 == 0x00000000 l000020E0
// DataOut:
// DataOut (flags):
// SymbolicIn:

l000020C2:
	Mem91[a7_70:word32] = d0_86
	word32 a7_93
	word32 a6_94
	word32 a2_96
	word32 d0_97
	word32 a5_98
	word32 d2_99
	word32 d1_100
	word32 d4_101
	word32 d3_108
	call a5 + 178 (retsize: 4;)
		uses: a2:a2_73,a5:a5_75,a6:a6_71,a7:a7_70,d1:d1_100,d2:d2_99,d3:d3_72,d4:d4_101,Stack +0008:dwArg04
		defs: a2:a2_96,a5:a5_98,a6:a6_94,a7:a7_93,d0:d0_97,d1:d1_100,d2:d2_99,d3:d3_95,d4:d4_101
	branch d0_97 == 0x00000000 l000020D0
// DataOut:
// DataOut (flags):
// SymbolicIn:

l000020CE:
	d3_108 = -1
// DataOut:
// DataOut (flags):
// SymbolicIn:

l000020D0:
	Mem116[a7_93:word32] = Mem91[a2_96 + 28:word32]
	word32 a7_121
	word32 d1_128
	call a5_98 + 122 (retsize: 4;)
		uses: a2:a2_96,a5:a5_98,a6:a6_94,a7:a7_93,d1:d1_128,d2:0,d3:d3_120,d4:d4_129,Stack +0008:dwArg04
		defs: a2:a2_124,a5:a5_126,a6:a6_122,a7:a7_121,d1:d1_128,d3:d3_123,d4:d4_129
	Mem134[a2_124 + 28:word32] = 0
	a7_12 = a7_121 + 4
// DataOut:
// DataOut (flags):
// SymbolicIn:

l000020B6:
	d3_123 = -1
// DataOut:
// DataOut (flags):
// SymbolicIn:

l000020E0:
	Mem141[a2_124 + 12:word32] = 0
	word32 a6_153 = Mem141[a6_122:word32]
	d3Out = Mem141[a7_12 + 4:word32]
	d4Out = d4
	a5Out = a5
	a6Out = a6_153
	a7Out = a6_122 + 0x00000004
	return d3_123
// DataOut:
// DataOut (flags):
// SymbolicIn:

l00002080:
	Mem157[dwArg04 + 12:word32] = 0
	d3Out = d3
	d4Out = d4
	a5Out = a5
	a6Out = a6
	a7Out = fp
	return -1
// DataOut:
// DataOut (flags):
// SymbolicIn:

fn00002068_exit:
// DataOut:
// DataOut (flags):
// SymbolicIn:



word32 fn000020F0(word32 a5, word32 dwArg04, ptr32 & a5Out, ptr32 & a6Out, ptr32 & a7Out)
// stackDelta: 0; fpuStackDelta: 0; fpuMaxParam: -1

// MayUse:  a5:[0..31] Stack +0004:[0..31]
// LiveOut: a2 a5 a6 a7
// Trashed: CVZN a2 a5 a6 a7 d0 d1 d2
// Preserved:
fn000020F0_entry:
// DataOut:
// DataOut (flags):
// SymbolicIn:

l000020F0:
	word32 d0_13 = Mem11[dwArg04 + 12:word32]
	word32 a6_30 = fp - 0x00000004
	word32 a7_37 = fp - 0x00000008
	branch (SLICE(d0_13, word16, 0) & 0x0083) == 0x0000 l00002128
// DataOut:
// DataOut (flags):
// SymbolicIn:

l00002106:
	branch __btst(SLICE(d0_13, byte, 0), 0x0003) l00002128
// DataOut:
// DataOut (flags):
// SymbolicIn:

l0000210C:
	word32 a7_29
	word32 a2_31
	call a5 + 122 (retsize: 4;)
		uses: a2:dwArg04,a5:a5,a6:fp - 0x00000004,a7:fp - 0x0000000C,d2:0,Stack +0004:Mem11[dwArg04 + 8:word32],Stack +0014:dwArg04
		defs: a2:a2_31,a5:a5_34,a6:a6_30,a7:a7_29
	__bclr(Mem26[a2_31 + 15:byte], 0x03, out Mem26[a2_31 + 15:byte])
	Mem41[a2_31:word32] = 0
	Mem43[a2_31 + 8:word32] = 0
	Mem45[a2_31 + 4:word32] = 0
	a7_37 = a7_29 + 4
// DataOut:
// DataOut (flags):
// SymbolicIn:

l00002128:
	word32 a2_50 = Mem48[a7_37:word32]
	word32 a6_53 = Mem48[a6_30:word32]
	a5Out = a5
	a6Out = a6_53
	a7Out = a6_30 + 0x00000004
	return a2_50
// DataOut:
// DataOut (flags):
// SymbolicIn:

fn000020F0_exit:
// DataOut:
// DataOut (flags):
// SymbolicIn:



void fn000021F0(word32 a5)
// stackDelta: 0; fpuStackDelta: 0; fpuMaxParam: -1

// MayUse:  a5:[0..31]
// LiveOut:
// Trashed: CVZNX a0 a1 d0 d1 d2
// Preserved: a2 a6 a7 d3 d4
fn000021F0_entry:
// DataOut:
// DataOut (flags):
// SymbolicIn:

l000021F0:
	word32 d0_19 = Mem16[Mem16[a5 + -1376:word32] + 28:word32]
	word32 a1_21 = d0_19
	branch d0_19 == 0x00000000 l0000225A
// DataOut:
// DataOut (flags):
// SymbolicIn:

l00002204:
	word32 d1_27 = 0
// DataOut:
// DataOut (flags):
// SymbolicIn:

l00002218:
	word32 d0_32 = Mem30[Mem30[a1_21 + 4:word32]:word32]
	branch d0_32 == 0x45434F4E l00002228
// DataOut:
// DataOut (flags):
// SymbolicIn:

l00002228:
	Mem41[a5 + -1704 + d1_27:byte] = Mem30[a5 + -1704 + d1_27:byte] | 0x41
	Mem43[a1_21 + d1_27 * 4:word32] = a1_21
// DataOut:
// DataOut (flags):
// SymbolicIn:

l00002222:
	branch d0_32 == 0x46535953 l00002238
// DataOut:
// DataOut (flags):
// SymbolicIn:

l00002238:
	Mem51[a5 + -1704 + d1_27:byte] = Mem30[a5 + -1704 + d1_27:byte] | 0x01
	word32 a0_53 = Mem51[Mem51[a1_21 + 8:word32]:word32]
	word32 a0_56 = SEQ(SLICE(a0_53, word16, 16), Mem51[a0_53 + 2:word16])
	Mem58[a0_56 + d1_27 * 4:word32] = a0_56
// DataOut:
// DataOut (flags):
// SymbolicIn:

l00002226:
// DataOut:
// DataOut (flags):
// SymbolicIn:

l00002250:
	a1_21 = a1_21 + 20
	d1_27 = d1_27 + 0x00000001
	branch d1_27 < 3 l00002218
// DataOut:
// DataOut (flags):
// SymbolicIn:

l0000225A:
	return
// DataOut:
// DataOut (flags):
// SymbolicIn:

fn000021F0_exit:
// DataOut:
// DataOut (flags):
// SymbolicIn:



void fn00002264(word32 dwArg04)
// stackDelta: 0; fpuStackDelta: 0; fpuMaxParam: -1

// MayUse:  Stack +0004:[0..31]
// LiveOut:
// Trashed: CVZNX a0 a1 d0 d1
// Preserved: a2 a6 a7
fn00002264_entry:
// DataOut:
// DataOut (flags):
// SymbolicIn:

l00002264:
	branch dwArg04 == 0x00000000 l0000228C
// DataOut:
// DataOut (flags):
// SymbolicIn:

l00002272:
	byte v11_16 = Mem11[dwArg04:byte]
	branch v11_16 == 0x00 l0000228C
// DataOut:
// DataOut (flags):
// SymbolicIn:

l00002276:
	word32 a2_22 = dwArg04
	word32 d0_26 = (uint32) (uint8) v11_16
	word32 a1_30 = dwArg04 + 1
	branch d0_26 == 0x00000000 l0000228A
// DataOut:
// DataOut (flags):
// SymbolicIn:

l00002284:
	Mem38[a2_22:byte] = Mem33[a1_30:byte]
	a1_30 = a1_30 + 1
	a2_22 = a2_22 + 1
	d0_26 = d0_26 - 0x00000001
	branch d0_26 != 0x00000000 l00002284
// DataOut:
// DataOut (flags):
// SymbolicIn:

l0000228A:
	Mem45[a2_22:byte] = 0x00
// DataOut:
// DataOut (flags):
// SymbolicIn:

l0000228C:
	return
// DataOut:
// DataOut (flags):
// SymbolicIn:

fn00002264_exit:
// DataOut:
// DataOut (flags):
// SymbolicIn:



void fn00002294(word32 a5)
// stackDelta: 0; fpuStackDelta: 0; fpuMaxParam: -1

// MayUse:  a5:[0..31]
// LiveOut:
// Trashed: CVZNX a0 a5 a6 a7 d0 d2 d3 d4 d5
// Preserved:
fn00002294_entry:
// DataOut:
// DataOut (flags):
// SymbolicIn:

l00002294:
	fn00002354(a5, 0, 0x00)
	return
// DataOut:
// DataOut (flags):
// SymbolicIn:

fn00002294_exit:
// DataOut:
// DataOut (flags):
// SymbolicIn:



void fn000022C4(word32 a2, word32 a5)
// stackDelta: 0; fpuStackDelta: 0; fpuMaxParam: -1

// MayUse:  a2:[0..31] a5:[0..31]
// LiveOut:
// Trashed: CVZNX a0 a1 a2 a5 a6 a7 d0 d3 d4 d5
// Preserved:
fn000022C4_entry:
// DataOut:
// DataOut (flags):
// SymbolicIn:

l000022C4:
	word32 a7_23
	fn000023B4(a5 + -744, a5 + -740, out a7_23)
	Mem32[a7_23 + 0x00000004:word32] = a5 + -748
	Mem34[a7_23:word32] = a5 + -752
	word32 a7_40
	word32 a6_39 = fn000023B4(Mem34[a7_23:word32], Mem34[a7_23 + 4:word32], out a7_40)
	Mem50[a7_40 + 2:word16] = 0xA89F
	Mem53[a7_40 + 1:byte] = 0x01
	word32 a7_55
	word32 a6_56
	word32 a5_58
	call a5 + 194 (retsize: 4;)
		uses: a2:a2,a5:a5,a6:a6_39,a7:a7_40 + 1
		defs: a5:a5_58,a6:a6_56,a7:a7_55
	word32 v10_66 = Mem53[a7_55:word32]
	Mem72[a7_55 - 2:word16] = 0xA1AD
	Mem74[0x00:byte] = 0x00
	word32 a7_79
	word32 a6_80
	word32 a2_81
	word32 a5_82
	word32 a0_85
	call a5_58 + 194 (retsize: 4;)
		uses: a2:v10_66,a5:a5_58,a6:a6_56,a7:a7_55 - 3
		defs: a0:a0_85,a2:a2_81,a5:a5_82,a6:a6_80,a7:a7_79
	branch a2_81 - Mem74[a7_79:word32] == 0x00000000 l0000231C
// DataOut:
// DataOut (flags):
// SymbolicIn:

l00002304:
	__syscall(0xA1AD)
	Mem98[a6_80 + -4:word32] = a0_85
	branch true l0000231C
// DataOut:
// DataOut (flags):
// SymbolicIn:

l00002316:
	Mem104[a5_82 + -1720:word32] = Mem98[a6_80 + -4:word32]
// DataOut:
// DataOut (flags):
// SymbolicIn:

l0000231C:
	return
// DataOut:
// DataOut (flags):
// SymbolicIn:

fn000022C4_exit:
// DataOut:
// DataOut (flags):
// SymbolicIn:



word32 fn00002354(word32 a5, word32 dwArg08, byte bArg0F)
// stackDelta: 0; fpuStackDelta: 0; fpuMaxParam: -1

// MayUse:  a5:[0..31] Stack +0008:[0..31] Stack +000F:[0..7]
// LiveOut: a6
// Trashed: CVZNX a0 a5 a6 a7 d0 d3 d4 d5
// Preserved:
fn00002354_entry:
// DataOut:
// DataOut (flags):
// SymbolicIn:

l00002354:
	Mem10[a5 + -1380:byte] = bArg0F
	word32 a7_40 = fp - 0x00000004
	branch dwArg08 != 0x00000000 l00002386
// DataOut:
// DataOut (flags):
// SymbolicIn:

l00002364:
	branch Mem10[a5 + -708:word32] == 0x00000000 l00002378
// DataOut:
// DataOut (flags):
// SymbolicIn:

l0000236A:
	word32 a7_33
	fn000023B4(Mem22[a5 + -708:word32], Mem10[a5 + -712:word32], out a7_33)
	a7_40 = a7_33 + 8
// DataOut:
// DataOut (flags):
// SymbolicIn:

l00002378:
	word32 a7_42 = a7_40 - 0x00000004
	Mem44[a7_42:word32] = a5 + -728
	Mem46[a7_42 - 0x00000004:word32] = a5 + -736
	word32 a7_52
	fn000023B4(Mem46[a7_42 - 0x00000004:word32], Mem46[a7_42:word32], out a7_52)
	a7_40 = a7_52 + 8
// DataOut:
// DataOut (flags):
// SymbolicIn:

l00002386:
	word32 a7_61 = a7_40 - 0x00000004
	Mem63[a7_61:word32] = a5 + -720
	Mem65[a7_61 - 0x00000004:word32] = a5 + -724
	word32 a7_136
	word32 a6_102 = fn000023B4(Mem65[a7_61 - 0x00000004:word32], Mem65[a7_61:word32], out a7_136)
	branch Mem65[a6_102 + 16:word32] != 0x00000000 l000023AE
// DataOut:
// DataOut (flags):
// SymbolicIn:

l0000239A:
	branch Mem65[a5 + -1376:word32] == 0x00000000 l000023AA
// DataOut:
// DataOut (flags):
// SymbolicIn:

l000023A0:
	Mem89[Mem65[a5 + -1376:word32] + 14:word32] = Mem65[a6_102 + 8:word32]
// DataOut:
// DataOut (flags):
// SymbolicIn:

l000023AA:
	call a5 + 98 (retsize: 4;)
		uses: a5:a5,a6:a6_70,Stack +000C:dwArg08,Stack +0013:bArg0F
		defs: a6:a6_94
// DataOut:
// DataOut (flags):
// SymbolicIn:

l000023AE:
	return Mem104[a6_102:word32]
// DataOut:
// DataOut (flags):
// SymbolicIn:

fn00002354_exit:
// DataOut:
// DataOut (flags):
// SymbolicIn:



word32 fn000023B4(word32 dwArg04, word32 dwArg08, ptr32 & a7Out)
// stackDelta: 0; fpuStackDelta: 0; fpuMaxParam: -1

// MayUse:  Stack +0004:[0..31] Stack +0008:[0..31]
// LiveOut: a6 a7
// Trashed: CVZNX a0 a6 a7 d0 d3 d4 d5
// Preserved:
fn000023B4_entry:
// DataOut:
// DataOut (flags):
// SymbolicIn:

l000023B4:
	word32 a6_34 = fp - 0x00000004
	word32 d5_17 = -1
	word32 d4_18 = dwArg08
	word32 d3_19 = dwArg04
	branch dwArg08 - dwArg04 <=u 0x00000000 l000023DE
// DataOut:
// DataOut (flags):
// SymbolicIn:

l000023CA:
<<<<<<< HEAD
	word32 d0_26 = Mem16[d3_19:word32]
	branch d0_26 == 0x00000000 l000023D8
// DataOut:
// DataOut (flags):
// SymbolicIn:

l000023D0:
	branch d0_26 - d5_17 == 0x00000000 l000023D8
// DataOut:
// DataOut (flags):
// SymbolicIn:

l000023D4:
	word32 d0_42
	call d0_26 (retsize: 4;)
		uses: a0:d0_26,a6:a6_34,d0:d0_42,d3:d3_23,d4:d4_35,d5:d5_29,Stack +0008:dwArg04,Stack +000C:dwArg08
		defs: a6:a6_37,d0:d0_42,d3:d3_40,d4:d4_39,d5:d5_38
// DataOut:
// DataOut (flags):
// SymbolicIn:
=======
	a0 = d3_20
	word32 d0_51 = Mem0[d3_20:word32]
	branch d0_51 == 0x00000000 l000023D8
// DataOut: a0 a5 d0 d3 d4
// DataOut (flags): 
// SymbolicIn: a7:fp - 0x00000010 a6:fp - 0x00000004 d5:-1 d4:<invalid> d3:<invalid> a0:<invalid> d0:<invalid> -16(fp):d3 -12(fp):d4 -8(fp):d5 -4(fp):a6
// LocalsOut: fp(32)

l000023D0:
	branch d0_51 == 0xFFFFFFFF l000023D8
// DataOut: a0 a5 d0 d3 d4
// DataOut (flags): 
// SymbolicIn: a7:fp - 0x00000010 a6:fp - 0x00000004 d5:-1 d4:<invalid> d3:<invalid> a0:<invalid> d0:<invalid> -16(fp):d3 -12(fp):d4 -8(fp):d5 -4(fp):a6
// LocalsOut: fp(32)

l000023D4:
	word32 a7_71
	word32 a6_72
	word32 d5_73
	byte CVZN_76
	byte CZ_77
	word32 d0_79
	bool Z_80
	byte CVZNX_81
	call d0_51 (retsize: 4; depth: 20)
		uses: a0_70,a6_47,a7_48,CVZN_68,CVZNX_42,CZ_43,d0_51,d3_44,d4_45,d5_46,dwLoc04_4,dwLoc08_9,dwLoc0C_12,dwLoc10_15,Z_69
		defs: a0_78,a6_72,a7_71,CVZN_76,CVZNX_81,CZ_77,d0_79,d3_75,d4_74,d5_73,Z_80
// DataOut: a0 a5 d3 d4
// DataOut (flags): 
// SymbolicIn: a7:fp - 0x00000010 a6:fp - 0x00000004 d5:-1 d4:<invalid> d3:<invalid> a0:<invalid> d0:<invalid> -16(fp):d3 -12(fp):d4 -8(fp):d5 -4(fp):a6
// LocalsOut: fp(32)
>>>>>>> c8904548

l000023D8:
	d3_19 = d3_19 + 0x00000004
	branch d4_18 - d3_19 >u 0x00000000 l000023CA
// DataOut:
// DataOut (flags):
// SymbolicIn:

l000023DE:
	word32 a6_64 = Mem16[a6_34:word32]
	a7Out = a6_34 + 0x00000004
	return a6_64
// DataOut:
// DataOut (flags):
// SymbolicIn:

fn000023B4_exit:
// DataOut:
// DataOut (flags):
// SymbolicIn:



void fn000023F8(word32 a5)
// stackDelta: 0; fpuStackDelta: 0; fpuMaxParam: -1

// MayUse:  a5:[0..31]
// LiveOut:
// Trashed: CVZNX a0 a1 a2 a5 a6 a7 d0 d1 d2
// Preserved:
fn000023F8_entry:
// DataOut:
// DataOut (flags):
// SymbolicIn:

l000023F8:
	word32 a6_13
	word32 a7_14
	word32 a5_12 = fn00002418(a5, out a6_13, out a7_14)
	Mem26[a7_14 - 4:word32] = Mem5[a6_13 + 8:word32]
	word32 a6_35
	word32 a7_36
	word32 a5_34 = fn0000243C(a5_12, Mem26[a7_14 - 4:word32], out a6_35, out a7_36)
	Mem44[a7_36:word32] = 0x000000FF
	word32 a0_45 = Mem44[a5_34 + -1288:word32]
	call a0_45 (retsize: 4;)
		uses: a0:a0_45,a5:a5_34,a6:a6_35,a7:a7_36
	return
// DataOut:
// DataOut (flags):
// SymbolicIn:

fn000023F8_exit:
// DataOut:
// DataOut (flags):
// SymbolicIn:



word32 fn00002418(word32 a5, ptr32 & a6Out, ptr32 & a7Out)
// stackDelta: 0; fpuStackDelta: 0; fpuMaxParam: -1

// MayUse:  a5:[0..31]
// LiveOut: a5 a6 a7
// Trashed: CVZNX a0 a1 a2 a5 a6 a7 d0 d1 d2
// Preserved:
fn00002418_entry:
// DataOut:
// DataOut (flags):
// SymbolicIn:

l00002418:
	word32 a6_18
	word32 a7_19
	word32 a5_17 = fn0000243C(a5, 0x000000FC, out a6_18, out a7_19)
	word32 a7_25 = a7_19 + 4
	word32 a0_26 = Mem9[a5_17 + -1012:word32]
	branch a0_26 == 0x00000000 l00002430
// DataOut:
// DataOut (flags):
// SymbolicIn:

l0000242E:
	call a0_26 (retsize: 4;)
		uses: a5:a5_17,a6:a6_18
		defs: a5:a5_32,a7:a7_30
// DataOut:
// DataOut (flags):
// SymbolicIn:

l00002430:
	word32 a7_41 = a7_25 - 0x00000004
	Mem42[a7_41:word32] = 0x000000FF
	word32 a6_51
	word32 a7_65
	word32 a5_50 = fn0000243C(a5_17, Mem42[a7_41:word32], out a6_51, out a7_65)
	a6Out = Mem42[a6_51:word32]
	a7Out = a6_51 + 0x00000004
	return a5_50
// DataOut:
// DataOut (flags):
// SymbolicIn:

fn00002418_exit:
// DataOut:
// DataOut (flags):
// SymbolicIn:



word32 fn0000243C(word32 a5, word32 dwArg04, ptr32 & a6Out, ptr32 & a7Out)
// stackDelta: 0; fpuStackDelta: 0; fpuMaxParam: -1

// MayUse:  a5:[0..31] Stack +0004:[0..31]
// LiveOut: a5 a6 a7
// Trashed: CVZNX a0 a1 a2 a5 a6 a7 d0 d1 d2
// Preserved:
fn0000243C_entry:
// DataOut:
// DataOut (flags):
// SymbolicIn:

l0000243C:
	word32 a6_6 = fp - 0x00000004
	word32 d1_14 = 0
	word32 d2_16 = a5 + -1100
// DataOut:
// DataOut (flags):
// SymbolicIn:

l00002452:
	branch dwArg04 - Mem11[d2_16:word32] == 0x00000000 l00002460
// DataOut:
// DataOut (flags):
// SymbolicIn:

l00002458:
	d2_16 = d2_16 + 0x00000008
	d1_14 = d1_14 + 0x00000001
	branch d2_16 - (a5 + -1012) <u 0x00000000 l00002452
// DataOut:
// DataOut (flags):
// SymbolicIn:

l00002460:
	branch dwArg04 - Mem11[(a5 + -1100) + d1_14 * 8:word32] != 0x00000000 l0000248E
// DataOut:
// DataOut (flags):
// SymbolicIn:

l0000246A:
	word32 a0_44 = Mem11[a5 + -1096 + d1_14 * 8:word32]
	word32 a1_45 = a0_44
// DataOut:
// DataOut (flags):
// SymbolicIn:

l00002478:
	a1_45 = a1_131 + 1
	a1_131 = a1_45
	branch Mem11[a1_131:byte] != 0x00 l00002478
// DataOut:
// DataOut (flags):
// SymbolicIn:

l0000247C:
	word32 a1_56 = a1_45 - (a0_44 + 1)
	call a5 + 146 (retsize: 4;)
		uses: a1:a1_56,a2:a0_44 + 1,a5:a5,a6:fp - 0x00000004,a7:fp - 0x00000014,d2:2,Stack +0004:2,Stack +0008:a0_44,Stack +000C:a1_56,Stack +001C:dwArg04
		defs: a5:a5_80,a6:a6_77
// DataOut:
// DataOut (flags):
// SymbolicIn:

l0000248E:
	a6Out = Mem88[a6_6:word32]
	a7Out = a6_6 + 0x00000004
	return a5
// DataOut:
// DataOut (flags):
// SymbolicIn:

fn0000243C_exit:
// DataOut:
// DataOut (flags):
// SymbolicIn:



void fn000024B0(word32 a5, word32 dwArg04)
// stackDelta: 0; fpuStackDelta: 0; fpuMaxParam: -1

// MayUse:  a5:[0..31] Stack +0004:[0..31]
// LiveOut:
// Trashed: CVZN a0 a1 a2 a3 a5 a6 a7 d0 d1 d2 d3 d4 d5 d6 d7
// Preserved:
fn000024B0_entry:
// DataOut:
// DataOut (flags):
// SymbolicIn:

l000024B0:
	fn000024C4(a5, dwArg04)
	return
// DataOut:
// DataOut (flags):
// SymbolicIn:

fn000024B0_exit:
// DataOut:
// DataOut (flags):
// SymbolicIn:



word32 fn000024C4(word32 a5, word32 dwArg04)
// stackDelta: 0; fpuStackDelta: 0; fpuMaxParam: -1

// MayUse:  a5:[0..31] Stack +0004:[0..31]
// LiveOut: a6
// Trashed: CVZN a0 a1 a2 a3 a5 a6 a7 d0 d1 d2 d3 d4 d5 d6 d7
// Preserved: X
fn000024C4_entry:
// DataOut:
// DataOut (flags):
// SymbolicIn:

l000024C4:
	word32 a7_12 = fp - 0x0000000C
	branch dwArg04 <=u -32 l000024E0
// DataOut:
// DataOut (flags):
// SymbolicIn:

l000024E0:
	word32 d3_25 = SEQ(SLICE(dwArg04 + 0x00000003, word16, 16), SLICE(dwArg04 + 0x00000003, word16, 0) & 0xFFFC)
// DataOut:
// DataOut (flags):
// SymbolicIn:

l000024EA:
	word32 a7_29 = a7_12 - 4
	Mem32[a7_29:word32] = d3_25
	word32 a5_43
	word32 a7_45
	word32 d4_46
	word32 a6_44
	branch fn00002510(a5, Mem32[a7_29:word32], out d3_25, out d4_46, out a5_43, out a6_44, out a7_45) != 0x00000000 l00002506
// DataOut:
// DataOut (flags):
// SymbolicIn:

l000024F6:
	branch d4_46 == 0x00000000 l00002506
// DataOut:
// DataOut (flags):
// SymbolicIn:

l000024FA:
	Mem66[a7_45:word32] = d3_25
	a7_12 = a7_72 + 4
	word32 a7_72
	branch fn00002644(a5_43, Mem66[a7_45:word32], out a5, out a6_44, out a7_72) != 0x00000000 l000024EA
// DataOut:
// DataOut (flags):
// SymbolicIn:

l00002506:
	return Mem83[a6_44:word32]
// DataOut:
// DataOut (flags):
// SymbolicIn:

l000024D6:
	return a6
// DataOut:
// DataOut (flags):
// SymbolicIn:

fn000024C4_exit:
// DataOut:
// DataOut (flags):
// SymbolicIn:



word32 fn00002510(word32 a5, word32 dwArg04, ptr32 & d3Out, ptr32 & d4Out, ptr32 & a5Out, ptr32 & a6Out, ptr32 & a7Out)
// stackDelta: 0; fpuStackDelta: 0; fpuMaxParam: -1

// MayUse:  a5:[0..31] Stack +0004:[0..31]
// LiveOut: a5 a6 a7 d0 d3 d4
// Trashed: CVZNX a0 a1 a2 a3 a5 a6 a7 d0 d1 d2 d3 d4 d5 d6 d7
// Preserved:
fn00002510_entry:
// DataOut:
// DataOut (flags):
// SymbolicIn:

l00002510:
	word32 a0_25
	word32 d0_23 = fn000027B0(a5, dwArg04, out a0_25)
	word32 a6_182 = fp - 0x00000004
	word32 d3_117 = dwArg04
	word32 a7_124 = fp - 0x0000000C
	word32 a2_105 = d0_23
	branch d0_23 != 0x00000000 l0000254A
// DataOut:
// DataOut (flags):
// SymbolicIn:

l0000252A:
	word32 a7_48
	branch fn000028A0(a0_25, d0_23, a5, dwArg04, out d3_117, out d4, out a5, out a6_182, out a7_48) == -1 l000025A8
// DataOut:
// DataOut (flags):
// SymbolicIn:

l000025A8:
	word32 a6_75 = Mem40[a6_182:word32]
	d3Out = Mem40[a7_48 + 8:word32]
	d4Out = d4
	a5Out = a5
	a6Out = a6_75
	a7Out = a6_182 + 0x00000004
	return 0
// DataOut:
// DataOut (flags):
// SymbolicIn:

l00002538:
	Mem79[a7_48:word32] = d3_117
	word32 a0_246
	word32 d0_82 = fn000027B0(a5, Mem79[a7_48:word32], out a0_246)
	a7_124 = a7_48 + 4
	a2_105 = d0_82
	branch d0_82 != 0x00000000 l0000254A
// DataOut:
// DataOut (flags):
// SymbolicIn:

l00002546:
	a5 = fn000027A0(a5, a6_182, out a6_182, out a7_124)
// DataOut:
// DataOut (flags):
// SymbolicIn:

l0000254A:
	word32 d0_108 = Mem106[Mem106[a2_105:word32] + 4:word32]
	word32 d1_112 = Mem106[a2_105 + 4:word32]
	branch SEQ(SLICE(d0_108, word16, 16), SLICE(d0_108, word16, 0) & 0xFFFC) - SEQ(SLICE(d1_112, word16, 16), SLICE(d1_112, word16, 0) & 0xFFFC) - d3_117 == 4 l00002586
// DataOut:
// DataOut (flags):
// SymbolicIn:

l00002566:
	word32 a7_125 = a7_124 - 4
	Mem127[a7_125:word32] = d3_117
	Mem130[a7_125 - 4:word32] = a2_105
	word32 d0_134 = fn000025B4(a5, Mem130[a7_125 - 4:word32], Mem130[a7_125:word32])
	branch d0_134 == 0x00000000 l00002586
// DataOut:
// DataOut (flags):
// SymbolicIn:

l00002576:
	word32 d0_150
	__bclr(Mem130[d0_134 + 4:word32], 0x00000001, out d0_150)
	word32 d0_152
	__bset(d0_150, 0x0000, out d0_152)
	Mem155[d0_134 + 4:word32] = d0_152
// DataOut:
// DataOut (flags):
// SymbolicIn:

l00002586:
	word32 d0_159 = Mem158[a2_105 + 4:word32]
	Mem164[a2_105 + 4:word32] = SEQ(SLICE(d0_159, word16, 16), SLICE(d0_159, word16, 0) & 0xFFFC)
	Mem167[a5 + -1332:word32] = Mem164[a2_105:word32]
	word32 d0_168 = Mem167[a2_105 + 4:word32]
	word32 a6_184 = Mem167[a6_182:word32]
	d3Out = Mem167[a7_124 + 4:word32]
	d4Out = d4
	a5Out = a5
	a6Out = a6_184
	a7Out = a6_182 + 0x00000004
	return SEQ(SLICE(d0_168, word16, 16), SLICE(d0_168, word16, 0) & 0xFFFC) + 0x00000004
// DataOut:
// DataOut (flags):
// SymbolicIn:

fn00002510_exit:
// DataOut:
// DataOut (flags):
// SymbolicIn:



word32 fn000025B4(word32 a5, word32 dwArg04, word32 dwArg08)
// stackDelta: 0; fpuStackDelta: 0; fpuMaxParam: -1

// MayUse:  a5:[0..31] Stack +0004:[0..31] Stack +0008:[0..31]
// LiveOut: d0
// Trashed: CVZNX a0 a1 d0 d1 d2
// Preserved: a2 a6 a7
fn000025B4_entry:
// DataOut:
// DataOut (flags):
// SymbolicIn:

l000025B4:
	word32 a0_13 = Mem11[dwArg04:word32]
	word32 d0_14 = Mem11[a0_13 + 4:word32]
	word32 d1_18 = Mem11[dwArg04 + 4:word32]
	branch SEQ(SLICE(d0_14, word16, 16), SLICE(d0_14, word16, 0) & 0xFFFC) - SEQ(SLICE(d1_18, word16, 16), SLICE(d1_18, word16, 0) & 0xFFFC) - 0x00000004 - dwArg08 <=u 0x00000000 l00002608
// DataOut:
// DataOut (flags):
// SymbolicIn:

l000025DA:
	word32 a0_111
	word32 d0_30 = fn0000273C(a0_13, a5, out a0_111)
	branch d0_30 == 0x00000000 l00002608
// DataOut:
// DataOut (flags):
// SymbolicIn:

l00002608:
	return 0
// DataOut:
// DataOut (flags):
// SymbolicIn:

l000025E4:
	word32 d0_52 = Mem11[dwArg04 + 4:word32]
	word32 d0_56 = SEQ(SLICE(d0_52, word16, 16), SLICE(d0_52, word16, 0) & 0xFFFC) + dwArg08
	Mem61[d0_30 + 4:word32] = d0_56 + 0x00000004
	Mem63[d0_56 + 0x00000004:word32] = d0_30
	Mem65[d0_30:word32] = Mem63[dwArg04:word32]
	Mem67[dwArg04:word32] = d0_30
	return d0_30
// DataOut:
// DataOut (flags):
// SymbolicIn:

fn000025B4_exit:
// DataOut:
// DataOut (flags):
// SymbolicIn:



void fn00002610(word32 a5, word32 dwArg04)
// stackDelta: 0; fpuStackDelta: 0; fpuMaxParam: -1

// MayUse:  a5:[0..31] Stack +0004:[0..31]
// LiveOut:
// Trashed: CVZN d0
// Preserved: a6 a7
fn00002610_entry:
// DataOut:
// DataOut (flags):
// SymbolicIn:

l00002610:
	Mem10[a5 + -716:word32] = dwArg04
	return
// DataOut:
// DataOut (flags):
// SymbolicIn:

fn00002610_exit:
// DataOut:
// DataOut (flags):
// SymbolicIn:



word32 fn00002644(word32 a5, word32 dwArg04, ptr32 & a5Out, ptr32 & a6Out, ptr32 & a7Out)
// stackDelta: 0; fpuStackDelta: 0; fpuMaxParam: -1

// MayUse:  a5:[0..31] Stack +0004:[0..31]
// LiveOut: a5 a6 a7 d0
// Trashed: CVZN a0 a5 a6 a7 d0
// Preserved:
fn00002644_entry:
// DataOut:
// DataOut (flags):
// SymbolicIn:

l00002644:
	word32 a6_19 = fp - 0x00000004
	word32 a0_9 = Mem5[a5 + -716:word32]
	branch a0_9 == 0x00000000 l00002664
// DataOut:
// DataOut (flags):
// SymbolicIn:

l00002650:
	word32 d0_22
	call a0_9 (retsize: 4;)
		uses: a5:a5,a6:fp - 0x00000004,a7:fp - 0x00000008,Stack +0004:dwArg04,Stack +0010:dwArg04
		defs: a5:a5_20,a6:a6_19,d0:d0_22
	branch d0_22 == 0x00000000 l00002664
// DataOut:
// DataOut (flags):
// SymbolicIn:

l00002664:
	word32 a6_34 = Mem33[a6_19:word32]
	a5Out = a5
	a6Out = a6_34
	a7Out = a6_19 + 0x00000004
	return 0
// DataOut:
// DataOut (flags):
// SymbolicIn:

l0000265C:
	word32 a6_39 = Mem16[a6_19:word32]
	a5Out = a5
	a6Out = a6_39
	a7Out = a6_19 + 0x00000004
	return 1
// DataOut:
// DataOut (flags):
// SymbolicIn:

fn00002644_exit:
// DataOut:
// DataOut (flags):
// SymbolicIn:



word32 fn0000273C(word32 a0, word32 a5, ptr32 & a0Out)
// stackDelta: 0; fpuStackDelta: 0; fpuMaxParam: -1

// MayUse:  a0:[0..31] a5:[0..31]
// LiveOut: a0 d0
// Trashed: CVZN a0 d0 d1 d2
// Preserved: X a6 a7
fn0000273C_entry:
// DataOut:
// DataOut (flags):
// SymbolicIn:

l0000273C:
	word32 d0_15
	word32 a0_14
	branch Mem5[a5 + -1328:word32] != 0x00000000 l0000274E
// DataOut:
// DataOut (flags):
// SymbolicIn:

l00002746:
	d0_15 = fn0000275C(a0, a5, out a0_14)
	branch d0_15 == 0x00000000 l00002758
// DataOut:
// DataOut (flags):
// SymbolicIn:

l0000274E:
	d0_15 = Mem5[a5 + -1328:word32]
	Mem32[a5 + -1328:word32] = Mem5[d0_15:word32]
	a0_14 = d0_15
// DataOut:
// DataOut (flags):
// SymbolicIn:

l00002758:
	a0Out = a0_14
	return d0_15
// DataOut:
// DataOut (flags):
// SymbolicIn:

fn0000273C_exit:
// DataOut:
// DataOut (flags):
// SymbolicIn:



word32 fn0000275C(word32 a0, word32 a5, ptr32 & a0Out)
// stackDelta: 0; fpuStackDelta: 0; fpuMaxParam: -1

// MayUse:  a0:[0..31] a5:[0..31]
// LiveOut: a0 d0
// Trashed: CVZNX a0 d0 d1 d2
// Preserved: a6 a7
fn0000275C_entry:
// DataOut:
// DataOut (flags):
// SymbolicIn:

l0000275C:
	__syscall(0xA11E)
	branch a0 != 0x00000000 l00002774
// DataOut:
// DataOut (flags):
// SymbolicIn:

l00002774:
<<<<<<< HEAD
	Mem16[a5 + -1328:word32] = a0
	word32 d0_13 = a0
	word32 d1_19 = a0 + 0x00000008
=======
	Mem32[a5 + -1328:word32] = a0
	word32 d0_30 = a0
	word32 d1_36 = a0 + 0x00000008
>>>>>>> c8904548
	branch a0 + 0x00000FF8 - a0 <=u 0x00000000 l00002794
// DataOut:
// DataOut (flags):
// SymbolicIn:

l00002788:
<<<<<<< HEAD
	Mem28[d0_13:word32] = d1_82
	d0_13 = d1_82
	d1_19 = d1_82 + 0x00000008
	d1_82 = d1_19
	branch a0 + 0x00000FF8 - d1_82 >u 0x00000000 l00002788
// DataOut:
// DataOut (flags):
// SymbolicIn:

l00002794:
	Mem40[a0 + 0x00000FF8:word32] = 0
	a0Out = a0 + 0x00000FF8
=======
	Mem57[d0_30:word32] = d1_64
	d0_30 = d1_64
	d1_36 = d1_64 + 0x00000008
	word32 d1_64 = d1_36
	branch a0 + 0x00000FF8 - d1_64 >u 0x00000000 l00002788
// DataOut: a2 a5 d0 d1 d2 d4 d7
// DataOut (flags): 
// SymbolicIn: a7:fp - 0x00000004 a6:fp - 0x00000004 d0:<invalid> d2:a0 + 0x00000FF8 d1:<invalid> a0:<invalid> -4(fp):a6
// LocalsOut: fp(32)

l00002794:
	Mem47[a0 + 0x00000FF8:word32] = 0
	word32 a0_44
	*a0Out = a0 + 0x00000FF8
>>>>>>> c8904548
	return 1
// DataOut:
// DataOut (flags):
// SymbolicIn:

l0000276C:
	a0Out = a0
	return 0
// DataOut:
// DataOut (flags):
// SymbolicIn:

fn0000275C_exit:
// DataOut:
// DataOut (flags):
// SymbolicIn:



word32 fn000027A0(word32 a5, word32 a6, ptr32 & a6Out, ptr32 & a7Out)
// stackDelta: 0; fpuStackDelta: 0; fpuMaxParam: -1

// MayUse:  a5:[0..31] a6:[0..31]
// LiveOut: a5 a6 a7
// Trashed: CVZN a5 a6 a7 d2
// Preserved:
fn000027A0_entry:
// DataOut:
// DataOut (flags):
// SymbolicIn:

l000027A0:
	word32 a6_15
	word32 a5_17
	call a5 + 90 (retsize: 4;)
		uses: a5:a5,a6:fp - 0x00000004,a7:fp - 0x00000008,d2:18,Stack +0004:18,Stack +0008:a6
		defs: a5:a5_17,a6:a6_15
	a6Out = Mem11[a6_15:word32]
	a7Out = a6_15 + 0x00000004
	return a5_17
// DataOut:
// DataOut (flags):
// SymbolicIn:

fn000027A0_exit:
// DataOut:
// DataOut (flags):
// SymbolicIn:



word32 fn000027B0(word32 a5, word32 dwArg04, ptr32 & a0Out)
// stackDelta: 0; fpuStackDelta: 0; fpuMaxParam: -1

// MayUse:  a5:[0..31] Stack +0004:[0..31]
// LiveOut: a0 d0
// Trashed: CVZNX a0 a1 d0 d1 d2
// Preserved: a2 a3 a4 a6 a7 d3 d4 d5 d6
fn000027B0_entry:
// DataOut:
// DataOut (flags):
// SymbolicIn:

l000027B0:
	word32 a2_101 = Mem28[a5 + -1332:word32]
	word32 a1_213 = 0x00000000
	branch a5 + -1324 - a2_101 == 0x00000000 l00002814
// DataOut:
// DataOut (flags):
// SymbolicIn:

l00002814:
// DataOut:
// DataOut (flags):
// SymbolicIn:

l000027D0:
// DataOut:
// DataOut (flags):
// SymbolicIn:

l000027D4:
	word32 a4_44 = a2_101 + 4
	branch (Mem45[a4_44:word32] & 3) != 0x00000001 l0000280C
// DataOut:
// DataOut (flags):
// SymbolicIn:

l000027E0:
	a0 = Mem54[a2_101:word32]
	word32 d0_56 = Mem54[a0 + 4:word32]
	word32 d3_63 = Mem54[a4_44:word32]
	branch SEQ(SLICE(d0_56, word16, 16), SLICE(d0_56, word16, 0) & 0xFFFC) - SEQ(SLICE(d3_63, word16, 16), SLICE(d3_63, word16, 0) & 0xFFFC) - 0x00000004 - dwArg04 >=u 0x00000000 l00002880
// DataOut:
// DataOut (flags):
// SymbolicIn:

l000027F8:
	branch (d0_56 & 3) != 0x00000001 l0000280C
// DataOut:
// DataOut (flags):
// SymbolicIn:

l0000280C:
	a2_101 = Mem81[a2_101:word32]
	branch a2_101 - (a5 + -1324) != 0x00000000 l000027D4
// DataOut:
// DataOut (flags):
// SymbolicIn:

l00002812:
// DataOut:
// DataOut (flags):
// SymbolicIn:

l00002818:
	a2_101 = Mem96[a5 + -1336:word32]
	branch a2_101 - Mem96[a5 + -1332:word32] == 0x00000000 l00002882
// DataOut:
// DataOut (flags):
// SymbolicIn:

l0000282C:
	word32 a3_102 = a2_101 + 4
	branch (Mem103[a3_102:word32] & 3) != 0x00000001 l0000288C
// DataOut:
// DataOut (flags):
// SymbolicIn:

l00002838:
	a0 = Mem112[a2_101:word32]
	word32 d3_114 = Mem112[a0 + 4:word32]
	word32 d1_121 = Mem112[a3_102:word32]
	branch SEQ(SLICE(d3_114, word16, 16), SLICE(d3_114, word16, 0) & 0xFFFC) - SEQ(SLICE(d1_121, word16, 16), SLICE(d1_121, word16, 0) & 0xFFFC) - 0x00000004 - dwArg04 >=u 0x00000000 l00002880
// DataOut:
// DataOut (flags):
// SymbolicIn:

l0000284E:
	branch (d3_114 & 3) != 0x00000001 l0000288C
// DataOut:
// DataOut (flags):
// SymbolicIn:

l0000288C:
	a2_101 = Mem139[a2_101:word32]
	branch a2_101 - Mem139[a5 + -1332:word32] != 0x00000000 l0000282C
// DataOut:
// DataOut (flags):
// SymbolicIn:

l00002894:
	a0Out = a0
	return 0x00000000
// DataOut:
// DataOut (flags):
// SymbolicIn:

l00002854:
	Mem187[a2_101:word32] = Mem112[a0:word32]
	Mem189[a0:word32] = Mem187[a5 + -1328:word32]
	Mem191[a5 + -1328:word32] = a0
	branch a0 - Mem191[a5 + -1332:word32] != 0x00000000 l00002838
// DataOut:
// DataOut (flags):
// SymbolicIn:

l00002864:
	Mem196[a5 + -1332:word32] = a2_101
	a0 = Mem196[a2_101:word32]
	word32 d0_198 = Mem196[a0 + 4:word32]
	word32 d1_202 = Mem196[a3_102:word32]
	branch SEQ(SLICE(d0_198, word16, 16), SLICE(d0_198, word16, 0) & 0xFFFC) - SEQ(SLICE(d1_202, word16, 16), SLICE(d1_202, word16, 0) & 0xFFFC) - 0x00000004 - dwArg04 <u 0x00000000 l00002882
// DataOut:
// DataOut (flags):
// SymbolicIn:

l00002880:
	a1_213 = a2_101
// DataOut:
// DataOut (flags):
// SymbolicIn:

l00002882:
	a0Out = a0
	return a1_213
// DataOut:
// DataOut (flags):
// SymbolicIn:

fn000027B0_exit:
// DataOut:
// DataOut (flags):
// SymbolicIn:

l000027FE:
	Mem240[a2_101:word32] = Mem54[a0:word32]
	Mem242[a0:word32] = Mem240[a5 + -1328:word32]
	Mem244[a5 + -1328:word32] = a0
// DataOut:
// DataOut (flags):
// SymbolicIn:



word32 fn000028A0(word32 a0, word32 a2, word32 a5, word32 dwArg04, ptr32 & d3Out, ptr32 & d4Out, ptr32 & a5Out, ptr32 & a6Out, ptr32 & a7Out)
// stackDelta: 0; fpuStackDelta: 0; fpuMaxParam: -1

// MayUse:  a0:[0..31] a2:[16..31] a5:[0..31] Stack +0004:[0..31]
// LiveOut: a5 a6 a7 d0 d3 d4
// Trashed: CVZNX a0 a1 a2 a3 a5 a6 a7 d0 d1 d2 d3 d4 d5 d6 d7
// Preserved:
fn000028A0_entry:
// DataOut:
// DataOut (flags):
// SymbolicIn:

l000028A0:
<<<<<<< HEAD
	word32 d4_114 = Mem25[a5 + -1292:word32]
	word32 a6_334 = fp - 0x00000004
	word32 a7_23 = fp - 0x0000001C
	word32 a2_117 = SEQ(SLICE(a2, word16, 16), 0x0010)
	word32 d5_115 = -1
	word32 d3_270 = SEQ(SLICE(dwArg04 + 0x00000007, word16, 16), SLICE(dwArg04 + 0x00000007, word16, 0) & 0xFFFC)
	branch d4_114 - Mem25[a5 + -1312:word32] >= 0x00000000 l0000290E
// DataOut:
// DataOut (flags):
// SymbolicIn:

l000028C6:
	word32 d7_119 = d4_114 << 0x00000004
// DataOut:
// DataOut (flags):
// SymbolicIn:

l000028CA:
	branch Mem46[Mem46[Mem46[a5 + -1316:word32]:word32] + d7_119:word32] == 0x00000000 l000028E4
// DataOut:
// DataOut (flags):
// SymbolicIn:

l000028D6:
	word32 a7_55 = a7_23 - 4
	Mem58[a7_55:word32] = d3_270
	Mem62[a7_55 - 4:word32] = d4_114
	a7_23 = a7_70 + 8
	word32 a7_70
	branch fn00002A54(a5, Mem62[a7_55 - 4:word32], Mem62[a7_55:word32], out d3_270, out d4_114, out d5_115, out a2_117, out a5, out a6_334, out a7_70) != -1 l000028FC
// DataOut:
// DataOut (flags):
// SymbolicIn:

l000028FC:
	Mem88[a5 + -1292:word32] = d4_114
	word32 d4_93 = Mem88[a7_70 + 12:word32]
	word32 a6_103 = Mem88[a6_334:word32]
	d3Out = Mem88[a7_70 + 8:word32]
	d4Out = d4_93
	a5Out = a5
	a6Out = a6_103
	a7Out = a6_334 + 0x00000004
=======
	word32 d4_266 = Mem0[a5 + -1292:word32]
	word32 a2_26 = SEQ(SLICE(a2, word16, 16), 0x0010)
	word32 d5_202 = -1
	word32 d3_36 = SEQ(SLICE(dwArg04 + 0x00000007, word16, 16), SLICE(dwArg04 + 0x00000007, word16, 0) & 0xFFFC)
	branch d4_266 - Mem0[a5 + -1312:word32] >= 0x00000000 l0000290E
// DataOut: a0 a2 a5 a6 a7 d3 d4 d5
// DataOut (flags): 
// SymbolicIn: a7:fp
// LocalsOut: Local -0004(32)

l000028C6:
	word32 d7_260 = d4_266 << 0x00000004
// DataOut: a2 a5 a6 a7 d3 d4 d5 d7
// DataOut (flags): 
// SymbolicIn: a7:fp - 0x0000001C a6:fp - 0x00000004 a2:SEQ(SLICE(a2, word16, 16), 0x0010) d6:-1 d5:-1 d3:<invalid> d4:<invalid> -28(fp):d3 -24(fp):d4 -20(fp):d5 -16(fp):d6 -12(fp):d7 -8(fp):a2 -4(fp):a6
// LocalsOut: Local -0004(32)

l000028CA:
	branch Mem0[Mem0[Mem0[a5 + -1316:word32]:word32] + d7_260:word32] == 0x00000000 l000028E4
// DataOut: a2 a5 a6 a7 d3 d4 d5 d7
// DataOut (flags): 
// SymbolicIn: a7:<invalid> a6:<invalid> a2:<invalid> d6:-1 d5:<invalid> d3:<invalid> d4:<invalid> d7:<invalid> a0:<invalid> d1:<invalid> d0:<invalid> a1:<invalid> d2:<invalid> a3:<invalid> -36(fp):<invalid> -32(fp):<invalid> -28(fp):d3 -24(fp):d4 -20(fp):d5 -16(fp):d6 -12(fp):d7 -8(fp):a2 -4(fp):a6
// LocalsOut: Local -0004(32)

l000028D6:
	Mem294[fp - 0x00000020:word32] = d3_36
	Mem297[fp - 0x00000024:word32] = d4_266
	branch fn00002A54(a5, dwArg00, dwArg04) != 0xFFFFFFFF l000028FC
// DataOut: a2 a5 a6 a7 d3 d4 d5 d7
// DataOut (flags): 
// SymbolicIn: a7:<invalid> a6:<invalid> a2:<invalid> d6:-1 d5:<invalid> d3:<invalid> d4:<invalid> d7:<invalid> a0:<invalid> d1:<invalid> d0:<invalid> a1:<invalid> d2:<invalid> a3:<invalid> -36(fp):<invalid> -32(fp):<invalid> -28(fp):d3 -24(fp):d4 -20(fp):d5 -16(fp):d6 -12(fp):d7 -8(fp):a2 -4(fp):a6
// LocalsOut: Local -0004(32)

l000028FC:
	Mem305[a5 + -1292:word32] = d4_266
>>>>>>> c8904548
	return 0
// DataOut:
// DataOut (flags):
// SymbolicIn:

l000028E4:
<<<<<<< HEAD
	a0 = Mem106[Mem106[a5 + -1316:word32]:word32]
	branch Mem106[a0 + d7_119:word32] == 0x00000000 l0000290C
// DataOut:
// DataOut (flags):
// SymbolicIn:

l0000290C:
	d5_115 = d4_114
// DataOut:
// DataOut (flags):
// SymbolicIn:

l000028F0:
	d4_114 = d4_114 + 0x00000001
	d7_119 = d7_119 + a2_117
	branch d4_114 - Mem106[a5 + -1312:word32] < 0x00000000 l000028CA
// DataOut:
// DataOut (flags):
// SymbolicIn:
=======
	a0 = Mem0[Mem0[a5 + -1316:word32]:word32]
	branch Mem0[a0 + d7_260:word32] == 0x00000000 l0000290C
// DataOut: a0 a2 a5 a6 a7 d3 d4 d5 d7
// DataOut (flags): 
// SymbolicIn: a7:<invalid> a6:<invalid> a2:<invalid> d6:-1 d5:<invalid> d3:<invalid> d4:<invalid> d7:<invalid> a0:<invalid> d1:<invalid> d0:<invalid> a1:<invalid> d2:<invalid> a3:<invalid> -36(fp):<invalid> -32(fp):<invalid> -28(fp):d3 -24(fp):d4 -20(fp):d5 -16(fp):d6 -12(fp):d7 -8(fp):a2 -4(fp):a6
// LocalsOut: Local -0004(32)

l0000290C:
	d5_202 = d4_266
// DataOut: a0 a5 a6 a7 d3 d5
// DataOut (flags): 
// SymbolicIn: a7:<invalid> a6:<invalid> a2:<invalid> d6:-1 d5:<invalid> d3:<invalid> d4:<invalid> d7:<invalid> a0:<invalid> d1:<invalid> d0:<invalid> a1:<invalid> d2:<invalid> a3:<invalid> -36(fp):<invalid> -32(fp):<invalid> -28(fp):d3 -24(fp):d4 -20(fp):d5 -16(fp):d6 -12(fp):d7 -8(fp):a2 -4(fp):a6
// LocalsOut: Local -0004(32)

l000028F0:
	d4_266 = d4_266 + 0x00000001
	d7_260 = d7_260 + a2_26
	branch d4_266 - Mem0[a5 + -1312:word32] < 0x00000000 l000028CA
// DataOut: a0 a2 a5 a6 a7 d3 d4 d5 d7
// DataOut (flags): 
// SymbolicIn: a7:<invalid> a6:<invalid> a2:<invalid> d6:-1 d5:<invalid> d3:<invalid> d4:<invalid> d7:<invalid> a0:<invalid> d1:<invalid> d0:<invalid> a1:<invalid> d2:<invalid> a3:<invalid> -36(fp):<invalid> -32(fp):<invalid> -28(fp):d3 -24(fp):d4 -20(fp):d5 -16(fp):d6 -12(fp):d7 -8(fp):a2 -4(fp):a6
// LocalsOut: Local -0004(32)
>>>>>>> c8904548

l000028FA:
// DataOut:
// DataOut (flags):
// SymbolicIn:

l0000290E:
<<<<<<< HEAD
	branch d5_115 != -1 l000029B4
// DataOut:
// DataOut (flags):
// SymbolicIn:
=======
	branch d5_202 != -1 l000029B4
// DataOut: a0 a5 a6 a7 d3 d5
// DataOut (flags): 
// SymbolicIn: a7:<invalid> a6:<invalid> a2:<invalid> d6:-1 d5:<invalid> d3:<invalid> d4:<invalid> d7:<invalid> a0:<invalid> d1:<invalid> d0:<invalid> a1:<invalid> d2:<invalid> a3:<invalid> -36(fp):<invalid> -32(fp):<invalid> -28(fp):d3 -24(fp):d4 -20(fp):d5 -16(fp):d6 -12(fp):d7 -8(fp):a2 -4(fp):a6
// LocalsOut: Local -0004(32)
>>>>>>> c8904548

l00002916:
	branch Mem133[a5 + -1316:word32] == 0x00000000 l0000292E
// DataOut:
// DataOut (flags):
// SymbolicIn:

l00002926:
	a0 = Mem133[a5 + -1316:word32]
	__syscall(0xA024)
// DataOut:
// DataOut (flags):
// SymbolicIn:

l0000292E:
	branch Mem133[a5 + -1316:word32] == 0x00000000 l0000293C
// DataOut:
// DataOut (flags):
// SymbolicIn:

l00002934:
	a0 = Mem133[a5 + -1296:word32]
	branch Mem133[a0:word16] == 0x0000 l00002974
// DataOut:
// DataOut (flags):
// SymbolicIn:

l0000293C:
	__syscall(0xA122)
	branch a0 != 0x00000000 l00002950
// DataOut:
// DataOut (flags):
// SymbolicIn:

l00002950:
	__syscall(0xA029)
	branch Mem133[a5 + -1316:word32] == 0x00000000 l00002970
// DataOut:
// DataOut (flags):
// SymbolicIn:

l0000295A:
	__syscall(0xA02E)
	__syscall(0xA023)
// DataOut:
// DataOut (flags):
// SymbolicIn:

l00002970:
<<<<<<< HEAD
	Mem185[a5 + -1316:word32] = a0
// DataOut:
// DataOut (flags):
// SymbolicIn:

l00002974:
	a0 = Mem189[Mem189[a5 + -1316:word32]:word32] + (Mem189[a5 + -1312:word32] << 0x00000004)
	word32 d0_196 = 7
// DataOut:
// DataOut (flags):
// SymbolicIn:

l00002986:
	Mem201[a0:word32] = 0
	word32 a0_202 = a0 + 4
	Mem204[a0_202:word32] = 0
	Mem207[a0_202 + 4:word32] = 0
	Mem210[a0_202 + 8:word32] = 0
	Mem213[a0_202 + 12:word32] = 0
	Mem216[a0_202 + 16:word32] = 0
	Mem219[a0_202 + 20:word32] = 0
	Mem222[a0_202 + 24:word32] = 0
	Mem225[a0_202 + 28:word32] = 0
	Mem228[a0_202 + 32:word32] = 0
	Mem231[a0_202 + 36:word32] = 0
	Mem234[a0_202 + 40:word32] = 0
	Mem237[a0_202 + 44:word32] = 0
	Mem240[a0_202 + 48:word32] = 0
	Mem243[a0_202 + 52:word32] = 0
	Mem246[a0_202 + 56:word32] = 0
	word16 v50_250 = SLICE(d0_196, word16, 0)
	a0 = a0_202 + 60
	d0_196 = SEQ(SLICE(d0_196, word16, 16), v50_250 - 1)
	branch v50_250 != 0x0000 l00002986
// DataOut:
// DataOut (flags):
// SymbolicIn:

l000029AA:
	d5_115 = Mem246[a5 + -1312:word32]
	Mem258[a5 + -1312:word32] = Mem246[a5 + -1312:word32] + 32
// DataOut:
// DataOut (flags):
// SymbolicIn:

l000029B4:
	word32 a7_268 = a7_23 - 4
	Mem278[a7_268:word32] = d3_270
	Mem282[a7_268 - 4:word32] = d5_115
	word32 a5_293
	word32 a6_294
	word32 a7_295
	word32 d0_286 = fn000029C8(a0, a5, Mem282[a7_268 - 4:word32], Mem282[a7_268:word32], out a5_293, out a6_294, out a7_295)
	word32 d4_307 = Mem282[a7_295 + 12:word32]
	word32 a6_317 = Mem282[a6_294:word32]
	d3Out = Mem282[a7_295 + 8:word32]
	d4Out = d4_307
	a5Out = a5_293
	a6Out = a6_317
	a7Out = a6_294 + 0x00000004
	return d0_286
// DataOut:
// DataOut (flags):
// SymbolicIn:
=======
	Mem242[a5 + -1316:word32] = a0
// DataOut: a5 a6 a7 d3
// DataOut (flags): 
// SymbolicIn: a7:<invalid> a6:<invalid> a2:<invalid> d6:-1 d5:<invalid> d3:<invalid> d4:<invalid> d7:32 d0:<invalid> a0:<invalid> a1:<invalid> d1:<invalid> d2:<invalid> a3:<invalid> -36(fp):<invalid> -32(fp):<invalid> -28(fp):d3 -24(fp):d4 -20(fp):d5 -16(fp):d6 -12(fp):d7 -8(fp):a2 -4(fp):a6
// LocalsOut: Local -0004(32)

l00002974:
	a0 = Mem0[Mem0[a5 + -1316:word32]:word32] + (Mem0[a5 + -1312:word32] << 0x00000004)
	word32 d0_145 = 7
// DataOut: a0 a5 a6 a7 d0 d3
// DataOut (flags): 
// SymbolicIn: a7:<invalid> a6:<invalid> a2:<invalid> d6:-1 d5:<invalid> d3:<invalid> d4:<invalid> d7:32 d0:<invalid> a0:<invalid> a1:<invalid> d1:<invalid> d2:<invalid> a3:<invalid> -36(fp):<invalid> -32(fp):<invalid> -28(fp):d3 -24(fp):d4 -20(fp):d5 -16(fp):d6 -12(fp):d7 -8(fp):a2 -4(fp):a6
// LocalsOut: Local -0004(32)

l00002986:
	Mem150[a0:word32] = 0
	word32 a0_151 = a0 + 4
	Mem153[a0_151:word32] = 0
	Mem156[a0_151 + 4:word32] = 0
	Mem159[a0_151 + 8:word32] = 0
	Mem162[a0_151 + 12:word32] = 0
	Mem165[a0_151 + 16:word32] = 0
	Mem168[a0_151 + 20:word32] = 0
	Mem171[a0_151 + 24:word32] = 0
	Mem174[a0_151 + 28:word32] = 0
	Mem177[a0_151 + 32:word32] = 0
	Mem180[a0_151 + 36:word32] = 0
	Mem183[a0_151 + 40:word32] = 0
	Mem186[a0_151 + 44:word32] = 0
	Mem189[a0_151 + 48:word32] = 0
	Mem192[a0_151 + 52:word32] = 0
	Mem195[a0_151 + 56:word32] = 0
	word16 v49_198 = SLICE(d0_145, word16, 0)
	a0 = a0_151 + 60
	d0_145 = SEQ(SLICE(d0_145, word16, 16), v49_198 - 1)
	branch v49_198 != 0x0000 l00002986
// DataOut: a0 a5 a6 a7 d0 d3
// DataOut (flags): 
// SymbolicIn: a7:<invalid> a6:<invalid> a2:<invalid> d6:-1 d5:<invalid> d3:<invalid> d4:<invalid> d7:32 d0:<invalid> a0:<invalid> d1:0 a1:<invalid> d2:<invalid> a3:<invalid> -36(fp):<invalid> -32(fp):<invalid> -28(fp):d3 -24(fp):d4 -20(fp):d5 -16(fp):d6 -12(fp):d7 -8(fp):a2 -4(fp):a6
// LocalsOut: Local -0004(32)

l000029AA:
	d5_202 = Mem195[a5 + -1312:word32]
	Mem205[a5 + -1312:word32] = Mem195[a5 + -1312:word32] + 32
// DataOut: a0 a5 a6 a7 d3 d5
// DataOut (flags): 
// SymbolicIn: a7:<invalid> a6:<invalid> a2:<invalid> d6:-1 d5:<invalid> d3:<invalid> d4:<invalid> d7:32 d0:<invalid> a0:<invalid> d1:0 a1:<invalid> d2:<invalid> a3:<invalid> -36(fp):<invalid> -32(fp):<invalid> -28(fp):d3 -24(fp):d4 -20(fp):d5 -16(fp):d6 -12(fp):d7 -8(fp):a2 -4(fp):a6
// LocalsOut: Local -0004(32)

l000029B4:
	Mem94[fp - 0x00000020:word32] = d3_36
	Mem97[fp - 0x00000024:word32] = d5_202
	return fn000029C8(a0, a5, fp - 0x00000004, dwArg00, dwArg04)
// DataOut: a5 d0
// DataOut (flags): 
// SymbolicIn: a7:<invalid> a6:<invalid> a2:<invalid> d6:-1 d5:<invalid> d3:<invalid> d4:<invalid> d7:<invalid> a0:<invalid> d0:<invalid> d1:<invalid> a1:<invalid> d2:<invalid> a3:<invalid> -36(fp):<invalid> -32(fp):<invalid> -28(fp):d3 -24(fp):d4 -20(fp):d5 -16(fp):d6 -12(fp):d7 -8(fp):a2 -4(fp):a6
>>>>>>> c8904548

l00002946:
	word32 d4_323 = Mem133[a7_23 + 4:word32]
	word32 a6_338 = Mem133[a6_334:word32]
	d3Out = Mem133[a7_23:word32]
	d4Out = d4_323
	a5Out = a5
	a6Out = a6_338
	a7Out = a6_334 + 0x00000004
	return -1
// DataOut:
// DataOut (flags):
// SymbolicIn:

fn000028A0_exit:
// DataOut:
// DataOut (flags):
// SymbolicIn:



word32 fn000029C8(word32 a0, word32 a5, word32 dwArg04, word32 dwArg08, ptr32 & a5Out, ptr32 & a6Out, ptr32 & a7Out)
// stackDelta: 0; fpuStackDelta: 0; fpuMaxParam: -1

// MayUse:  a0:[0..31] a5:[0..31] Stack +0004:[0..31] Stack +0008:[0..31]
// LiveOut: a5 a6 a7 d0
// Trashed: CVZNX a0 a1 a2 a3 a5 a6 a7 d0 d1 d2 d3 d4 d5
// Preserved:
fn000029C8_entry:
// DataOut:
// DataOut (flags):
// SymbolicIn:

l000029C8:
	word32 d4_18 = Mem16[a5 + -1300:word32]
	word32 d4_23 = SEQ(SLICE(d4_18 + 0x00000FFF, word16, 16), SLICE(d4_18 + 0x00000FFF, word16, 0) & 0xF000)
	word32 a6_102 = fp - 0x00000004
	branch d4_23 - dwArg08 >=u 0x00000000 l000029E8
// DataOut:
// DataOut (flags):
// SymbolicIn:

l000029E6:
	d4_23 = dwArg08
// DataOut:
// DataOut (flags):
// SymbolicIn:

l000029E8:
	word32 d0_104
	__syscall(0xA11E)
	branch a0 == 0x00000000 l00002A4A
// DataOut:
// DataOut (flags):
// SymbolicIn:

l000029F2:
	word32 a1_42 = Mem16[Mem16[a5 + -1316:word32]:word32]
	branch (SLICE(a0, word16, 0) & 0x0003) == 0x0000 l00002A14
// DataOut:
// DataOut (flags):
// SymbolicIn:

l00002A14:
	Mem56[a0 + (dwArg04 << 0x00000004):word32] = a0
// DataOut:
// DataOut (flags):
// SymbolicIn:

l000029FE:
	Mem68[a0 + (dwArg04 << 0x00000004):word32] = SEQ(SLICE(a0 + 0x00000003, word16, 16), SLICE(a0 + 0x00000003, word16, 0) & 0xFFFC)
// DataOut:
// DataOut (flags):
// SymbolicIn:

l00002A20:
	word32 a1_75 = a1_42 + (dwArg04 << 0x00000004)
	Mem78[a1_75 + 12:word32] = a0
	Mem81[a1_75 + 8:word32] = d4_23
	Mem84[a1_75 + 4:word32] = 0
	word32 a2_99
	word32 a7_103
	word32 d5_108
	word32 d4_198
	word32 d3_197
	d0_104 = fn00002A54(a5, dwArg04, dwArg08, out d3_197, out d4_198, out d5_108, out a2_99, out a5, out a6_102, out a7_103)
	branch d0_104 == 0x00000000 l00002A4C
// DataOut:
// DataOut (flags):
// SymbolicIn:

l00002A42:
	Mem122[a7_103 + 4:word32] = d5_108
	fn00002AE0(a2_99, a5, Mem122[a7_103 + 4:word32])
// DataOut:
// DataOut (flags):
// SymbolicIn:

l00002A4A:
	d0_104 = -1
// DataOut:
// DataOut (flags):
// SymbolicIn:

l00002A4C:
	word32 a6_146 = Mem136[a6_102:word32]
	a5Out = a5
	a6Out = a6_146
	a7Out = a6_102 + 0x00000004
	return d0_104
// DataOut:
// DataOut (flags):
// SymbolicIn:

fn000029C8_exit:
// DataOut:
// DataOut (flags):
// SymbolicIn:



word32 fn00002A54(word32 a5, word32 dwArg04, word32 dwArg08, ptr32 & d3Out, ptr32 & d4Out, ptr32 & d5Out, ptr32 & a2Out, ptr32 & a5Out, ptr32 & a6Out, ptr32 & a7Out)
// stackDelta: 0; fpuStackDelta: 0; fpuMaxParam: -1

// MayUse:  a5:[0..31] Stack +0004:[0..31] Stack +0008:[0..31]
// LiveOut: a2 a5 a6 a7 d0 d3 d4 d5
// Trashed: CVZNX a0 a1 a2 a3 a5 a6 a7 d0 d1 d2 d3 d4 d5
// Preserved:
fn00002A54_entry:
// DataOut:
// DataOut (flags):
// SymbolicIn:

l00002A54:
	word32 a2_25 = Mem19[Mem19[a5 + -1316:word32]:word32] + (dwArg04 << 0x00000004)
	word32 d4_26 = Mem19[a2_25 + 8:word32]
	word32 d1_27 = Mem19[a2_25 + 4:word32]
	word32 d0_29 = d4_26 - d1_27
	word32 d3_38 = SEQ(SLICE(dwArg08 + 0x00000003, word16, 16), SLICE(dwArg08 + 0x00000003, word16, 0) & 0xFFFC)
	word32 a1_32 = Mem19[a2_25:word32] + d1_27
	branch d3_38 - d0_29 <=u 0x00000000 l00002ABE
// DataOut:
// DataOut (flags):
// SymbolicIn:

l00002A8A:
	__syscall(0xA020)
	word32 d4_43 = d4_26 - d0_29 + d3_38
	word32 d4_48 = SEQ(SLICE(d4_43 + 0x00000004, word16, 16), SLICE(d4_43 + 0x00000004, word16, 0) & 0xFFFC)
	a2_25 = Mem19[Mem19[a5 + -1316:word32]:word32] + (dwArg04 << 0x00000004)
	branch Mem19[Mem19[a5 + -1296:word32]:word16] == 0x0000 l00002AB4
// DataOut:
// DataOut (flags):
// SymbolicIn:

l00002AB4:
	Mem59[a2_25 + 8:word32] = d4_48
	a1_32 = Mem59[a2_25:word32] + Mem59[a2_25 + 4:word32]
// DataOut:
// DataOut (flags):
// SymbolicIn:

l00002ABE:
	Mem67[a2_25 + 4:word32] = Mem64[a2_25 + 4:word32] + d3_38
	word32 a7_100 = fp - 0x00000014
	word32 a6_117
	word32 a5_151
	branch fn00002BB4(a5, a1_32, d3_38, out a5_151, out a6_117) == 0x00000000 l00002AD4
// DataOut:
// DataOut (flags):
// SymbolicIn:

l00002AD0:
	a5_151 = fn000027A0(a5_151, a6_117, out a6_117, out a7_100)
// DataOut:
// DataOut (flags):
// SymbolicIn:

l00002AD4:
	word32 a7_111 = a7_100 + 4
	word32 d4_112 = Mem76[a7_111:word32]
	word32 d5_114 = Mem76[a7_111 + 4:word32]
	word32 a2_116 = Mem76[a7_111 + 8:word32]
	word32 a6_119 = Mem76[a6_117:word32]
	d3Out = Mem76[a7_100:word32]
	d4Out = d4_112
	d5Out = d5_114
	a2Out = a2_116
	a5Out = a5_151
	a6Out = a6_119
	a7Out = a6_117 + 0x00000004
	return 0
// DataOut:
// DataOut (flags):
// SymbolicIn:

l00002AA8:
	d3Out = d3
	d4Out = d4
	d5Out = d5
	a2Out = a2
	a5Out = a5
	a6Out = a6
	a7Out = fp
	return -1
// DataOut:
// DataOut (flags):
// SymbolicIn:

fn00002A54_exit:
// DataOut:
// DataOut (flags):
// SymbolicIn:



void fn00002AE0(word32 a2, word32 a5, word32 dwArg04)
// stackDelta: 0; fpuStackDelta: 0; fpuMaxParam: -1

// MayUse:  a2:[0..31] a5:[0..31] Stack +0004:[0..31]
// LiveOut:
// Trashed: CVZNX a0 d2
// Preserved: a6 a7 d3
fn00002AE0_entry:
// DataOut:
// DataOut (flags):
// SymbolicIn:

l00002AE0:
	branch Mem11[Mem11[Mem11[a5 + -1316:word32]:word32] + (dwArg04 << 0x00000004):word32] == 0x00000000 l00002AFE
// DataOut:
// DataOut (flags):
// SymbolicIn:

l00002AF8:
	__syscall(0xA01F)
// DataOut:
// DataOut (flags):
// SymbolicIn:

l00002AFE:
	Mem32[a2 + (dwArg04 << 0x00000004):word32] = 0
	Mem34[a2 + 4 + (dwArg04 << 0x00000004):word32] = 0
	Mem36[a2 + 8 + (dwArg04 << 0x00000004):word32] = 0
	return
// DataOut:
// DataOut (flags):
// SymbolicIn:

fn00002AE0_exit:
// DataOut:
// DataOut (flags):
// SymbolicIn:



void fn00002B18(word32 a5, word32 dwArg04)
// stackDelta: 0; fpuStackDelta: 0; fpuMaxParam: -1

// MayUse:  a5:[0..31] Stack +0004:[0..31]
// LiveOut:
// Trashed: CVZNX a0 a2 a5 a6 a7 d0 d1 d2
// Preserved:
fn00002B18_entry:
// DataOut:
// DataOut (flags):
// SymbolicIn:

l00002B18:
	branch dwArg04 == 0x00000000 l00002B78
// DataOut:
// DataOut (flags):
// SymbolicIn:

l00002B24:
	word32 a2_18 = Mem11[dwArg04 - 0x00000004:word32]
	word32 d1_19 = Mem11[a2_18 + 4:word32]
	branch SEQ(SLICE(d1_19, word16, 16), SLICE(d1_19, word16, 0) & 0xFFFC) - (dwArg04 - 0x00000004) == 0x00000000 l00002B3A
// DataOut:
// DataOut (flags):
// SymbolicIn:

l00002B36:
	word32 a7_119
	word32 a6_118
	a5 = fn000027A0(a5, fp - 0x00000004, out a6_118, out a7_119)
// DataOut:
// DataOut (flags):
// SymbolicIn:

l00002B3A:
	word32 d0_38
	__bclr(Mem11[a2_18 + 4:word32], 0x00000001, out d0_38)
	word32 d0_40
	__bset(d0_38, 0x0000, out d0_40)
	Mem43[a2_18 + 4:word32] = d0_40
	branch Mem43[a5 + -1308:word32] == -1 l00002B78
// DataOut:
// DataOut (flags):
// SymbolicIn:

l00002B52:
	branch d0_40 - Mem43[Mem43[a5 + -1332:word32] + 4:word32] >=u 0x00000000 l00002B78
// DataOut:
// DataOut (flags):
// SymbolicIn:

l00002B5C:
	word32 d1_54 = Mem43[Mem43[a2_18:word32] + 4:word32]
	branch SEQ(SLICE(d1_54, word16, 16), SLICE(d1_54, word16, 0) & 0xFFFC) - SEQ(SLICE(d0_40, word16, 16), SLICE(d0_40, word16, 0) & 0xFFFC) - 0x00000004 - Mem43[a5 + -1308:word32] <u 0x00000000 l00002B78
// DataOut:
// DataOut (flags):
// SymbolicIn:

l00002B74:
	Mem68[a5 + -1332:word32] = a2_18
// DataOut:
// DataOut (flags):
// SymbolicIn:

l00002B78:
	return
// DataOut:
// DataOut (flags):
// SymbolicIn:

fn00002B18_exit:
// DataOut:
// DataOut (flags):
// SymbolicIn:



word32 fn00002BB4(word32 a5, word32 dwArg04, word32 dwArg08, ptr32 & a5Out, ptr32 & a6Out)
// stackDelta: 0; fpuStackDelta: 0; fpuMaxParam: -1

// MayUse:  a5:[0..31] Stack +0004:[0..31] Stack +0008:[0..31]
// LiveOut: a5 a6 d0
// Trashed: CVZNX a0 a1 a2 a3 a5 a6 d0 d1 d2
// Preserved: a7
fn00002BB4_entry:
// DataOut:
// DataOut (flags):
// SymbolicIn:

l00002BB4:
	word32 dwLoc1C_317 = fp + 0xFFFFFFE8
	word32 a0_30
	word32 d0_31 = fn0000273C(fp + 0xFFFFFFE8, a5, out a0_30)
	branch d0_31 == 0x00000000 l00002DE8
// DataOut:
// DataOut (flags):
// SymbolicIn:

l00002BE2:
	word32 a0_42
	branch fn0000273C(a0_30, a5, out a0_42) == 0x00000000 l00002DE8
// DataOut:
// DataOut (flags):
// SymbolicIn:

l00002BEE:
	word32 a0_418
	branch fn0000273C(a0_42, a5, out a0_418) == 0x00000000 l00002DE8
// DataOut:
// DataOut (flags):
// SymbolicIn:

l00002BFA:
	word32 a3_100
	word32 d0_75 = fn00002EA8(a5, dwArg04, fp + 0xFFFFFFF8)
	branch d0_75 != 0x00000000 l00002C28
// DataOut:
// DataOut (flags):
// SymbolicIn:

l00002C28:
	a3_100 = d0_31
	dwLoc1C_317 = fp + 0xFFFFFFEC
// DataOut:
// DataOut (flags):
// SymbolicIn:

l00002C0E:
	branch (Mem71[dwLoc08 + 4:word32] & 3) != 2 l00002DE8
// DataOut:
// DataOut (flags):
// SymbolicIn:

l00002C22:
	a3_100 = dwLoc08
// DataOut:
// DataOut (flags):
// SymbolicIn:

l00002C32:
	Mem104[a3_100 + 4:word32] = dwArg04
	word32 d1_106
	__bclr(dwArg04, 0x00000001, out d1_106)
	word32 d1_108
	__bset(d1_106, 0x0000, out d1_108)
	Mem111[a3_100 + 4:word32] = d1_108
	Mem113[dwArg04:word32] = a3_100
	branch d0_75 + 0x00000003 >u 3 l00002C60
// DataOut:
// DataOut (flags):
// SymbolicIn:

l00002C60:
	branch (Mem113[dwLoc08 + 4:word32] & 3) != 2 l00002DE8
// DataOut:
// DataOut (flags):
// SymbolicIn:

l00002DE8:
	branch Mem131[dwLoc1C_317:word32] == 0x00000000 l00002E0E
// DataOut:
// DataOut (flags):
// SymbolicIn:

l00002DF0:
	Mem143[Mem138[dwLoc1C_317:word32]:word32] = Mem138[a5 + -1328:word32]
	Mem146[a5 + -1328:word32] = Mem143[dwLoc1C_317:word32]
	word32 v30_147 = dwLoc1C_317 + 0x00000004
	dwLoc1C_317 = v30_147
	branch Mem148[v30_147:word32] != 0x00000000 l00002DF0
// DataOut:
// DataOut (flags):
// SymbolicIn:

l00002E0E:
	a5Out = a5
	a6Out = a6
	return -1
// DataOut:
// DataOut (flags):
// SymbolicIn:

l00002C74:
	branch a5 + -1324 - Mem113[dwLoc08:word32] != 0x00000000 l00002C92
// DataOut:
// DataOut (flags):
// SymbolicIn:

l00002C7C:
	word32 d0_176 = Mem113[a3_100 + 4:word32]
	word32 d0_180 = SEQ(SLICE(d0_176, word16, 16), SLICE(d0_176, word16, 0) & 0xFFFC) + dwArg08
	branch d0_180 - Mem113[a5 + -1320:word32] <=u 0x00000000 l00002C92
// DataOut:
// DataOut (flags):
// SymbolicIn:

l00002C8E:
	Mem186[a5 + -1320:word32] = d0_180
// DataOut:
// DataOut (flags):
// SymbolicIn:

l00002C92:
	fn00002E18(a3_100, dwArg08, Mem191[dwLoc08:word32], fp + 0xFFFFFFE4)
	word32 d0_224 = Mem221[Mem221[dwLoc08:word32] + 4:word32]
	word32 d1_229 = Mem221[dwLoc08 + 4:word32]
	word32 d0_233 = SEQ(SLICE(d0_224, word16, 16), SLICE(d0_224, word16, 0) & 0xFFFC) - SEQ(SLICE(d1_229, word16, 16), SLICE(d1_229, word16, 0) & 0xFFFC)
// DataOut:
// DataOut (flags):
// SymbolicIn:

l00002DA4:
	fn00002E18(dwLoc08, d0_233, a3_100, fp + 0xFFFFFFE4)
	word32 d0_255 = Mem240[Mem240[a5 + -1332:word32] + 4:word32]
	branch SEQ(SLICE(d0_255, word16, 16), SLICE(d0_255, word16, 0) & 0xFFFC) - dwArg04 <=u 0x00000000 l00002DDC
// DataOut:
// DataOut (flags):
// SymbolicIn:

l00002DBC:
	word32 d0_264 = Mem240[Mem240[a3_100:word32] + 4:word32]
	word32 d1_268 = Mem240[a3_100 + 4:word32]
	branch SEQ(SLICE(d0_264, word16, 16), SLICE(d0_264, word16, 0) & 0xFFFC) - SEQ(SLICE(d1_268, word16, 16), SLICE(d1_268, word16, 0) & 0xFFFC) - 0x00000004 - Mem240[a5 + -1308:word32] <u 0x00000000 l00002DDC
// DataOut:
// DataOut (flags):
// SymbolicIn:

l00002DD8:
	Mem279[a5 + -1332:word32] = a3_100
// DataOut:
// DataOut (flags):
// SymbolicIn:

l00002DDC:
	a5Out = a5
	a6Out = a6
	return 0
// DataOut:
// DataOut (flags):
// SymbolicIn:

l00002C4E:
<<<<<<< HEAD
	word32 d0_296 = SEQ(SLICE(d0_75 + 0x00000003, word16, 16), Mem113[0x00002C58 + (int32) ((int16) (d0_75 + 0x00000003)) * 2:word16])
	word32 a6_299
	word32 d0_304
	word32 a5_306
	word32 a1_307
	call 0x00002C58 + (int32) ((int16) d0_296) (retsize: 4;)
		uses: a1:a1_307,a2:dwArg04,a3:a3_103,a5:a5,a6:fp - 0x00000004,d0:d0_296,Stack +0008:dwArg04,Stack +000C:dwArg08,Stack +FFFFFFFC:dwLoc08
		defs: a1:a1_307,a5:a5_306,a6:a6_299,d0:d0_304
	a5Out = a5_306
	a6Out = a6_299
	return d0_304
// DataOut:
// DataOut (flags):
// SymbolicIn:
=======
	word32 d0_167 = SEQ(SLICE(d0_139 + 0x00000003, word16, 16), Mem158[0x00002C58 + (int32) ((int16) (d0_139 + 0x00000003)) * 2:word16])
	word32 a7_169
	word32 a6_170
	word32 a2_171
	byte CVZN_172
	word32 a3_173
	word32 d2_174
	word32 a0_175
	word32 d0_176
	bool Z_177
	byte ZN_178
	bool C_179
	bool V_180
	word32 d1_181
	word32 a5_182
	byte CVZNX_183
	word32 a1_184
	byte CZ_185
	call 0x00002C58 + (int32) ((int16) d0_167) (retsize: 4; depth: 40)
		uses: a0_146,a1,a2_134,a3_147,a5,a6_5,a7_140,C_164,CVZN_168,CVZNX_160,CZ,d0_167,d1_153,d2_161,dwLoc04_4,dwLoc0C_23,dwLoc10_128,dwLoc14_122,dwLoc18_32,dwLoc1C_145,dwLoc20_10,dwLoc24_14,dwLoc28_132,dwLoc2C_137,dwLoc30,dwLoc34,V_144,Z_154,ZN_141
		defs: a0_175,a1_184,a2_171,a3_173,a5_182,a6_170,a7_169,C_179,CVZN_172,CVZNX_183,CZ_185,d0_176,d1_181,d2_174,V_180,Z_177,ZN_178
	return d0_176
// DataOut: a5 d0 d7
// DataOut (flags): 
// SymbolicIn: a7:fp - 0x00000024 a6:fp - 0x00000004 d2:3 a0:<invalid> a2:<invalid> d0:<invalid> a3:<invalid> d1:<invalid> a1:<invalid> -44(fp):<invalid> -40(fp):fp + 0xFFFFFFF8 -36(fp):a3 -32(fp):a2 -28(fp):<invalid> -24(fp):<invalid> -20(fp):<invalid> -16(fp):<invalid> -12(fp):0 -4(fp):a6
>>>>>>> c8904548

fn00002BB4_exit:
// DataOut:
// DataOut (flags):
// SymbolicIn:



void fn00002E18(word32 dwArg04, word32 dwArg08, word32 dwArg0C, word32 dwArg10)
// stackDelta: 0; fpuStackDelta: 0; fpuMaxParam: -1

// MayUse:  Stack +0004:[0..31] Stack +0008:[0..31] Stack +000C:[0..31] Stack +0010:[0..31]
// LiveOut:
// Trashed: CVZNX a0 a1 d0 d1 d2
// Preserved: a2 a3 a6 a7
fn00002E18_entry:
// DataOut:
// DataOut (flags):
// SymbolicIn:

l00002E18:
	word32 d2_17 = Mem15[dwArg04 + 4:word32]
	word32 a2_16 = dwArg04
	branch (d2_17 & 3) == 2 l00002E9A
// DataOut:
// DataOut (flags):
// SymbolicIn:

l00002E34:
	word32 d1_27 = Mem15[dwArg0C + 4:word32]
	branch (d1_27 & 0x00000003) != 0x00000002 l00002E6C
// DataOut:
// DataOut (flags):
// SymbolicIn:

l00002E6C:
	word32 d2_36 = SEQ(SLICE(d2_17, word16, 16), SLICE(d2_17, word16, 0) & 0xFFFC) + dwArg08
	branch SEQ(SLICE(d1_27, word16, 16), SLICE(d1_27, word16, 0) & 0xFFFC) - d2_36 == 0x00000000 l00002E9A
// DataOut:
// DataOut (flags):
// SymbolicIn:

l00002E7C:
	word32 a0_45 = Mem15[dwArg10:word32]
	word32 v36_46 = Mem15[a0_45:word32]
	Mem50[dwArg10:word32] = a0_45 + 4
	Mem52[v36_46 + 4:word32] = d2_36
	word32 d2_53
	__bclr(d2_36, 0x00000000, out d2_53)
	word32 d2_55
	__bset(d2_53, 0x0001, out d2_55)
	Mem58[v36_46 + 4:word32] = d2_55
	Mem60[dwArg04:word32] = v36_46
	a2_16 = v36_46
// DataOut:
// DataOut (flags):
// SymbolicIn:

l00002E9A:
	Mem67[a2_16:word32] = dwArg0C
	return
// DataOut:
// DataOut (flags):
// SymbolicIn:

l00002E4C:
	word32 d2_81 = SEQ(SLICE(d2_17, word16, 16), SLICE(d2_17, word16, 0) & 0xFFFC) + dwArg08
	Mem84[dwArg0C + 4:word32] = d2_81
	word32 d2_85
	__bclr(d2_81, 0x00000000, out d2_85)
	word32 d2_87
	__bset(d2_85, 0x0001, out d2_87)
	Mem90[dwArg0C + 4:word32] = d2_87
	Mem92[dwArg04:word32] = dwArg0C
	return
// DataOut:
// DataOut (flags):
// SymbolicIn:

fn00002E18_exit:
// DataOut:
// DataOut (flags):
// SymbolicIn:



word32 fn00002EA8(word32 a5, word32 dwArg04, word32 dwArg08)
// stackDelta: 0; fpuStackDelta: 0; fpuMaxParam: -1

// MayUse:  a5:[0..31] Stack +0004:[0..31] Stack +0008:[0..31]
// LiveOut: d0
// Trashed: CVZN a0 a1 d0 d1 d2
// Preserved: a6 a7
fn00002EA8_entry:
// DataOut:
// DataOut (flags):
// SymbolicIn:

l00002EA8:
	branch a5 + -1324 - Mem5[a5 + -1336:word32] != 0x00000000 l00002EBC
// DataOut:
// DataOut (flags):
// SymbolicIn:

l00002EBC:
<<<<<<< HEAD
	word32 d0_14 = Mem5[Mem5[a5 + -1336:word32] + 4:word32]
	branch SEQ(SLICE(d0_14, word16, 16), SLICE(d0_14, word16, 0) & 0xFFFC) - dwArg04 <=u 0x00000000 l00002ED8
// DataOut:
// DataOut (flags):
// SymbolicIn:

l00002ED8:
	word32 d0_22 = Mem5[a5 + -1320:word32]
	branch SEQ(SLICE(d0_22, word16, 16), SLICE(d0_22, word16, 0) & 0xFFFC) - dwArg04 >u 0x00000000 l00002EEC
// DataOut:
// DataOut (flags):
// SymbolicIn:

l00002EEC:
	word32 a1_31 = Mem5[a5 + -1336:word32]
// DataOut:
// DataOut (flags):
// SymbolicIn:

l00002EF6:
	word32 a0_34 = Mem5[a1_31:word32]
	word32 d1_35 = Mem5[a0_34 + 4:word32]
	branch SEQ(SLICE(d1_35, word16, 16), SLICE(d1_35, word16, 0) & 0xFFFC) - dwArg04 >u 0x00000000 l00002F08
// DataOut:
// DataOut (flags):
// SymbolicIn:

l00002F08:
	Mem47[dwArg08:word32] = a1_31
	word32 d1_49 = Mem47[a1_31 + 4:word32]
	word32 d0_100 = 0
	branch SEQ(SLICE(d1_49, word16, 16), SLICE(d1_49, word16, 0) & 0xFFFC) - dwArg04 == 0x00000000 l00002F1E
// DataOut:
// DataOut (flags):
// SymbolicIn:

l00002F1C:
	d0_100 = 1
// DataOut:
// DataOut (flags):
// SymbolicIn:

l00002F1E:
	return d0_100
// DataOut:
// DataOut (flags):
// SymbolicIn:

l00002F02:
	a1_31 = a0_34
// DataOut:
// DataOut (flags):
// SymbolicIn:
=======
	word32 d0_33 = Mem0[Mem0[a5 + -1336:word32] + 4:word32]
	branch SEQ(SLICE(d0_33, word16, 16), SLICE(d0_33, word16, 0) & 0xFFFC) - dwArg04 <=u 0x00000000 l00002ED8
// DataOut: a2 a5 d2 d7
// DataOut (flags): 
// SymbolicIn: a7:fp - 0x00000004 a6:fp - 0x00000004 a0:a5 + -1324 -4(fp):a6
// LocalsOut: fp(32) Stack +0008(32)

l00002ED8:
	word32 d0_47 = Mem0[a5 + -1320:word32]
	branch SEQ(SLICE(d0_47, word16, 16), SLICE(d0_47, word16, 0) & 0xFFFC) - dwArg04 >u 0x00000000 l00002EEC
// DataOut: a2 a5 d2 d7
// DataOut (flags): 
// SymbolicIn: a7:fp - 0x00000004 a6:fp - 0x00000004 a0:<invalid> d0:<invalid> d2:<invalid> -4(fp):a6
// LocalsOut: fp(32) Stack +0008(32)

l00002EEC:
	word32 a1_61 = Mem0[a5 + -1336:word32]
// DataOut: a1 a2 a5 d2 d7
// DataOut (flags): 
// SymbolicIn: a7:fp - 0x00000004 a6:fp - 0x00000004 a0:<invalid> d0:<invalid> d2:<invalid> -4(fp):a6
// LocalsOut: fp(32) Stack +0008(32)

l00002EF6:
	word32 a0_63 = Mem0[a1_61:word32]
	word32 d1_64 = Mem0[a0_63 + 4:word32]
	branch SEQ(SLICE(d1_64, word16, 16), SLICE(d1_64, word16, 0) & 0xFFFC) - dwArg04 >u 0x00000000 l00002F08
// DataOut: a0 a1 a2 a5 d2 d7
// DataOut (flags): 
// SymbolicIn: a7:fp - 0x00000004 a6:fp - 0x00000004 a0:<invalid> d0:0x0000FFFC d2:<invalid> a1:<invalid> d1:<invalid> -4(fp):a6
// LocalsOut: fp(32) Stack +0008(32)

l00002F08:
	Mem75[dwArg08:word32] = a1_61
	word32 d1_77 = Mem75[a1_61 + 4:word32]
	word32 d0_76 = 0
	branch SEQ(SLICE(d1_77, word16, 16), SLICE(d1_77, word16, 0) & 0xFFFC) - dwArg04 == 0x00000000 l00002F1E
// DataOut: a2 a5 d0 d7
// DataOut (flags): 
// SymbolicIn: a7:fp - 0x00000004 a6:fp - 0x00000004 a0:<invalid> d0:0x0000FFFC d2:<invalid> a1:<invalid> d1:<invalid> -4(fp):a6
// LocalsOut: fp(32)

l00002F1C:
	d0_76 = 1
// DataOut: a2 a5 d0 d7
// DataOut (flags): 
// SymbolicIn: a7:fp - 0x00000004 a6:fp - 0x00000004 a0:<invalid> d0:0 d2:<invalid> a1:<invalid> d1:<invalid> -4(fp):a6
// LocalsOut: fp(32)

l00002F1E:
	return d0_76
// DataOut: a2 a5 d0 d7
// DataOut (flags): 
// SymbolicIn: a7:fp - 0x00000004 a6:fp - 0x00000004 a0:<invalid> d0:<invalid> d2:<invalid> a1:<invalid> d1:<invalid> -4(fp):a6

l00002F02:
	a1_61 = a0_63
// DataOut: a1 a2 a5 d2 d7
// DataOut (flags): 
// SymbolicIn: a7:fp - 0x00000004 a6:fp - 0x00000004 a0:<invalid> d0:0x0000FFFC d2:<invalid> a1:<invalid> d1:<invalid> -4(fp):a6
// LocalsOut: fp(32) Stack +0008(32)
>>>>>>> c8904548

l00002EE4:
	return -2
// DataOut:
// DataOut (flags):
// SymbolicIn:

l00002ED0:
	return -1
// DataOut:
// DataOut (flags):
// SymbolicIn:

l00002EB6:
	return -3
// DataOut:
// DataOut (flags):
// SymbolicIn:

fn00002EA8_exit:
// DataOut:
// DataOut (flags):
// SymbolicIn:



void fn00003340(word32 a5, word16 wArg06)
// stackDelta: 0; fpuStackDelta: 0; fpuMaxParam: -1

// MayUse:  a5:[0..31] Stack +0006:[0..15]
// LiveOut:
// Trashed: CVZNX a0 a1 d0 d1 d2
// Preserved: a6 a7
fn00003340_entry:
// DataOut:
// DataOut (flags):
// SymbolicIn:

l00003340:
	Mem20[a5 + -1728:word32] = (int32) (int16) SEQ(SLICE(d0, word16, 16), wArg06)
	word32 d2_21 = 0
	word32 d0_23 = a5 + -1284
// DataOut:
// DataOut (flags):
// SymbolicIn:

l0000335C:
	branch wArg06 - Mem20[d0_23:word16] == 0x0000 l00003374
// DataOut:
// DataOut (flags):
// SymbolicIn:

l00003374:
	Mem40[a5 + -1732:word32] = (uint32) (uint16) Mem20[a5 + -1282 + d2_21 * 4:word16]
	return
// DataOut:
// DataOut (flags):
// SymbolicIn:

l00003362:
	d0_23 = d0_23 + 0x00000004
	d2_21 = d2_21 + 0x00000001
	branch d0_23 - (a5 + -1100) <u 0x00000000 l0000335C
// DataOut:
// DataOut (flags):
// SymbolicIn:

l0000336A:
	Mem55[a5 + -1732:word32] = 22
	return
// DataOut:
// DataOut (flags):
// SymbolicIn:

fn00003340_exit:
// DataOut:
// DataOut (flags):
// SymbolicIn:


<|MERGE_RESOLUTION|>--- conflicted
+++ resolved
@@ -1,26 +1,26 @@
 void Win32CrtStartup()
 // stackDelta: 0; fpuStackDelta: 0; fpuMaxParam: -1
 
-// MayUse:  d0:[0..31] d1:[0..31]
+// MayUse:  d0 d1
 // LiveOut:
 // Trashed:
-// Preserved: a7
+// Preserved:
 // Terminates process
 Win32CrtStartup_exit:
 // DataOut:
-// DataOut (flags):
+// DataOut (flags): 
 // SymbolicIn:
 
 Win32CrtStartup_entry:
-// DataOut:
-// DataOut (flags):
-// SymbolicIn:
+// DataOut: d0 d1
+// DataOut (flags): 
+// SymbolicIn: a7:fp
 
 l00001004:
 	__btst(d0, d1)
 // DataOut:
-// DataOut (flags):
-// SymbolicIn:
+// DataOut (flags): 
+// SymbolicIn: a7:fp
 
 
 
@@ -33,46 +33,48 @@
 // Preserved: a7
 fn00001498_entry:
 // DataOut:
-// DataOut (flags):
-// SymbolicIn:
+// DataOut (flags): 
+// SymbolicIn: a7:fp
 
 l00001498:
 	return
 // DataOut:
-// DataOut (flags):
-// SymbolicIn:
+// DataOut (flags): 
+// SymbolicIn: a7:fp
 
 fn00001498_exit:
 // DataOut:
-// DataOut (flags):
-// SymbolicIn:
-
-
-
-void fn0000149C()
-// stackDelta: 0; fpuStackDelta: 0; fpuMaxParam: -1
-
-// MayUse: 
+// DataOut (flags): 
+// SymbolicIn: a7:fp
+
+
+
+void fn0000149C(word32 d0, word32 a5)
+// stackDelta: 0; fpuStackDelta: 0; fpuMaxParam: -1
+
+// MayUse:  a5 d0
 // LiveOut:
 // Trashed:
-// Preserved: a7
+// Preserved:
 // Terminates process
 fn0000149C_exit:
 // DataOut:
-// DataOut (flags):
+// DataOut (flags): 
 // SymbolicIn:
 
 fn0000149C_entry:
-// DataOut:
-// DataOut (flags):
-// SymbolicIn:
+// DataOut: a5 d0
+// DataOut (flags): 
+// SymbolicIn: a7:fp
+// LocalsOut: fp(32)
 
 l0000149C:
 	__syscall(0xA9A0)
-	branch true l000014BE
-// DataOut:
-// DataOut (flags):
-// SymbolicIn:
+	branch DPB(dwLoc0A, 0x4270, 0) != 0x00000000 l000014BE
+// DataOut: a5 a7 d0
+// DataOut (flags): 
+// SymbolicIn: a7:fp
+// LocalsOut: fp(32)
 
 l000014BE:
 	__syscall(0xA86E)
@@ -83,103 +85,56 @@
 	__syscall(0xA97B)
 	__syscall(0xA850)
 	__syscall(0xA986)
-// DataOut:
-// DataOut (flags):
-// SymbolicIn:
+// DataOut: a7 d0
+// DataOut (flags): 
+// SymbolicIn: a7:fp - 0x0000000A -10(fp):0x4270 -8(fp):0x414C5254
 
 l000014B6:
-	Mem27[0x00000AF0:word16] = 0x001A
-// DataOut:
-// DataOut (flags):
-// SymbolicIn:
+	Mem29[0x00000AF0:word16] = 0x001A
+// DataOut: a7 d0
+// DataOut (flags): 
+// SymbolicIn: a7:fp - 0x0000000A -10(fp):0x4270 -8(fp):0x414C5254
 
 l000014E2:
 	__syscall(0xA9F4)
 // DataOut:
-// DataOut (flags):
-// SymbolicIn:
-
-
-
-void fn000014E8(word32 a3, word32 a5, word16 wArg00, word32 dwArg02)
-// stackDelta: 0; fpuStackDelta: 0; fpuMaxParam: -1
-
-// MayUse:  a3:[0..15] a5:[0..31] Stack +0000:[0..15] Stack +0002:[0..31]
+// DataOut (flags): 
+// SymbolicIn: a7:<invalid> -24(fp):0x00000000 -20(fp):0x4270 -18(fp):0x00000000 -14(fp):a5 + -1742 -10(fp):0x4270 -8(fp):0x414C5254
+
+
+
+void fn000014E8(word32 a5, word32 dwArg02)
+// stackDelta: 0; fpuStackDelta: 0; fpuMaxParam: -1
+
+// MayUse:  a5
 // LiveOut:
 // Trashed: CVZNX a0 a1 a2 a3 a7 d0 d1 d2
 // Preserved:
+// Stack args: Stack +0002(32)
 fn000014E8_entry:
-// DataOut:
-// DataOut (flags):
-// SymbolicIn:
+// DataOut: a5
+// DataOut (flags): 
+// SymbolicIn: a7:fp
+// LocalsOut: fp(32) Local -0002(32) Local -0012(0) Stack +0002(32)
 
 l000014E8:
-	Mem14[0x0000:word16] = 0x0000
+	Mem13[0x0000:word16] = 0x0000
 	__syscall(0xA9A0)
-	word32 dwLoc12_189 = SEQ(wLoc12, 0x4441)
-	word32 dwLoc02_199 = SEQ(SLICE(a3, word16, 0), wArg00)
-	branch dwLoc12_189 == 0x00000000 l00001592
-// DataOut:
-// DataOut (flags):
-// SymbolicIn:
+	branch dwLoc12 == 0x00000000 l00001592
+// DataOut: a5
+// DataOut (flags): 
+// SymbolicIn: a7:fp
+// LocalsOut: fp(32) Local -0002(32) Local -0012(32) Stack +0002(32)
 
 l00001592:
-<<<<<<< HEAD
-	Mem20[0x00000AF0:word16] = 0xFDA3
-=======
 	Mem179[0x00000AF0:word16] = 0xFDA3
->>>>>>> c8904548
 	__syscall(0xA9F4)
 // DataOut:
-// DataOut (flags):
-// SymbolicIn:
+// DataOut (flags): 
+// SymbolicIn: a7:fp - 18 -16(fp):0x44415441 -8(fp):a2 -4(fp):a3
+// LocalsOut: fp(32)
 
 l000014FE:
-<<<<<<< HEAD
-	word32 a3_23 = Mem14[dwLoc12_189:word32]
-	word32 d0_26 = Mem14[a3_23:word32]
-	word32 a2_27 = a5 - d0_26
-	word32 a0_28 = a2_27
-	word32 d0_29 = d0_26 >>u 0x00000001
-	branch d0_26 >>u 0x00000001 == 0x00000000 l00001514
-// DataOut:
-// DataOut (flags):
-// SymbolicIn:
-
-l0000150E:
-	Mem33[a0_28:word16] = 0x0000
-	a0_28 = a0_28 + 2
-	d0_29 = d0_29 - 0x00000001
-	branch d0_29 != 0x00000000 l0000150E
-// DataOut:
-// DataOut (flags):
-// SymbolicIn:
-
-l00001514:
-	word32 a2_45 = a2_27 - Mem41[a3_23 + 4:word32]
-	__syscall(0xA02E)
-	word32 d0_47 = Mem41[a3_23 + 8:word32]
-	word32 a2_48 = a2_45 - d0_47
-	word32 a0_49 = a2_48
-	word32 d0_50 = d0_47 >>u 0x00000001
-	branch d0_47 >>u 0x00000001 == 0x00000000 l00001534
-// DataOut:
-// DataOut (flags):
-// SymbolicIn:
-
-l0000152E:
-	Mem54[a0_49:word16] = 0x0000
-	a0_49 = a0_49 + 2
-	d0_50 = d0_50 - 0x00000001
-	branch d0_50 != 0x00000000 l0000152E
-// DataOut:
-// DataOut (flags):
-// SymbolicIn:
-
-l00001534:
-	word32 a2_139 = a2_48 - Mem62[a3_23 + 12:word32]
-	word32 a3_133 = Mem62[a3_23 + 12:word32] + ((a3_23 + 16) + Mem62[a3_23 + 4:word32])
-=======
 	word32 a3_39 = Mem13[dwLoc12:word32]
 	word32 d0_42 = Mem13[a3_39:word32]
 	word32 a2_43 = a5 - d0_42
@@ -227,50 +182,13 @@
 l00001534:
 	word32 a2_60 = a2_52 - Mem13[a3_39 + 12:word32]
 	word32 a3_121 = Mem13[a3_39 + 12:word32] + ((a3_39 + 16) + Mem13[a3_39 + 4:word32])
->>>>>>> c8904548
 	__syscall(0xA02E)
-// DataOut:
-// DataOut (flags):
-// SymbolicIn:
+// DataOut: a2 a3 d1 d2
+// DataOut (flags): 
+// SymbolicIn: a7:fp - 18 a3:<invalid> a2:<invalid> d0:<invalid> a0:<invalid> a1:<invalid> -16(fp):0x44415441 -8(fp):a2 -4(fp):a3
+// LocalsOut: fp(32)
 
 l00001556:
-<<<<<<< HEAD
-	word32 d0_102
-	byte v19_83 = Mem82[a3_133:byte]
-	a3_133 = a3_133 + 1
-	word32 d0_86 = (uint32) (uint8) v19_83
-	branch v19_83 > 0x00 l00001576
-// DataOut:
-// DataOut (flags):
-// SymbolicIn:
-
-l0000155C:
-	branch v19_83 < 0x00 l00001572
-// DataOut:
-// DataOut (flags):
-// SymbolicIn:
-
-l00001572:
-	a3_133 = a3_133 + 1
-	d0_86 = SEQ(SLICE(SEQ(SLICE(d0_86, word16, 16), SLICE(d0_86, word16, 0) << 0x0008), word24, 8), Mem82[a3_133:byte])
-// DataOut:
-// DataOut (flags):
-// SymbolicIn:
-
-l00001576:
-	d0_102 = SEQ(SLICE(d0_86, word16, 16), SLICE(d0_86 * 0x00000002, word16, 0))
-// DataOut:
-// DataOut (flags):
-// SymbolicIn:
-
-l0000155E:
-	byte v23_104 = Mem82[a3_133:byte]
-	word32 d0_107 = (uint32) (uint8) v23_104
-	branch v23_104 == 0x00 l0000159A
-// DataOut:
-// DataOut (flags):
-// SymbolicIn:
-=======
 	word32 d0_126
 	byte v19_76 = Mem13[a3_121:byte]
 	a3_121 = a3_121 + 1
@@ -312,32 +230,20 @@
 // DataOut (flags): 
 // SymbolicIn: a7:fp - 18 a3:<invalid> a2:<invalid> d0:<invalid> a0:<invalid> a1:<invalid> d1:<invalid> d2:SLICE(a3, word32, 16) -16(fp):0x44415441 -8(fp):a2 -4(fp):a3
 // LocalsOut: fp(32)
->>>>>>> c8904548
 
 l0000159A:
 	__syscall(0xA9A3)
 	return
 // DataOut:
-// DataOut (flags):
-// SymbolicIn:
+// DataOut (flags): 
+// SymbolicIn: a7:fp - 18 a3:<invalid> a2:<invalid> d0:<invalid> a0:<invalid> a1:<invalid> d1:<invalid> d2:SLICE(a3, word32, 16) -16(fp):0x44415441 -8(fp):a2 -4(fp):a3
 
 fn000014E8_exit:
 // DataOut:
-// DataOut (flags):
-// SymbolicIn:
+// DataOut (flags): 
+// SymbolicIn: a7:fp - 10 a2:<invalid> a3:SLICE(0x44415441, word32, 16) d0:<invalid> a0:<invalid> a1:<invalid> d1:<invalid> d2:SLICE(a3, word32, 16) -16(fp):0x44415441 -8(fp):a2 -4(fp):a3
 
 l00001562:
-<<<<<<< HEAD
-	word32 d0_128 = SEQ(SLICE(__swap(SEQ(SLICE(SEQ(SLICE(d0_107, word16, 16), SLICE(d0_107, word16, 0) << 0x0008), word24, 8), Mem82[a3_133 + 1:byte])), word24, 8), Mem82[a3_133 + 2:byte])
-	a3_133 = a3_133 + 4
-	d0_102 = SEQ(SLICE(SEQ(SLICE(d0_128, word16, 16), SLICE(d0_128, word16, 0) << 0x0008), word24, 8), Mem82[a3_133 + 3:byte]) * 0x00000002
-// DataOut:
-// DataOut (flags):
-// SymbolicIn:
-
-l00001578:
-	a2_139 = a2_139 + d0_102
-=======
 	word32 d0_145 = SEQ(SLICE(__swap(SEQ(SLICE(SEQ(SLICE(d0_131, word16, 16), SLICE(d0_131, word16, 0) << 0x0008), word24, 8), Mem13[a3_121 + 1:byte])), word24, 8), Mem13[a3_121 + 2:byte])
 	a3_121 = a3_121 + 4
 	d0_126 = SEQ(SLICE(SEQ(SLICE(d0_145, word16, 16), SLICE(d0_145, word16, 0) << 0x0008), word24, 8), Mem13[a3_121 + 3:byte]) * 0x00000002
@@ -348,31 +254,13 @@
 
 l00001578:
 	a2_60 = a2_60 + d0_126
->>>>>>> c8904548
 	branch dwArg02 == 0x00000000 l00001582
-// DataOut:
-// DataOut (flags):
-// SymbolicIn:
+// DataOut: a2 a3 d1 d2
+// DataOut (flags): 
+// SymbolicIn: a7:fp - 18 a3:<invalid> a2:<invalid> d0:<invalid> a0:<invalid> a1:<invalid> d1:<invalid> d2:SLICE(a3, word32, 16) -16(fp):0x44415441 -8(fp):a2 -4(fp):a3
+// LocalsOut: fp(32)
 
 l0000157E:
-<<<<<<< HEAD
-	branch Mem82[a2_139:word32] >= 0x00000000 l00001586
-// DataOut:
-// DataOut (flags):
-// SymbolicIn:
-
-l00001586:
-	Mem160[a2_139:word32] = Mem82[Mem82[a2_139:word32] + dwArg02 + 2:word32]
-// DataOut:
-// DataOut (flags):
-// SymbolicIn:
-
-l00001582:
-	Mem169[a2_139:word32] = Mem82[a2_139:word32] + dwLoc02_199
-// DataOut:
-// DataOut (flags):
-// SymbolicIn:
-=======
 	branch DPB(CVZN_80, false, 0) l00001586
 // DataOut: a2 a3 d1 d2
 // DataOut (flags): 
@@ -392,234 +280,245 @@
 // DataOut (flags): 
 // SymbolicIn: a7:fp - 18 a3:<invalid> a2:<invalid> d0:<invalid> a0:<invalid> a1:<invalid> d1:<invalid> d2:SLICE(a3, word32, 16) -16(fp):0x44415441 -8(fp):a2 -4(fp):a3
 // LocalsOut: fp(32)
->>>>>>> c8904548
 
 l0000158E:
-// DataOut:
-// DataOut (flags):
-// SymbolicIn:
-
-
-
-void fn000015E8(word32 d3, word32 a2, word32 a5, word32 a6, word32 dwArg04)
-// stackDelta: 0; fpuStackDelta: 0; fpuMaxParam: -1
-
-// MayUse:  a2:[0..31] a5:[0..31] a6:[0..31] d3:[0..31] Stack +0004:[0..31]
+// DataOut: a2 a3 d1 d2
+// DataOut (flags): 
+// SymbolicIn: a7:fp - 18 a3:<invalid> a2:<invalid> d0:<invalid> a0:<invalid> a1:<invalid> d1:<invalid> d2:SLICE(a3, word32, 16) -16(fp):0x44415441 -8(fp):a2 -4(fp):a3
+// LocalsOut: fp(32)
+
+
+
+void fn000015E8(word32 d0, word32 a5, word32 dwArg04)
+// stackDelta: 0; fpuStackDelta: 0; fpuMaxParam: -1
+
+// MayUse:  a5 d0
 // LiveOut:
-// Trashed: CVZNX a0 a2 a5 a6 a7 d0 d3
-// Preserved:
+// Trashed: CVZNX a0 d0 d3
+// Preserved: a2 a6 a7 d3
+// Stack args: Stack +0004(32)
 fn000015E8_entry:
-// DataOut:
-// DataOut (flags):
-// SymbolicIn:
+// DataOut: a5 d0
+// DataOut (flags): 
+// SymbolicIn: a7:fp
+// LocalsOut: fp(32) Stack +0004(32)
 
 l000015E8:
-	word32 a7_23
-	word32 a6_24
-	word32 d0_28
-	word32 a5_27
-	word32 a2_26
-	call a5 + 130 (retsize: 4;)
-		uses: a2:dwArg04,a5:a5,a6:fp - 0x00000004,a7:fp - 0x00000010,d3:d3,Stack +0004:Mem15[dwArg04 + 16:word32],Stack +0008:a2,Stack +000C:d3,Stack +0010:a6,Stack +0018:dwArg04
-		defs: a2:a2_26,a5:a5_27,a6:a6_24,a7:a7_23,d0:d0_28
-	branch d0_28 == 0x00000000 l0000162A
-// DataOut:
-// DataOut (flags):
-// SymbolicIn:
+	word32 a7_24
+	word32 a6_25
+	word32 d3_26
+	byte CVZN_27
+	word32 d0_30
+	byte ZN_31
+	bool C_32
+	bool V_33
+	bool Z_34
+	word32 a0_35
+	byte CVZNX_36
+	word32 a5_111
+	word32 a2_113
+	call a5 + 130 (retsize: 4; depth: 20)
+		uses: a2_16,a5,a6_5,a7_19,CVZN_22,d3,dwLoc04_4,dwLoc08_10,dwLoc0C_14,dwLoc10_21
+		defs: a0_35,a2_28,a5_29,a6_25,a7_24,C_32,CVZN_27,CVZNX_36,d0_30,d3_26,V_33,Z_34,ZN_31
+	branch d0_30 == 0x00000000 l0000162A
+// DataOut: a2 a5
+// DataOut (flags): 
+// SymbolicIn: a7:fp
+// LocalsOut: fp(32)
 
 l00001602:
-	word32 d3_44
-	branch a2_26 - (a5_27 + -2656) != 0x00000000 l00001610
-// DataOut:
-// DataOut (flags):
-// SymbolicIn:
+	word32 d3_114
+	branch a2_113 - (a5_111 + -2656) != 0x00000000 l00001610
+// DataOut: a2 a5
+// DataOut (flags): 
+// SymbolicIn: a7:fp - 0x0000000C a6:fp - 0x00000004 a2:<invalid> -16(fp):<invalid> -12(fp):a2 -8(fp):d3 -4(fp):a6
+// LocalsOut: fp(32)
 
 l00001610:
-	branch a2_26 - (a5_27 + -2624) != 0x00000000 l00001628
-// DataOut:
-// DataOut (flags):
-// SymbolicIn:
+	branch a2_113 - (a5_111 + -2624) != 0x00000000 l00001628
+// DataOut: a2 a5
+// DataOut (flags): 
+// SymbolicIn: a7:fp - 0x0000000C a6:fp - 0x00000004 a2:<invalid> a0:a5 + -2656 -16(fp):<invalid> -12(fp):a2 -8(fp):d3 -4(fp):a6
+// LocalsOut: fp(32)
 
 l00001618:
-	d3_44 = 1
-// DataOut:
-// DataOut (flags):
-// SymbolicIn:
+	d3_114 = 1
+// DataOut: a2 a5 d3
+// DataOut (flags): 
+// SymbolicIn: a7:fp - 0x0000000C a6:fp - 0x00000004 a2:<invalid> a0:a5 + -2624 -16(fp):<invalid> -12(fp):a2 -8(fp):d3 -4(fp):a6
+// LocalsOut: fp(32)
 
 l0000160A:
-	d3_44 = 0
-// DataOut:
-// DataOut (flags):
-// SymbolicIn:
+	d3_114 = 0
+// DataOut: a2 a5 d3
+// DataOut (flags): 
+// SymbolicIn: a7:fp - 0x0000000C a6:fp - 0x00000004 a2:<invalid> a0:a5 + -2656 -16(fp):<invalid> -12(fp):a2 -8(fp):d3 -4(fp):a6
+// LocalsOut: fp(32)
 
 l0000161A:
-	Mem51[a5_27 + -1368:word32] = Mem20[a5_27 + -1368:word32] + 0x00000001
-	branch (Mem51[a2_26 + 0x0000000C:word16] & 0x010C) == 0x0000 l00001634
-// DataOut:
-// DataOut (flags):
-// SymbolicIn:
+	Mem91[a5_111 + -1368:word32] = Mem0[a5_111 + -1368:word32] + 0x00000001
+	branch (Mem91[a2_113 + 0x0000000C:word16] & 0x010C) == 0x0000 l00001634
+// DataOut: a2 a5 d0 d3
+// DataOut (flags): 
+// SymbolicIn: a7:fp - 0x0000000C a6:fp - 0x00000004 a2:<invalid> a0:<invalid> d3:<invalid> -16(fp):<invalid> -12(fp):a2 -8(fp):d3 -4(fp):a6
+// LocalsOut: fp(32)
 
 l00001634:
-	branch Mem51[a5_27 + -2696 + d3_44 * 4:word32] != 0x00000000 l00001652
-// DataOut:
-// DataOut (flags):
-// SymbolicIn:
+	branch Mem91[a5_111 + -2696 + d3_114 * 4:word32] != 0x00000000 l00001652
+// DataOut: a2 a5 d0 d3
+// DataOut (flags): 
+// SymbolicIn: a7:fp - 0x0000000C a6:fp - 0x00000004 a2:<invalid> a0:<invalid> d3:<invalid> d0:<invalid> -16(fp):<invalid> -12(fp):a2 -8(fp):d3 -4(fp):a6
+// LocalsOut: fp(32)
 
 l0000163E:
-	Mem70[a7_23:word32] = 0x00000200
-	word32 d0_77
-	call a5_27 + 114 (retsize: 4;)
-		uses: a2:a2_26,a5:a5_27,a6:a6_24,a7:a7_23,d3:d3_63,Stack +0008:dwArg04
-		defs: a2:a2_75,a5:a5_76,d0:d0_77,d3:d3_74
-	Mem83[a5_27 + -2696 + d3_44 * 4:word32] = d0_77
-	branch d0_77 == 0x00000000 l0000162A
-// DataOut:
-// DataOut (flags):
-// SymbolicIn:
+	word32 a7_139
+	word32 a6_140
+	byte CVZN_142
+	word32 d0_145
+	byte ZN_146
+	bool C_147
+	bool V_148
+	bool Z_149
+	word32 a0_150
+	byte CVZNX_151
+	call a5_111 + 114 (retsize: 4; depth: 20)
+		uses: a0_101,a2_28,a5_29,a6_25,a7_137,C_104,CVZN_89,CVZNX_92,d0_96,d3_88,dwLoc04_4,dwLoc08_10,dwLoc0C_14,dwLoc10_138,V_105,Z_103,ZN_102
+		defs: a0_150,a2_143,a5_144,a6_140,a7_139,C_147,CVZN_142,CVZNX_151,d0_145,d3_141,V_148,Z_149,ZN_146
+	Mem155[a5_111 + -2696 + d3_114 * 4:word32] = d0_145
+	branch d0_145 == 0x00000000 l0000162A
+// DataOut: a2 a5 d3
+// DataOut (flags): 
+// SymbolicIn: a7:fp - 0x0000000C a6:fp - 0x00000004 a2:<invalid> a0:a5 + -2696 d3:<invalid> d0:<invalid> -16(fp):<invalid> -12(fp):a2 -8(fp):d3 -4(fp):a6
+// LocalsOut: fp(32)
 
 l00001652:
-	word32 d0_90 = Mem89[a5_27 + -2696 + d3_44 * 4:word32]
-	Mem93[a2_26 + 8:word32] = d0_90
-	Mem95[a2_26:word32] = d0_90
-	Mem97[a2_26 + 24:word32] = 0x00000200
-	Mem99[a2_26 + 4:word32] = 0x00000200
-	Mem101[a2_26 + 14:word16] = Mem99[a2_26 + 14:word16] | 0x1102
+	word32 d0_116 = Mem91[a5_111 + -2696 + d3_114 * 4:word32]
+	Mem118[a2_113 + 8:word32] = d0_116
+	Mem120[a2_113:word32] = d0_116
+	Mem122[a2_113 + 24:word32] = 0x00000200
+	Mem124[a2_113 + 4:word32] = 0x00000200
+	Mem126[a2_113 + 14:word16] = Mem124[a2_113 + 14:word16] | 0x1102
 	return
 // DataOut:
-// DataOut (flags):
-// SymbolicIn:
+// DataOut (flags): 
+// SymbolicIn: a7:fp - 0x0000000C a6:fp - 0x00000004 a2:<invalid> a0:a5 + -2696 d3:<invalid> d0:<invalid> -16(fp):<invalid> -12(fp):a2 -8(fp):d3 -4(fp):a6
 
 l00001628:
 // DataOut:
-// DataOut (flags):
-// SymbolicIn:
+// DataOut (flags): 
+// SymbolicIn: a7:fp - 0x0000000C a6:fp - 0x00000004 a2:<invalid> a0:<invalid> d3:<invalid> d0:<invalid> -16(fp):<invalid> -12(fp):a2 -8(fp):d3 -4(fp):a6
+// LocalsOut: fp(32)
 
 l0000162A:
 	return
 // DataOut:
-// DataOut (flags):
-// SymbolicIn:
+// DataOut (flags): 
+// SymbolicIn: a7:fp - 0x0000000C a6:fp - 0x00000004 a2:<invalid> a0:<invalid> d3:<invalid> d0:<invalid> -16(fp):<invalid> -12(fp):a2 -8(fp):d3 -4(fp):a6
 
 fn000015E8_exit:
 // DataOut:
-// DataOut (flags):
-// SymbolicIn:
-
-
-
-void fn00001680(word32 a5, word32 dwArg04, word32 dwArg08)
-// stackDelta: 0; fpuStackDelta: 0; fpuMaxParam: -1
-
-// MayUse:  a5:[0..31] Stack +0004:[0..31] Stack +0008:[0..31]
+// DataOut (flags): 
+// SymbolicIn: a7:fp a6:a6 a2:a2 d3:<invalid> a0:<invalid> d0:<invalid> -16(fp):<invalid> -12(fp):a2 -8(fp):d3 -4(fp):a6
+
+
+
+void fn00001680(word32 dwArg04, word32 dwArg08)
+// stackDelta: 0; fpuStackDelta: 0; fpuMaxParam: -1
+
+// MayUse: 
 // LiveOut:
-// Trashed: CVZN a2 a5 a6 a7 d0 d1 d2 d3 d4
-// Preserved: X
+// Trashed: CVZNX d0 d1 d2
+// Preserved: a2 a6 a7
+// Stack args: Stack +0004(32) Stack +0008(32)
 fn00001680_entry:
 // DataOut:
-// DataOut (flags):
-// SymbolicIn:
+// DataOut (flags): 
+// SymbolicIn: a7:fp
+// LocalsOut: fp(32) Stack +0004(32) Stack +0008(32)
 
 l00001680:
 	branch dwArg04 == 0x00000000 l000016B8
-// DataOut:
-// DataOut (flags):
-// SymbolicIn:
+// DataOut: a2
+// DataOut (flags): 
+// SymbolicIn: a7:fp
+// LocalsOut: fp(32)
 
 l000016B8:
-	branch __btst(Mem11[dwArg08 + 14:byte], 0x0004) l000016C8
-// DataOut:
-// DataOut (flags):
-// SymbolicIn:
+	branch __btst(Mem0[dwArg08 + 14:byte], 0x0004) l000016C8
+// DataOut: a2
+// DataOut (flags): 
+// SymbolicIn: a7:fp - 0x00000008 a6:fp - 0x00000004 a2:<invalid> -8(fp):a2 -4(fp):a6
+// LocalsOut: fp(32)
 
 l000016C0:
-	word32 a7_30
-	word32 d3_126
-	word32 d4_127
-	word32 a2_128
-	word32 a5_129
-	word32 a6_130
-	fn00001D80(a5, dwArg08, out d3_126, out d4_127, out a2_128, out a5_129, out a6_130, out a7_30)
-// DataOut:
-// DataOut (flags):
-// SymbolicIn:
+	fn00001D80(dwArg08)
+// DataOut:
+// DataOut (flags): 
+// SymbolicIn: a7:fp - 0x00000008 a6:fp - 0x00000004 a2:<invalid> -8(fp):a2 -4(fp):a6
+// LocalsOut: fp(32)
 
 l00001690:
-	branch __btst(Mem11[dwArg08 + 14:byte], 0x0004) l000016C8
-// DataOut:
-// DataOut (flags):
-// SymbolicIn:
+	branch __btst(Mem0[dwArg08 + 14:byte], 0x0004) l000016C8
+// DataOut: a2
+// DataOut (flags): 
+// SymbolicIn: a7:fp - 0x00000008 a6:fp - 0x00000004 a2:<invalid> -8(fp):a2 -4(fp):a6
+// LocalsOut: fp(32)
 
 l000016C8:
 	return
 // DataOut:
-// DataOut (flags):
-// SymbolicIn:
+// DataOut (flags): 
+// SymbolicIn: a7:fp - 0x00000008 a6:fp - 0x00000004 a2:<invalid> d1:<invalid> d0:<invalid> d2:2 -12(fp):<invalid> -8(fp):a2 -4(fp):a6
 
 l00001698:
-	word32 a2_51
-	word32 a6_57
-	word32 a7_58
-	word32 d3_123
-	word32 d4_124
-	word32 a5_125
-	fn00001D80(a5, dwArg08, out d3_123, out d4_124, out a2_51, out a5_125, out a6_57, out a7_58)
-	Mem67[a2_51 + 14:word16] = Mem49[a2_51 + 14:word16] & 0xEEFF
-	Mem70[a2_51 + 24:word32] = 0
-	Mem72[a2_51:word32] = 0
-	Mem74[a2_51 + 8:word32] = 0
+	fn00001D80(dwArg08)
+	Mem48[dwArg08 + 14:word16] = Mem0[dwArg08 + 14:word16] & 0xEEFF
+	Mem51[dwArg08 + 24:word32] = 0
+	Mem53[dwArg08:word32] = 0
+	Mem55[dwArg08 + 8:word32] = 0
 	return
 // DataOut:
-// DataOut (flags):
-// SymbolicIn:
+// DataOut (flags): 
+// SymbolicIn: a7:fp - 0x00000008 a6:fp - 0x00000004 a2:<invalid> -8(fp):a2 -4(fp):a6
 
 fn00001680_exit:
 // DataOut:
-// DataOut (flags):
-// SymbolicIn:
-
-
-
-void fn000016D0(word32 d6, word32 a5, word32 dwArg08)
-// stackDelta: 0; fpuStackDelta: 0; fpuMaxParam: -1
-
-// MayUse:  a5:[0..31] d6:[8..31] Stack +0008:[0..31]
+// DataOut (flags): 
+// SymbolicIn: a7:fp a6:a6 a2:a2 d2:<invalid> d1:<invalid> d0:<invalid> -12(fp):<invalid> -8(fp):a2 -4(fp):a6
+
+
+
+void fn000016D0(word32 d0, word32 d6, word32 a5, word32 dwArg08)
+// stackDelta: 0; fpuStackDelta: 0; fpuMaxParam: -1
+
+// MayUse:  a5 d0 d6
 // LiveOut:
-// Trashed: CVZNX a0 a2 a3 a4 a5 a6 d0 d2 d3 d4 d5 d6 d7
-// Preserved: a7
+// Trashed: CVZNX a0 a2 a3 a4 a6 a7 d0 d2 d3 d4 d5 d6 d7
+// Preserved: a2 a3 a4 a6 a7 d3 d4 d5 d6 d7
+// Stack args: Stack +0008(32)
 fn000016D0_entry:
-// DataOut:
-// DataOut (flags):
-// SymbolicIn:
+// DataOut: a5 d0 d6
+// DataOut (flags): 
+// SymbolicIn: a7:fp
+// LocalsOut: fp(32) Stack +0008(32)
 
 l000016D0:
-	byte v17_41 = Mem39[dwArg08:byte]
-	word32 dwLoc0C_201 = 0
-	word32 d6_117 = SEQ(SLICE(d6, word24, 8), v17_41)
-	word32 dwArg08_203 = dwArg08 + 0x00000001
-	branch v17_41 == 0x00 l00001C34
-// DataOut:
-// DataOut (flags):
-// SymbolicIn:
+	word32 dwLoc0C_122 = 0
+	word32 d6_132 = SEQ(SLICE(d6, word24, 8), Mem0[dwArg08:byte])
+	word32 dwArg08_123 = dwArg08 + 0x00000001
+	branch SLICE(d6_132, byte, 0) == 0x00 l00001C34
+// DataOut: a2 a3 d0 d6
+// DataOut (flags): 
+// SymbolicIn: a7:fp
+// LocalsOut: fp(32) Local -000C(32) Stack +0008(32)
 
 l000016FA:
-// DataOut:
-// DataOut (flags):
-// SymbolicIn:
+// DataOut: a2 a3 d0 d6
+// DataOut (flags): 
+// SymbolicIn: a7:fp - 0x00000244 a6:fp - 0x00000004 a3:a5 + -2040 a2:a5 + -2072 d7:0 a0:<invalid> d6:<invalid> -580(fp):d3 -576(fp):d4 -572(fp):d5 -568(fp):d6 -564(fp):d7 -560(fp):a2 -556(fp):a3 -552(fp):a4 -548(fp):0 -12(fp):0 -4(fp):a6 8(fp):<invalid>
+// LocalsOut: fp(32) Local -000C(32) Stack +0008(32)
 
 l0000170E:
-<<<<<<< HEAD
-	branch Test(LT,false) l00001C34
-// DataOut:
-// DataOut (flags):
-// SymbolicIn:
-
-l00001716:
-	word32 d0_70
-	branch SLICE(d6_117, byte, 0) < 0x20 l00001734
-// DataOut:
-// DataOut (flags):
-// SymbolicIn:
-=======
 	branch DPB(VN, false, 0) l00001C34
 // DataOut: a2 a3 d0 d6
 // DataOut (flags): 
@@ -635,59 +534,57 @@
 // DataOut (flags): 
 // SymbolicIn: a7:fp - 0x00000244 a6:fp - 0x00000004 a3:a5 + -2040 a2:a5 + -2072 d7:<invalid> a0:<invalid> d6:<invalid> d3:<invalid> d4:<invalid> d5:<invalid> a4:<invalid> d0:<invalid> d2:7 -580(fp):d3 -576(fp):d4 -572(fp):d5 -568(fp):d6 -564(fp):d7 -560(fp):a2 -556(fp):a3 -552(fp):a4 -548(fp):0 -12(fp):<invalid> -4(fp):a6 8(fp):<invalid>
 // LocalsOut: fp(32) Local -000C(32) Stack +0008(32)
->>>>>>> c8904548
 
 l0000171C:
-	branch SLICE(d6_117, byte, 0) > 0x78 l00001734
-// DataOut:
-// DataOut (flags):
-// SymbolicIn:
+	branch SLICE(d6_132, byte, 0) > 0x78 l00001734
+// DataOut: a2 a3 d0 d6
+// DataOut (flags): 
+// SymbolicIn: a7:fp - 0x00000244 a6:fp - 0x00000004 a3:a5 + -2040 a2:a5 + -2072 d7:<invalid> a0:<invalid> d6:<invalid> d3:<invalid> d4:<invalid> d5:<invalid> a4:<invalid> d0:<invalid> d2:7 -580(fp):d3 -576(fp):d4 -572(fp):d5 -568(fp):d6 -564(fp):d7 -560(fp):a2 -556(fp):a3 -552(fp):a4 -548(fp):0 -12(fp):<invalid> -4(fp):a6 8(fp):<invalid>
+// LocalsOut: fp(32) Local -000C(32) Stack +0008(32)
 
 l00001734:
-	d0_70 = 0
-// DataOut:
-// DataOut (flags):
-// SymbolicIn:
+	d0_140 = 0
+// DataOut: a2 a3 d0 d6
+// DataOut (flags): 
+// SymbolicIn: a7:fp - 0x00000244 a6:fp - 0x00000004 a3:a5 + -2040 a2:a5 + -2072 d7:<invalid> a0:<invalid> d6:<invalid> d3:<invalid> d4:<invalid> d5:<invalid> a4:<invalid> d0:<invalid> d2:7 -580(fp):d3 -576(fp):d4 -572(fp):d5 -568(fp):d6 -564(fp):d7 -560(fp):a2 -556(fp):a3 -552(fp):a4 -548(fp):0 -12(fp):<invalid> -4(fp):a6 8(fp):<invalid>
+// LocalsOut: fp(32) Local -000C(32) Stack +0008(32)
 
 l00001722:
-	word32 d0_76 = (int32) (int8) SEQ(SLICE(d0, word24, 8), SLICE(d6_117, byte, 0))
-	d0_70 = (int32) (int8) SEQ(SLICE(d0_76, word24, 8), Mem58[a5 + -2072 + d0_76:byte] & 0x0F)
-// DataOut:
-// DataOut (flags):
-// SymbolicIn:
+	word32 d0_206 = (int32) (int8) SEQ(SLICE(d0, word24, 8), SLICE(d6_132, byte, 0))
+	word32 d0_209 = SEQ(SLICE(d0_206, word24, 8), Mem0[a5 + -2072 + d0_206:byte])
+	d0_140 = (int32) (int8) SEQ(SLICE(d0_209, word24, 8), SLICE(d0_209, byte, 0) & 0x0F)
+// DataOut: a2 a3 d0 d6
+// DataOut (flags): 
+// SymbolicIn: a7:fp - 0x00000244 a6:fp - 0x00000004 a3:a5 + -2040 a2:a5 + -2072 d7:<invalid> a0:<invalid> d6:<invalid> d3:<invalid> d4:<invalid> d5:<invalid> a4:<invalid> d0:<invalid> d2:7 -580(fp):d3 -576(fp):d4 -572(fp):d5 -568(fp):d6 -564(fp):d7 -560(fp):a2 -556(fp):a3 -552(fp):a4 -548(fp):0 -12(fp):<invalid> -4(fp):a6 8(fp):<invalid>
+// LocalsOut: fp(32) Local -000C(32) Stack +0008(32)
 
 l00001736:
-	word32 d0_94 = (d0_70 << 0x00000003) + dwLoc0C_201
-	d0 = (int32) (int8) SEQ(SLICE(d0_94, word24, 8), Mem58[a5 + -2040 + d0_94:byte] >> 0x04)
-	dwLoc0C_201 = d0
+	word32 d0_145 = (d0_140 << 0x00000003) + dwLoc0C_122
+	word32 d0_148 = SEQ(SLICE(d0_145, word24, 8), Mem0[a5 + -2040 + d0_145:byte])
+	d0 = (int32) (int8) SEQ(SLICE(d0_148, word24, 8), SLICE(d0_148, byte, 0) >> 0x04)
+	dwLoc0C_122 = d0
 	branch d0 >u 7 l00001C24
-// DataOut:
-// DataOut (flags):
-// SymbolicIn:
+// DataOut: a2 a3 d0 d6
+// DataOut (flags): 
+// SymbolicIn: a7:fp - 0x00000244 a6:fp - 0x00000004 a3:a5 + -2040 a2:a5 + -2072 d7:<invalid> a0:<invalid> d6:<invalid> d3:<invalid> d4:<invalid> d5:<invalid> a4:<invalid> d0:<invalid> d2:7 -580(fp):d3 -576(fp):d4 -572(fp):d5 -568(fp):d6 -564(fp):d7 -560(fp):a2 -556(fp):a3 -552(fp):a4 -548(fp):0 -12(fp):<invalid> -4(fp):a6 8(fp):<invalid>
+// LocalsOut: fp(32) Local -000C(32) Stack +0008(32)
 
 l00001C24:
-	byte v45_113 = Mem107[dwArg08_203:byte]
-	d6_117 = SEQ(SLICE(d6_117, word24, 8), v45_113)
-	dwArg08_203 = dwArg08_203 + 0x00000001
-	branch v45_113 != 0x00 l0000170E
-// DataOut:
-// DataOut (flags):
-// SymbolicIn:
+	d6_132 = SEQ(SLICE(d6_132, word24, 8), Mem0[dwArg08_123:byte])
+	dwArg08_123 = dwArg08_123 + 0x00000001
+	branch SLICE(d6_132, byte, 0) != 0x00 l0000170E
+// DataOut: a2 a3 d0 d6
+// DataOut (flags): 
+// SymbolicIn: a7:fp - 0x00000244 a6:fp - 0x00000004 a3:a5 + -2040 a2:a5 + -2072 d7:<invalid> a0:<invalid> d6:<invalid> d3:<invalid> d4:<invalid> d5:<invalid> a4:<invalid> d0:<invalid> d2:7 -580(fp):d3 -576(fp):d4 -572(fp):d5 -568(fp):d6 -564(fp):d7 -560(fp):a2 -556(fp):a3 -552(fp):a4 -548(fp):0 -12(fp):<invalid> -4(fp):a6 8(fp):<invalid>
+// LocalsOut: fp(32) Local -000C(32) Stack +0008(32)
 
 l00001C34:
 	return
 // DataOut:
-// DataOut (flags):
-// SymbolicIn:
+// DataOut (flags): 
+// SymbolicIn: a7:fp - 0x00000244 a6:fp - 0x00000004 a3:a5 + -2040 a2:a5 + -2072 d7:<invalid> a0:<invalid> d6:<invalid> d3:<invalid> d4:<invalid> d5:<invalid> a4:<invalid> d0:<invalid> d2:7 -580(fp):d3 -576(fp):d4 -572(fp):d5 -568(fp):d6 -564(fp):d7 -560(fp):a2 -556(fp):a3 -552(fp):a4 -548(fp):0 -12(fp):<invalid> -4(fp):a6 8(fp):<invalid>
 
 l00001750:
-<<<<<<< HEAD
-	word32 d0_153 = SEQ(SLICE(d0, word16, 16), Mem107[0x00001758 + (int32) ((int16) d0) * 2:word16])
-	word32 d2_188
-	call 0x00001758 + (int32) ((int16) d0_153) (retsize: 4;)
-		uses: a2:a5 + -2072,a3:a5 + -2040,a4:dwLoc1C,a5:a5,a6:fp - 0x00000004,d0:d0_153,d2:d2_188,d3:dwLoc10,d4:dwLoc14,d5:dwLoc18,d6:d6_63,d7:dwLoc20,Stack +000C:dwArg08_215,Stack +FFFFFFE4:dwLoc20,Stack +FFFFFFE8:dwLoc1C,Stack +FFFFFFEC:dwLoc18,Stack +FFFFFFF0:dwLoc14,Stack +FFFFFFF4:dwLoc10
-		defs: d2:d2_188
-=======
 	word32 d0_162 = SEQ(SLICE(d0, word16, 16), Mem0[0x00001758 + (int32) ((int16) d0) * 2:word16])
 	word32 a7_164
 	word32 a6_165
@@ -714,515 +611,450 @@
 	call 0x00001758 + (int32) ((int16) d0_162) (retsize: 4; depth: 584)
 		uses: a0_130,a2_33,a3_32,a4_117,a5,a6_5,a7_28,C_159,CVZN_163,CVZNX_152,d0_162,d2_156,d3_111,d4_113,d5_115,d6_132,d7_119,dwLoc0224_36,dwLoc0228_9,dwLoc022C_12,dwLoc0230_15,dwLoc0234_18,dwLoc0238_21,dwLoc023C_24,dwLoc0240_27,dwLoc0244_30,dwLoc04_4,dwLoc0C_155,dwLoc10,dwLoc14,dwLoc18,dwLoc1C,dwLoc20,V_142,VN_139,VZN_141,Z_128,ZN_143
 		defs: a0_176,a2_168,a3_167,a4_166,a5_174,a6_165,a7_164,C_179,CVZN_175,CVZNX_177,d0_184,d2_185,d3_173,d4_172,d5_171,d6_170,d7_169,V_180,VN_182,VZN_183,Z_181,ZN_178
->>>>>>> c8904548
 	return
 // DataOut:
-// DataOut (flags):
-// SymbolicIn:
+// DataOut (flags): 
+// SymbolicIn: a7:fp - 0x00000244 a6:fp - 0x00000004 a3:a5 + -2040 a2:a5 + -2072 d7:<invalid> a0:<invalid> d6:<invalid> d3:<invalid> d4:<invalid> d5:<invalid> a4:<invalid> d0:<invalid> d2:7 -580(fp):d3 -576(fp):d4 -572(fp):d5 -568(fp):d6 -564(fp):d7 -560(fp):a2 -556(fp):a3 -552(fp):a4 -548(fp):0 -12(fp):<invalid> -4(fp):a6 8(fp):<invalid>
 
 fn000016D0_exit:
 // DataOut:
-// DataOut (flags):
-// SymbolicIn:
-
-
-
-word32 fn00001C40(word32 a5, byte bArg04, word32 dwArg08, ptr32 & d4Out, ptr32 & d5Out, ptr32 & a5Out, ptr32 & a6Out, ptr32 & a7Out)
-// stackDelta: 0; fpuStackDelta: 0; fpuMaxParam: -1
-
-// MayUse:  a5:[0..31] Stack +0004:[0..7] Stack +0008:[0..31]
-// LiveOut: a5 a6 a7 d3 d4 d5
-// Trashed: CVZNX a0 a1 a2 a3 a5 a6 a7 d0 d1 d2 d3 d4 d5
-// Preserved:
+// DataOut (flags): 
+// SymbolicIn: a7:<invalid> a6:<invalid> a3:<invalid> a2:<invalid> d7:<invalid> a0:<invalid> d6:<invalid> d0:<invalid> d3:<invalid> d4:<invalid> d5:<invalid> a4:<invalid> d2:7 -580(fp):d3 -576(fp):d4 -572(fp):d5 -568(fp):d6 -564(fp):d7 -560(fp):a2 -556(fp):a3 -552(fp):a4 -548(fp):0 -12(fp):<invalid> -4(fp):a6 8(fp):<invalid>
+
+
+
+void fn00001C40(word32 a5, word32 dwArg04, byte bArg07, word32 dwArg08, word32 dwArg0C)
+// stackDelta: 0; fpuStackDelta: 0; fpuMaxParam: -1
+
+// MayUse:  a5
+// LiveOut:
+// Trashed: CVZNX a0 a1 d0 d1 d2
+// Preserved: a6 a7
+// Stack args: Stack +0004(32) Stack +0007(8) Stack +0008(32) Stack +000C(32)
 fn00001C40_entry:
-	byte bArg07_78 = SLICE(dwArg04, byte, 0)
-// DataOut:
-// DataOut (flags):
-// SymbolicIn:
+// DataOut: a5 d3 d4 d5 d6
+// DataOut (flags): 
+// SymbolicIn: a7:fp
+// LocalsOut: fp(32) Stack +0004(32) Stack +0007(8) Stack +0008(32) Stack +000C(32)
 
 l00001C40:
-	word32 d0_22
-	word32 v5_9 = Mem5[dwArg08 + 4:word32] - 0x00000001
-	Mem10[dwArg08 + 4:word32] = v5_9
-	word32 a6_28 = fp - 0x00000004
-	branch v5_9 < 0x00000000 l00001C60
-// DataOut:
-// DataOut (flags):
-// SymbolicIn:
+	word32 d0_17
+	word32 v5_10 = Mem0[dwArg08 + 4:word32] - 0x00000001
+	Mem11[dwArg08 + 4:word32] = v5_10
+	branch v5_10 < 0x00000000 l00001C60
+// DataOut: a1 a5 d3 d4 d5 d6
+// DataOut (flags): 
+// SymbolicIn: a7:fp
+// LocalsOut: fp(32) Stack +0004(32) Stack +0007(8) Stack +000C(32)
 
 l00001C60:
-	word32 a5_27
-	word32 d3_31
-	word32 d4_32
-	word32 d5_33
-	d0_22 = fn00001E94(a5, dwArg08, out d3_31, out d4_32, out d5_33, out a5_27, out a6_28)
-// DataOut:
-// DataOut (flags):
-// SymbolicIn:
+	d0_17 = fn00001E94(a5, dwArg04, SLICE(dwArg04, byte, 24), dwArg08)
+// DataOut: a5 d0 d3 d4 d5 d6
+// DataOut (flags): 
+// SymbolicIn: a7:fp - 0x00000004 a6:fp - 0x00000004 a1:<invalid> -4(fp):a6
+// LocalsOut: fp(32) Stack +000C(32)
 
 l00001C4E:
-	Mem42[Mem10[dwArg08:word32]:byte] = bArg07_78
-	word32 a0_43 = Mem42[dwArg08:word32]
-	d0_22 = (int32) (int16) (uint32) (uint8) Mem42[a0_43:byte]
-	Mem51[dwArg08:word32] = a0_43 + 1
-// DataOut:
-// DataOut (flags):
-// SymbolicIn:
+	Mem44[Mem11[dwArg08:word32]:byte] = bArg07
+	word32 a0_45 = Mem44[dwArg08:word32]
+	d0_17 = (int32) (int16) (uint32) (uint8) Mem44[a0_45:byte]
+	Mem53[dwArg08:word32] = a0_45 + 1
+// DataOut: a5 d0 d3 d4 d5 d6
+// DataOut (flags): 
+// SymbolicIn: a7:fp - 0x00000004 a6:fp - 0x00000004 a1:<invalid> -4(fp):a6
+// LocalsOut: fp(32) Stack +000C(32)
 
 l00001C6C:
-	word32 a0_59 = Mem58[a6_28 + 16:word32]
-	branch d0_22 != -1 l00001C7C
-// DataOut:
-// DataOut (flags):
-// SymbolicIn:
+	branch d0_17 != -1 l00001C7C
+// DataOut: a0 a5 d0 d3 d4 d5 d6
+// DataOut (flags): 
+// SymbolicIn: a7:fp - 0x00000004 a6:fp - 0x00000004 a1:<invalid> a0:<invalid> d0:<invalid> d1:<invalid> d2:<invalid> -12(fp):<invalid> -8(fp):<invalid> -4(fp):a6
+// LocalsOut: fp(32)
 
 l00001C7C:
-	Mem62[a0_59:word32] = Mem58[a0_59:word32] + 0x00000001
-	word32 a6_65 = Mem62[a6_28:word32]
-	d4Out = <invalid>
-	d5Out = <invalid>
-	a5Out = <invalid>
-	a6Out = a6_65
-	a7Out = a6_28 + 0x00000004
-	return <invalid>
-// DataOut:
-// DataOut (flags):
-// SymbolicIn:
+	Mem36[dwArg0C:word32] = Mem11[dwArg0C:word32] + 0x00000001
+	return
+// DataOut: a5 d3 d4 d5 d6
+// DataOut (flags): 
+// SymbolicIn: a7:fp - 0x00000004 a6:fp - 0x00000004 a1:<invalid> a0:<invalid> d0:<invalid> d2:-1 d1:<invalid> -12(fp):<invalid> -8(fp):<invalid> -4(fp):a6
 
 l00001C76:
-	Mem68[a0_59:word32] = d0_22
-	word32 a6_71 = Mem68[a6_28:word32]
-	d4Out = <invalid>
-	d5Out = <invalid>
-	a5Out = <invalid>
-	a6Out = a6_71
-	a7Out = a6_28 + 0x00000004
-	return <invalid>
-// DataOut:
-// DataOut (flags):
-// SymbolicIn:
+	Mem30[dwArg0C:word32] = d0_17
+	return
+// DataOut: a5 d3 d4 d5 d6
+// DataOut (flags): 
+// SymbolicIn: a7:fp - 0x00000004 a6:fp - 0x00000004 a1:<invalid> a0:<invalid> d0:<invalid> d2:-1 d1:<invalid> -12(fp):<invalid> -8(fp):<invalid> -4(fp):a6
 
 fn00001C40_exit:
 // DataOut:
-// DataOut (flags):
-// SymbolicIn:
+// DataOut (flags): 
+// SymbolicIn: a7:fp a6:a6 a1:<invalid> a0:<invalid> d0:<invalid> d2:-1 d1:<invalid> -12(fp):<invalid> -8(fp):<invalid> -4(fp):a6
 
 
 
 void fn00001C84(word32 a5, word32 dwArg04, word32 dwArg08, word32 dwArg0C, word32 dwArg10)
 // stackDelta: 0; fpuStackDelta: 0; fpuMaxParam: -1
 
-// MayUse:  a5:[0..31] Stack +0004:[0..31] Stack +0008:[0..31] Stack +000C:[0..31] Stack +0010:[0..31]
+// MayUse:  a5
 // LiveOut:
-// Trashed: CVZNX a0 a1 a2 a3 a5 a6 a7 d0 d1 d2 d3 d4 d5 d6
-// Preserved:
+// Trashed: CVZNX a0 a1 d0 d1 d2
+// Preserved: a6 a7 d3 d4 d5 d6
+// Stack args: Stack +0004(32) Stack +0008(32) Stack +000C(32) Stack +0010(32)
 fn00001C84_entry:
-// DataOut:
-// DataOut (flags):
-// SymbolicIn:
+// DataOut: a5
+// DataOut (flags): 
+// SymbolicIn: a7:fp
+// LocalsOut: fp(32) Stack +0004(32) Stack +0008(32) Stack +000C(32) Stack +0010(32)
 
 l00001C84:
-	word32 a7_17 = fp - 0x00000014
-	branch dwArg08 <= 0x00000000 l00001CBA
-// DataOut:
-// DataOut (flags):
-// SymbolicIn:
+	byte VZN_28 = DPB(VZN, false, 0)
+	branch VZN_28 l00001CBA
+// DataOut: a5 d5
+// DataOut (flags): 
+// SymbolicIn: a7:fp
+// LocalsOut: fp(32) Stack +0004(32) Stack +000C(32) Stack +0010(32)
 
 l00001C98:
-	word32 d3_28 = dwArg04
-	word32 d4_29 = dwArg0C
-// DataOut:
-// DataOut (flags):
-// SymbolicIn:
+// DataOut: a5 d3 d4 d5 d6
+// DataOut (flags): 
+// SymbolicIn: a7:fp - 0x00000014 a6:fp - 0x00000004 d5:<invalid> d0:<invalid> -20(fp):d3 -16(fp):d4 -12(fp):d5 -8(fp):d6 -4(fp):a6
+// LocalsOut: fp(32)
 
 l00001CA4:
-	word32 a7_33 = a7_17 - 4
-	Mem36[a7_33:word32] = dwArg10
-	Mem40[a7_33 - 4:word32] = d4_29
-	Mem44[a7_33 - 8:word32] = d3_28
-	word32 a7_53
-	word32 d5_59
-	word32 a6_121
-	d3_28 = fn00001C40(a5, Mem44[a7_33 - 8:word32], Mem44[a7_33 - 4:word32], out d4_29, out d5_59, out a5, out a6_121, out a7_53)
-	a7_17 = a7_53 + 12
-	branch d5_59 > 0x00000000 l00001CA4
-// DataOut:
-// DataOut (flags):
-// SymbolicIn:
+	fn00001C40(a5, dwArg04, SLICE(dwArg04, byte, 24), dwArg0C, dwArg10)
+	VZN_28 = DPB(VZN_28, false, 0) (alias)
+	branch VZN_28 l00001CA4
+// DataOut: a5 d3 d4 d5 d6
+// DataOut (flags): 
+// SymbolicIn: a7:fp - 0x00000014 a6:fp - 0x00000004 d5:<invalid> d0:<invalid> d3:<invalid> d4:<invalid> d6:<invalid> a1:<invalid> a0:<invalid> d2:-1 d1:<invalid> -32(fp):<invalid> -28(fp):<invalid> -24(fp):<invalid> -20(fp):d3 -16(fp):d4 -12(fp):d5 -8(fp):d6 -4(fp):a6
+// LocalsOut: fp(32)
 
 l00001CBA:
 	return
 // DataOut:
-// DataOut (flags):
-// SymbolicIn:
+// DataOut (flags): 
+// SymbolicIn: a7:fp - 0x00000014 a6:fp - 0x00000004 d5:<invalid> d0:<invalid> d3:<invalid> d4:<invalid> d6:<invalid> a1:<invalid> a0:<invalid> d2:-1 d1:<invalid> -32(fp):<invalid> -28(fp):<invalid> -24(fp):<invalid> -20(fp):d3 -16(fp):d4 -12(fp):d5 -8(fp):d6 -4(fp):a6
 
 fn00001C84_exit:
 // DataOut:
-// DataOut (flags):
-// SymbolicIn:
+// DataOut (flags): 
+// SymbolicIn: a7:fp a6:a6 d5:d5 d0:<invalid> d3:d3 d4:d4 d6:d6 a1:<invalid> a0:<invalid> d2:-1 d1:<invalid> -32(fp):<invalid> -28(fp):<invalid> -24(fp):<invalid> -20(fp):d3 -16(fp):d4 -12(fp):d5 -8(fp):d6 -4(fp):a6
 
 
 
 void fn00001CC4(word32 a5, word32 dwArg04, word32 dwArg08, word32 dwArg0C, word32 dwArg10)
 // stackDelta: 0; fpuStackDelta: 0; fpuMaxParam: -1
 
-// MayUse:  a5:[0..31] Stack +0004:[0..31] Stack +0008:[0..31] Stack +000C:[0..31] Stack +0010:[0..31]
+// MayUse:  a5
 // LiveOut:
-// Trashed: CVZNX a0 a1 a2 a3 a5 a6 a7 d0 d1 d2 d3 d4 d5 d6
-// Preserved:
+// Trashed: CVZNX a0 a1 d0 d1 d2
+// Preserved: a6 a7 d3 d4 d5 d6
+// Stack args: Stack +0004(32) Stack +0008(32) Stack +000C(32) Stack +0010(32)
 fn00001CC4_entry:
-// DataOut:
-// DataOut (flags):
-// SymbolicIn:
+// DataOut: a5
+// DataOut (flags): 
+// SymbolicIn: a7:fp
+// LocalsOut: fp(32) Stack +0004(32) Stack +0008(32) Stack +000C(32) Stack +0010(32)
 
 l00001CC4:
-	word32 a7_17 = fp - 0x00000014
 	word32 d0_21 = dwArg08
-	branch dwArg08 <= 0x00000000 l00001D02
-// DataOut:
-// DataOut (flags):
-// SymbolicIn:
+	word32 d5_22 = dwArg08 - 0x00000001
+	byte VZN_28 = DPB(VZN, false, 0)
+	branch VZN_28 l00001D02
+// DataOut: a5 d0 d5
+// DataOut (flags): 
+// SymbolicIn: a7:fp
+// LocalsOut: fp(32) Stack +0004(32) Stack +000C(32) Stack +0010(32)
 
 l00001CD8:
-	word32 d3_28 = dwArg04
-	word32 d4_29 = dwArg0C
-// DataOut:
-// DataOut (flags):
-// SymbolicIn:
+	word32 d3_58 = dwArg04
+// DataOut: a5 d0 d3 d4 d5 d6
+// DataOut (flags): 
+// SymbolicIn: a7:fp - 0x00000014 a6:fp - 0x00000004 d5:<invalid> d0:<invalid> -20(fp):d3 -16(fp):d4 -12(fp):d5 -8(fp):d6 -4(fp):a6
+// LocalsOut: fp(32)
 
 l00001CE4:
-	word32 a7_37 = a7_17 - 4
-	Mem40[a7_37:word32] = dwArg10
-	Mem44[a7_37 - 4:word32] = d4_29
-	Mem52[a7_37 - 8:word32] = (int32) (int8) SEQ(SLICE(d0_21, word24, 8), Mem44[d3_28:byte])
-	word32 a7_61
-	word32 d5_67
-	word32 a6_129
-	d3_28 = fn00001C40(a5, Mem52[a7_37 - 8:word32], Mem52[a7_37 - 4:word32], out d4_29, out d5_67, out a5, out a6_129, out a7_61)
-	a7_17 = a7_61 + 12
-	d0_21 = d5_67
-	branch d5_67 > 0x00000000 l00001CE4
-// DataOut:
-// DataOut (flags):
-// SymbolicIn:
+	word32 d0_81 = (int32) (int8) SEQ(SLICE(d0_21, word24, 8), Mem0[d3_58:byte])
+	fn00001C40(a5, d0_81, SLICE(d0_81, byte, 24), dwArg0C, dwArg10)
+	d3_58 = d3_58 + 0x00000001
+	d0_21 = d5_22
+	d5_22 = d5_22 - 0x00000001
+	VZN_28 = DPB(VZN_28, false, 0) (alias)
+	branch VZN_28 l00001CE4
+// DataOut: a5 d0 d3 d4 d5 d6
+// DataOut (flags): 
+// SymbolicIn: a7:fp - 0x00000014 a6:fp - 0x00000004 d5:<invalid> d0:<invalid> d3:<invalid> d4:<invalid> d6:<invalid> a0:<invalid> a1:<invalid> d2:-1 d1:<invalid> -32(fp):<invalid> -28(fp):<invalid> -24(fp):<invalid> -20(fp):d3 -16(fp):d4 -12(fp):d5 -8(fp):d6 -4(fp):a6
+// LocalsOut: fp(32)
 
 l00001D02:
 	return
 // DataOut:
-// DataOut (flags):
-// SymbolicIn:
+// DataOut (flags): 
+// SymbolicIn: a7:fp - 0x00000014 a6:fp - 0x00000004 d5:<invalid> d0:<invalid> d3:<invalid> d4:<invalid> d6:<invalid> a0:<invalid> a1:<invalid> d2:-1 d1:<invalid> -32(fp):<invalid> -28(fp):<invalid> -24(fp):<invalid> -20(fp):d3 -16(fp):d4 -12(fp):d5 -8(fp):d6 -4(fp):a6
 
 fn00001CC4_exit:
 // DataOut:
-// DataOut (flags):
-// SymbolicIn:
+// DataOut (flags): 
+// SymbolicIn: a7:fp a6:a6 d5:d5 d0:<invalid> d3:d3 d4:d4 d6:d6 a0:<invalid> a1:<invalid> d2:-1 d1:<invalid> -32(fp):<invalid> -28(fp):<invalid> -24(fp):<invalid> -20(fp):d3 -16(fp):d4 -12(fp):d5 -8(fp):d6 -4(fp):a6
 
 
 
 void fn00001D0C(word32 dwArg04)
 // stackDelta: 0; fpuStackDelta: 0; fpuMaxParam: -1
 
-// MayUse:  Stack +0004:[0..31]
+// MayUse: 
 // LiveOut:
 // Trashed: CVZN a0 a1 d0
 // Preserved: a6 a7
+// Stack args: Stack +0004(32)
 fn00001D0C_entry:
 // DataOut:
-// DataOut (flags):
-// SymbolicIn:
+// DataOut (flags): 
+// SymbolicIn: a7:fp
+// LocalsOut: fp(32) Stack +0004(32)
 
 l00001D0C:
-	Mem11[dwArg04:word32] = Mem5[dwArg04:word32] + 4
+	Mem12[dwArg04:word32] = Mem0[dwArg04:word32] + 4
 	return
 // DataOut:
-// DataOut (flags):
-// SymbolicIn:
+// DataOut (flags): 
+// SymbolicIn: a7:fp
 
 fn00001D0C_exit:
 // DataOut:
-// DataOut (flags):
-// SymbolicIn:
-
-
-
-word32 fn00001D24(word32 a5, word32 dwArg04, ptr32 & d3Out, ptr32 & d4Out, ptr32 & d5Out, ptr32 & d6Out, ptr32 & d7Out, ptr32 & a2Out, ptr32 & a5Out, ptr32 & a6Out, ptr32 & a7Out)
-// stackDelta: 0; fpuStackDelta: 0; fpuMaxParam: -1
-
-// MayUse:  a5:[0..31] Stack +0004:[0..31]
-// LiveOut: a2 a5 a6 a7 d0 d3 d4 d5 d6 d7
-// Trashed: CVZNX a2 a5 a6 a7 d0 d1 d2 d3 d4
-// Preserved:
+// DataOut (flags): 
+// SymbolicIn: a7:fp a6:a6 a0:<invalid> a1:<invalid> d0:<invalid> -4(fp):a6
+
+
+
+word32 fn00001D24(word32 a5, word32 dwArg04)
+// stackDelta: 0; fpuStackDelta: 0; fpuMaxParam: -1
+
+// MayUse:  a5
+// LiveOut: d0
+// Trashed: CVZNX d0 d1 d2
+// Preserved: a2 a6 a7
+// Stack args: Stack +0004(32)
 fn00001D24_entry:
-// DataOut:
-// DataOut (flags):
-// SymbolicIn:
+// DataOut: a5 d3 d4 d5
+// DataOut (flags): 
+// SymbolicIn: a7:fp
+// LocalsOut: fp(32) Stack +0004(32)
 
 l00001D24:
 	branch dwArg04 != 0x00000000 l00001D44
-// DataOut:
-// DataOut (flags):
-// SymbolicIn:
+// DataOut: a2 a5 d3 d4 d5
+// DataOut (flags): 
+// SymbolicIn: a7:fp
+// LocalsOut: fp(32)
 
 l00001D44:
-	word32 a2_21
-	word32 d4_25
-	word32 a5_26
-	word32 a6_27
-	word32 a7_28
-	word32 d3_29
-	branch fn00001D80(a5, dwArg04, out d3_29, out d4_25, out a2_21, out a5_26, out a6_27, out a7_28) == 0x00000000 l00001D58
-// DataOut:
-// DataOut (flags):
-// SymbolicIn:
+	word32 d0_48 = fn00001D80(dwArg04)
+	branch d0_48 == 0x00000000 l00001D58
+// DataOut: a2 a5 d0 d3 d4 d5
+// DataOut (flags): 
+// SymbolicIn: a7:fp - 0x00000008 a6:fp - 0x00000004 a2:<invalid> d0:<invalid> -8(fp):a2 -4(fp):a6
+// LocalsOut: fp(32)
 
 l00001D58:
-	branch __btst(Mem18[a2_21 + 14:byte], 0x0006) l00001D78
-// DataOut:
-// DataOut (flags):
-// SymbolicIn:
+	bool Z_63 = __btst(Mem0[dwArg04 + 14:byte], 0x0006)
+	branch Z_63 l00001D78
+// DataOut: a2 a5 d0 d3 d4 d5
+// DataOut (flags): 
+// SymbolicIn: a7:fp - 0x00000008 a6:fp - 0x00000004 a2:<invalid> d0:<invalid> d1:<invalid> d2:2 -12(fp):<invalid> -8(fp):a2 -4(fp):a6
+// LocalsOut: fp(32)
 
 l00001D78:
-	word32 a2_44 = Mem18[a7_28 + 4:word32]
-	word32 a6_46 = Mem18[a6_27:word32]
-	d3Out = d3_29
-	d4Out = d4_25
-	d5Out = <invalid>
-	d6Out = <invalid>
-	d7Out = <invalid>
-	a2Out = a2_44
-	a5Out = a5_26
-	a6Out = a6_46
-	a7Out = a6_27 + 0x00000004
 	return 0
-// DataOut:
-// DataOut (flags):
-// SymbolicIn:
+// DataOut: a5 d0 d3 d4 d5
+// DataOut (flags): 
+// SymbolicIn: a7:fp - 0x00000008 a6:fp - 0x00000004 a2:<invalid> d0:<invalid> d1:<invalid> d2:2 -12(fp):<invalid> -8(fp):a2 -4(fp):a6
 
 l00001D60:
-	Mem51[a7_28:word32] = Mem18[a2_21 + 16:word32]
-	word32 a7_53
-	word32 a6_54
-	word32 d0_56
-	word32 a5_58
-	word32 d4_60
-	word32 d3_61
-	call a5_26 + 138 (retsize: 4;)
-		uses: a2:a2_21,a5:a5_26,a6:a6_27,a7:a7_28,Stack +0008:dwArg04
-		defs: a5:a5_58,a6:a6_54,a7:a7_53,d0:d0_56,d3:d3_61,d4:d4_60
-	word32 a2_73 = Mem51[a7_53 + 4:word32]
-	word32 a6_75 = Mem51[a6_54:word32]
-	d3Out = d3_61
-	d4Out = d4_60
-	d5Out = <invalid>
-	d6Out = <invalid>
-	d7Out = <invalid>
-	a2Out = a2_73
-	a5Out = a5_58
-	a6Out = a6_75
-	a7Out = a6_54 + 0x00000004
-	return (int32) (int8) SEQ(SLICE(d0_56, word31, 8), SLICE(cond(d0_56), bool, 2))
-// DataOut:
-// DataOut (flags):
-// SymbolicIn:
+	word32 a7_69
+	word32 a6_70
+	word32 a2_71
+	byte CVZN_72
+	word32 d0_73
+	bool Z_74
+	word32 d2_75
+	byte ZN_76
+	bool C_77
+	bool V_78
+	word32 a5_79
+	call a5 + 138 (retsize: 4; depth: 16)
+		uses: a2_12,a5,a6_5,a7_65,C_52,CVZN_68,d0_48,d2,dwLoc04_4,dwLoc08_10,dwLoc0C_67,V_53,Z_63,ZN_50
+		defs: a2_71,a5_79,a6_70,a7_69,C_77,CVZN_72,d0_73,d2_75,V_78,Z_74,ZN_76
+	return (int32) (int8) SEQ(SLICE(d0_73, word31, 8), (bool) cond(d0_73))
+// DataOut: a5 d0 d3 d4 d5
+// DataOut (flags): 
+// SymbolicIn: a7:fp - 0x00000008 a6:fp - 0x00000004 a2:<invalid> d0:<invalid> d1:<invalid> d2:2 -12(fp):<invalid> -8(fp):a2 -4(fp):a6
 
 l00001D50:
-	word32 a2_80 = Mem18[a7_28 + 4:word32]
-	word32 a6_82 = Mem18[a6_27:word32]
-	d3Out = d3_29
-	d4Out = d4_25
-	d5Out = <invalid>
-	d6Out = <invalid>
-	d7Out = <invalid>
-	a2Out = a2_80
-	a5Out = a5_26
-	a6Out = a6_82
-	a7Out = a6_27 + 0x00000004
 	return -1
-// DataOut:
-// DataOut (flags):
-// SymbolicIn:
+// DataOut: a5 d0 d3 d4 d5
+// DataOut (flags): 
+// SymbolicIn: a7:fp - 0x00000008 a6:fp - 0x00000004 a2:<invalid> d0:<invalid> d1:<invalid> d2:2 -12(fp):<invalid> -8(fp):a2 -4(fp):a6
 
 l00001D32:
+	return fn00001E04(a5, 0)
+// DataOut: a5 d0 d3 d4 d5
+// DataOut (flags): 
+// SymbolicIn: a7:fp - 0x00000008 a6:fp - 0x00000004 a2:<invalid> d0:<invalid> -8(fp):a2 -4(fp):a6
+
+fn00001D24_exit:
+// DataOut: d0
+// DataOut (flags): 
+// SymbolicIn: a7:fp a6:a6 a2:a2 d0:<invalid> d2:<invalid> d1:<invalid> -12(fp):<invalid> -8(fp):a2 -4(fp):a6
+
+
+
+word32 fn00001D80(word32 dwArg04)
+// stackDelta: 0; fpuStackDelta: 0; fpuMaxParam: -1
+
+// MayUse: 
+// LiveOut: d0
+// Trashed: CVZNX d0 d1 d2
+// Preserved: a2 a6 a7 d3 d4
+// Stack args: Stack +0004(32)
+fn00001D80_entry:
+// DataOut: a5 d5
+// DataOut (flags): 
+// SymbolicIn: a7:fp
+// LocalsOut: fp(32) Stack +0004(32)
+
+l00001D80:
+	word32 d1_20 = Mem0[dwArg04 + 12:word32]
+	word32 d3_118 = 0
+	word32 a2_18 = dwArg04
+	branch (d1_20 & 3) != 2 l00001DE0
+// DataOut: a2 a5 d1 d3 d5
+// DataOut (flags): 
+// SymbolicIn: a7:fp
+// LocalsOut: fp(32)
+
+l00001D9E:
+	branch (SLICE(d1_20, word16, 0) & 0x0108) == 0x0000 l00001DE0
+// DataOut: a2 a5 d3 d5
+// DataOut (flags): 
+// SymbolicIn: a7:fp - 0x00000010 a6:fp - 0x00000004 d3:0 a2:<invalid> d1:<invalid> d0:<invalid> d4:3 d2:2 -16(fp):d3 -12(fp):d4 -8(fp):a2 -4(fp):a6
+// LocalsOut: fp(32)
+
+l00001DA4:
+	word32 d0_73 = Mem0[dwArg04 + 8:word32]
+	word32 d4_75 = Mem0[dwArg04:word32] - d0_73
+	branch d4_75 <= 0x00000000 l00001DE0
+// DataOut: a2 a5 d0 d3 d4 d5
+// DataOut (flags): 
+// SymbolicIn: a7:fp - 0x00000010 a6:fp - 0x00000004 d3:0 a2:<invalid> d1:<invalid> d0:<invalid> d4:3 d2:2 -16(fp):d3 -12(fp):d4 -8(fp):a2 -4(fp):a6
+// LocalsOut: fp(32)
+
+l00001DAE:
+	word32 a7_89
 	word32 a6_90
-	word32 a5_94
-	word32 d4_96
-	word32 d3_97
-	word32 d0_92 = fn00001E04(a5, 0, out d3_97, out d4_96, out a5_94, out a6_90)
-	word32 a6_103 = Mem87[a6_90:word32]
-	d3Out = d3_97
-	d4Out = d4_96
-	d5Out = <invalid>
-	d6Out = <invalid>
-	d7Out = <invalid>
-	a2Out = a2
-	a5Out = a5_94
-	a6Out = a6_103
-	a7Out = a6_90 + 0x00000004
-	return d0_92
-// DataOut:
-// DataOut (flags):
-// SymbolicIn:
-
-fn00001D24_exit:
-// DataOut:
-// DataOut (flags):
-// SymbolicIn:
-
-
-
-word32 fn00001D80(word32 a5, word32 dwArg04, ptr32 & d3Out, ptr32 & d4Out, ptr32 & a2Out, ptr32 & a5Out, ptr32 & a6Out, ptr32 & a7Out)
-// stackDelta: 0; fpuStackDelta: 0; fpuMaxParam: -1
-
-// MayUse:  a5:[0..31] Stack +0004:[0..31]
-// LiveOut: a2 a5 a6 a7 d0 d3 d4
-// Trashed: CVZNX a2 a5 a6 a7 d0 d1 d2 d3 d4
-// Preserved:
-fn00001D80_entry:
-// DataOut:
-// DataOut (flags):
-// SymbolicIn:
-
-l00001D80:
-	word32 d1_19 = Mem16[dwArg04 + 12:word32]
-	word32 a6_52 = fp - 0x00000004
-	word32 a7_14 = fp - 0x00000010
-	word32 d3_17 = 0
-	word32 a2_18 = dwArg04
-	branch (d1_19 & 3) != 2 l00001DE0
-// DataOut:
-// DataOut (flags):
-// SymbolicIn:
-
-l00001D9E:
-	branch (SLICE(d1_19, word16, 0) & 0x0108) == 0x0000 l00001DE0
-// DataOut:
-// DataOut (flags):
-// SymbolicIn:
-
-l00001DA4:
-	word32 d0_34 = Mem16[dwArg04 + 8:word32]
-	word32 d4_36 = Mem16[dwArg04:word32] - d0_34
-	branch d4_36 <= 0x00000000 l00001DE0
-// DataOut:
-// DataOut (flags):
-// SymbolicIn:
-
-l00001DAE:
-	word32 a7_51
-	word32 d4_54
-	word32 d0_57
-	call a5 + 146 (retsize: 4;)
-		uses: a2:dwArg04,a5:a5,a6:fp - 0x00000004,a7:fp - 0x0000001C,d3:0,d4:d4_36,Stack +0004:Mem44[dwArg04 + 16:word32],Stack +0008:d0_34,Stack +000C:d4_36,Stack +0024:dwArg04
-		defs: a2:a2_53,a5:a5_59,a6:a6_52,a7:a7_51,d0:d0_57,d3:d3_55,d4:d4_54
-	a7_14 = a7_51 + 12
-	branch d0_57 - d4_54 != 0x00000000 l00001DD8
-// DataOut:
-// DataOut (flags):
-// SymbolicIn:
+	word32 d4_92
+	byte CVZN_94
+	word32 d1_95
+	word32 d0_96
+	byte ZN_97
+	bool C_98
+	bool V_99
+	word32 d2_100
+	bool Z_101
+	byte CVZNX_102
+	byte VZN_103
+	word32 a5_104
+	call a5 + 146 (retsize: 4; depth: 32)
+		uses: a2_18,a5,a6_5,a7_85,C_71,CVZN_88,CVZNX_76,d0_73,d1_68,d2_24,d3_16,d4_75,dwLoc04_4,dwLoc08_9,dwLoc0C_12,dwLoc10_15,dwLoc14_80,dwLoc18_83,dwLoc1C_87,V_72,VZN_77,Z_70,ZN_69
+		defs: a2_91,a5_104,a6_90,a7_89,C_98,CVZN_94,CVZNX_102,d0_96,d1_95,d2_100,d3_93,d4_92,V_99,VZN_103,Z_101,ZN_97
+	branch d0_96 - d4_92 != 0x00000000 l00001DD8
+// DataOut: a2 a5 d3 d5
+// DataOut (flags): 
+// SymbolicIn: a7:fp - 0x00000010 a6:fp - 0x00000004 d3:0 a2:<invalid> d1:<invalid> d0:<invalid> d4:<invalid> d2:2 -16(fp):d3 -12(fp):d4 -8(fp):a2 -4(fp):a6
+// LocalsOut: fp(32)
 
 l00001DD8:
-	__bset(Mem48[a2_18 + 15:byte], 0x0005, out Mem48[a2_18 + 15:byte])
-	d3_17 = -1
-// DataOut:
-// DataOut (flags):
-// SymbolicIn:
+	__bset(Mem0[a2_18 + 15:byte], 0x0005, out Mem0[a2_18 + 15:byte])
+	d3_118 = -1
+// DataOut: a2 a5 d3 d5
+// DataOut (flags): 
+// SymbolicIn: a7:fp - 0x00000010 a6:fp - 0x00000004 d3:0 a2:<invalid> d1:<invalid> d0:<invalid> d4:<invalid> d2:2 -28(fp):<invalid> -24(fp):<invalid> -20(fp):<invalid> -16(fp):d3 -12(fp):d4 -8(fp):a2 -4(fp):a6
+// LocalsOut: fp(32)
 
 l00001DC2:
-	word32 d0_68 = Mem48[a2_18 + 12:word32]
-	branch __btst(SLICE(d0_68, byte, 0), 0x0007) l00001DE0
-// DataOut:
-// DataOut (flags):
-// SymbolicIn:
+	word32 d0_109 = Mem0[a2_18 + 12:word32]
+	branch __btst(SLICE(d0_109, byte, 0), 0x0007) l00001DE0
+// DataOut: a2 a5 d0 d3 d5
+// DataOut (flags): 
+// SymbolicIn: a7:fp - 0x00000010 a6:fp - 0x00000004 d3:0 a2:<invalid> d1:<invalid> d0:<invalid> d4:<invalid> d2:2 -28(fp):<invalid> -24(fp):<invalid> -20(fp):<invalid> -16(fp):d3 -12(fp):d4 -8(fp):a2 -4(fp):a6
+// LocalsOut: fp(32)
 
 l00001DCC:
-	word32 d0_71
-	__bclr(d0_68, 0x00000001, out d0_71)
-	Mem74[a2_18 + 12:word32] = d0_71
-// DataOut:
-// DataOut (flags):
-// SymbolicIn:
+	word32 d0_112
+	__bclr(d0_109, 0x00000001, out d0_112)
+	Mem115[a2_18 + 12:word32] = d0_112
+// DataOut: a2 a5 d3 d5
+// DataOut (flags): 
+// SymbolicIn: a7:fp - 0x00000010 a6:fp - 0x00000004 d3:0 a2:<invalid> d1:<invalid> d0:<invalid> d4:<invalid> d2:2 -28(fp):<invalid> -24(fp):<invalid> -20(fp):<invalid> -16(fp):d3 -12(fp):d4 -8(fp):a2 -4(fp):a6
+// LocalsOut: fp(32)
 
 l00001DE0:
-	Mem79[a2_18:word32] = Mem77[a2_18 + 8:word32]
-	Mem82[a2_18 + 4:word32] = 0
-	word32 a7_88 = a7_14 + 4
-	word32 d4_89 = Mem82[a7_88:word32]
-	word32 a2_91 = Mem82[a7_88 + 4:word32]
-	word32 a6_94 = Mem82[a6_52:word32]
-	d3Out = Mem82[a7_14:word32]
-	d4Out = d4_89
-	a2Out = a2_91
-	a5Out = a5
-	a6Out = a6_94
-	a7Out = a6_52 + 0x00000004
-	return d3_17
-// DataOut:
-// DataOut (flags):
-// SymbolicIn:
+	Mem52[a2_18:word32] = Mem0[a2_18 + 8:word32]
+	Mem55[a2_18 + 4:word32] = 0
+	return d3_118
+// DataOut: a5 d0 d5
+// DataOut (flags): 
+// SymbolicIn: a7:fp - 0x00000010 a6:fp - 0x00000004 d3:<invalid> a2:<invalid> d1:<invalid> d0:<invalid> d4:<invalid> d2:2 -28(fp):<invalid> -24(fp):<invalid> -20(fp):<invalid> -16(fp):d3 -12(fp):d4 -8(fp):a2 -4(fp):a6
 
 fn00001D80_exit:
-// DataOut:
-// DataOut (flags):
-// SymbolicIn:
+// DataOut: d0
+// DataOut (flags): 
+// SymbolicIn: a7:fp a6:a6 d3:d3 a2:a2 d1:<invalid> d0:<invalid> d4:d4 d2:2 -28(fp):<invalid> -24(fp):<invalid> -20(fp):<invalid> -16(fp):d3 -12(fp):d4 -8(fp):a2 -4(fp):a6
 
 
 
 void fn00001DF4(word32 a5)
 // stackDelta: 0; fpuStackDelta: 0; fpuMaxParam: -1
 
-// MayUse:  a5:[0..31]
+// MayUse:  a5
 // LiveOut:
-// Trashed: CVZNX a2 a5 a6 a7 d0 d2 d3 d4 d5 d6 d7
-// Preserved:
+// Trashed: CVZNX d0 d1 d2
+// Preserved: a6 a7
 fn00001DF4_entry:
-// DataOut:
-// DataOut (flags):
-// SymbolicIn:
+// DataOut: a5
+// DataOut (flags): 
+// SymbolicIn: a7:fp
+// LocalsOut: fp(32)
 
 l00001DF4:
-	word32 a6_16
-	word32 d3_34
-	word32 d4_35
-	word32 a5_36
-	fn00001E04(a5, 1, out d3_34, out d4_35, out a5_36, out a6_16)
+	fn00001E04(a5, 1)
 	return
 // DataOut:
-// DataOut (flags):
-// SymbolicIn:
+// DataOut (flags): 
+// SymbolicIn: a7:fp
 
 fn00001DF4_exit:
 // DataOut:
-// DataOut (flags):
-// SymbolicIn:
-
-
-
-word32 fn00001E04(word32 a5, word32 dwArg04, ptr32 & d3Out, ptr32 & d4Out, ptr32 & a5Out, ptr32 & a6Out)
-// stackDelta: 0; fpuStackDelta: 0; fpuMaxParam: -1
-
-// MayUse:  a5:[0..31] Stack +0004:[0..31]
-// LiveOut: a5 a6 d0 d3 d4
-// Trashed: CVZNX a2 a5 a6 a7 d0 d3 d4 d5 d6 d7
-// Preserved:
+// DataOut (flags): 
+// SymbolicIn: a7:fp a6:a6 d2:<invalid> d0:<invalid> d1:<invalid> -8(fp):1 -4(fp):a6
+
+
+
+word32 fn00001E04(word32 a5, word32 dwArg04)
+// stackDelta: 0; fpuStackDelta: 0; fpuMaxParam: -1
+
+// MayUse:  a5
+// LiveOut: d0
+// Trashed: CVZNX d0 d1 d2
+// Preserved: a2 a6 a7 d3 d4 d5 d6 d7
+// Stack args: Stack +0004(32)
 fn00001E04_entry:
-// DataOut:
-// DataOut (flags):
-// SymbolicIn:
+// DataOut: a5
+// DataOut (flags): 
+// SymbolicIn: a7:fp
+// LocalsOut: fp(32) Stack +0004(32)
 
 l00001E04:
-<<<<<<< HEAD
-	word32 d3_107
-	word32 a6_101 = fp - 0x00000004
-	word32 a7_111 = fp - 0x0000001C
-	word32 d6_104 = 1
-	word32 a2_102 = a5 + -2688
-	word32 d4_106 = 0
-	word32 d5_105 = 0
-	branch a5 + -2688 - Mem25[a5 + -2048:word32] >u 0x00000000 l00001E64
-// DataOut:
-// DataOut (flags):
-// SymbolicIn:
-=======
 	word32 a2_103 = a5 + -2688
 	word32 d4_100 = 0
 	word32 d5_101 = 0
@@ -1231,99 +1063,41 @@
 // DataOut (flags): 
 // SymbolicIn: a7:fp
 // LocalsOut: fp(32) Stack +0004(32)
->>>>>>> c8904548
 
 l00001E64:
-	d3_107 = dwArg04
-// DataOut:
-// DataOut (flags):
-// SymbolicIn:
+// DataOut: a5 d3 d4 d5
+// DataOut (flags): 
+// SymbolicIn: a7:fp - 0x0000001C a6:fp - 0x00000004 d7:-1 d6:1 a2:a5 + -2688 d4:0 d5:0 -28(fp):d3 -24(fp):d4 -20(fp):d5 -16(fp):d6 -12(fp):d7 -8(fp):a2 -4(fp):a6
+// LocalsOut: fp(32)
 
 l00001E1E:
-	d3_107 = dwArg04
-// DataOut:
-// DataOut (flags):
-// SymbolicIn:
+// DataOut: a2 a5 d3 d4 d5
+// DataOut (flags): 
+// SymbolicIn: a7:fp - 0x0000001C a6:fp - 0x00000004 d7:-1 d6:1 a2:a5 + -2688 d4:0 d5:0 -28(fp):d3 -24(fp):d4 -20(fp):d5 -16(fp):d6 -12(fp):d7 -8(fp):a2 -4(fp):a6
+// LocalsOut: fp(32)
 
 l00001E22:
-	branch d3_107 - d6_104 != 0x00000000 l00001E40
-// DataOut:
-// DataOut (flags):
-// SymbolicIn:
+	branch dwArg04 != 0x00000001 l00001E40
+// DataOut: a2 a5 d3 d4 d5
+// DataOut (flags): 
+// SymbolicIn: a7:fp - 0x0000001C a6:fp - 0x00000004 d7:-1 d6:1 a2:<invalid> d4:<invalid> d5:<invalid> d3:<invalid> d0:<invalid> d2:<invalid> d1:<invalid> -32(fp):<invalid> -28(fp):d3 -24(fp):d4 -20(fp):d5 -16(fp):d6 -12(fp):d7 -8(fp):a2 -4(fp):a6
+// LocalsOut: fp(32)
 
 l00001E26:
-<<<<<<< HEAD
-	branch (Mem45[a2_102 + 0x0000000C:word16] & 0x0083) == 0x0000 l00001E40
-// DataOut:
-// DataOut (flags):
-// SymbolicIn:
-=======
 	branch (Mem0[a2_103 + 0x0000000C:word16] & 0x0083) == 0x0000 l00001E40
 // DataOut: a2 a5 d3 d4 d5
 // DataOut (flags): 
 // SymbolicIn: a7:fp - 0x0000001C a6:fp - 0x00000004 d7:-1 d6:1 a2:<invalid> d4:<invalid> d5:<invalid> d3:<invalid> d0:<invalid> d2:<invalid> d1:<invalid> -32(fp):<invalid> -28(fp):d3 -24(fp):d4 -20(fp):d5 -16(fp):d6 -12(fp):d7 -8(fp):a2 -4(fp):a6
 // LocalsOut: fp(32)
->>>>>>> c8904548
 
 l00001E40:
-	branch d3_107 != 0x00000000 l00001E58
-// DataOut:
-// DataOut (flags):
-// SymbolicIn:
+	branch dwArg04 != 0x00000000 l00001E58
+// DataOut: a2 a5 d3 d4 d5
+// DataOut (flags): 
+// SymbolicIn: a7:fp - 0x0000001C a6:fp - 0x00000004 d7:-1 d6:1 a2:<invalid> d4:<invalid> d5:<invalid> d3:<invalid> d0:<invalid> d2:<invalid> d1:<invalid> -32(fp):<invalid> -28(fp):d3 -24(fp):d4 -20(fp):d5 -16(fp):d6 -12(fp):d7 -8(fp):a2 -4(fp):a6
+// LocalsOut: fp(32)
 
 l00001E44:
-<<<<<<< HEAD
-	branch __btst(Mem45[a2_102 + 15:word32], d6_104) l00001E58
-// DataOut:
-// DataOut (flags):
-// SymbolicIn:
-
-l00001E4A:
-	Mem67[a7_111 - 4:word32] = a2_102
-	// Failed to bind call argument.
-	// Please report this issue at https://github.com/uxmal/reko
-	word32 stackArg4 = <invalid>
-	word32 a7_79
-	word32 d7_82
-	word32 d0_88 = fn00001D24(a5, stackArg4, out d3_107, out d4_106, out d5_105, out d6_104, out d7_82, out a2_102, out a5, out a6_101, out a7_79)
-	a7_111 = a7_79 + 4
-	branch d0_88 - d7_82 != 0x00000000 l00001E58
-// DataOut:
-// DataOut (flags):
-// SymbolicIn:
-
-l00001E56:
-	d5_105 = d0_88
-// DataOut:
-// DataOut (flags):
-// SymbolicIn:
-
-l00001E30:
-	Mem98[a7_111 - 4:word32] = a2_102
-	// Failed to bind call argument.
-	// Please report this issue at https://github.com/uxmal/reko
-	word32 stackArg4 = <invalid>
-	a7_111 = a7_100 + 4
-	word32 a7_100
-	word32 d7_103
-	branch fn00001D24(a5, stackArg4, out d3_107, out d4_106, out d5_105, out d6_104, out d7_103, out a2_102, out a5, out a6_101, out a7_100) - d7_103 == 0x00000000 l00001E58
-// DataOut:
-// DataOut (flags):
-// SymbolicIn:
-
-l00001E3C:
-	d4_106 = d4_106 + d6_104
-// DataOut:
-// DataOut (flags):
-// SymbolicIn:
-
-l00001E58:
-	a2_102 = a2_102 + 32
-	branch a2_102 - Mem120[a5 + -2048:word32] <=u 0x00000000 l00001E22
-// DataOut:
-// DataOut (flags):
-// SymbolicIn:
-=======
 	branch __btst(Mem0[a2_103 + 15:word32], 1) l00001E58
 // DataOut: a2 a5 d3 d4 d5
 // DataOut (flags): 
@@ -1366,38 +1140,21 @@
 // DataOut (flags): 
 // SymbolicIn: a7:fp - 0x0000001C a6:fp - 0x00000004 d7:-1 d6:1 a2:<invalid> d4:<invalid> d5:<invalid> d3:<invalid> d0:<invalid> d2:<invalid> d1:<invalid> -32(fp):<invalid> -28(fp):d3 -24(fp):d4 -20(fp):d5 -16(fp):d6 -12(fp):d7 -8(fp):a2 -4(fp):a6
 // LocalsOut: fp(32)
->>>>>>> c8904548
 
 l00001E62:
-// DataOut:
-// DataOut (flags):
-// SymbolicIn:
+// DataOut: a5 d3 d4 d5
+// DataOut (flags): 
+// SymbolicIn: a7:fp - 0x0000001C a6:fp - 0x00000004 d7:-1 d6:1 a2:<invalid> d4:<invalid> d5:<invalid> d3:<invalid> d0:<invalid> d2:<invalid> d1:<invalid> -32(fp):<invalid> -28(fp):d3 -24(fp):d4 -20(fp):d5 -16(fp):d6 -12(fp):d7 -8(fp):a2 -4(fp):a6
+// LocalsOut: fp(32)
 
 l00001E68:
-	branch d3_107 == 1 l00001E70
-// DataOut:
-// DataOut (flags):
-// SymbolicIn:
+	branch dwArg04 == 1 l00001E70
+// DataOut: a5 d4 d5
+// DataOut (flags): 
+// SymbolicIn: a7:fp - 0x0000001C a6:fp - 0x00000004 d7:-1 d6:1 a2:<invalid> d4:<invalid> d5:<invalid> d3:<invalid> d0:<invalid> d2:<invalid> d1:<invalid> -32(fp):<invalid> -28(fp):d3 -24(fp):d4 -20(fp):d5 -16(fp):d6 -12(fp):d7 -8(fp):a2 -4(fp):a6
+// LocalsOut: fp(32)
 
 l00001E6E:
-<<<<<<< HEAD
-	d4_106 = d5_105
-// DataOut:
-// DataOut (flags):
-// SymbolicIn:
-
-l00001E70:
-	word32 d4_146 = Mem143[a7_111 + 4:word32]
-	word32 a6_159 = Mem143[a6_101:word32]
-	d3Out = Mem143[a7_111:word32]
-	d4Out = d4_146
-	a5Out = a5
-	a6Out = a6_159
-	return d4_106
-// DataOut:
-// DataOut (flags):
-// SymbolicIn:
-=======
 	d4_100 = d5_101
 // DataOut: a5 d4
 // DataOut (flags): 
@@ -1409,962 +1166,1007 @@
 // DataOut: a5 d0
 // DataOut (flags): 
 // SymbolicIn: a7:fp - 0x0000001C a6:fp - 0x00000004 d7:1 d6:1 a2:<invalid> d4:<invalid> d5:<invalid> d3:<invalid> d0:<invalid> d2:<invalid> d1:<invalid> -32(fp):<invalid> -28(fp):d3 -24(fp):d4 -20(fp):d5 -16(fp):d6 -12(fp):d7 -8(fp):a2 -4(fp):a6
->>>>>>> c8904548
 
 fn00001E04_exit:
-// DataOut:
-// DataOut (flags):
-// SymbolicIn:
-
-
-
-word32 fn00001E94(word32 a5, word32 dwArg08, ptr32 & d3Out, ptr32 & d4Out, ptr32 & d5Out, ptr32 & a5Out, ptr32 & a6Out)
-// stackDelta: 0; fpuStackDelta: 0; fpuMaxParam: -1
-
-// MayUse:  a5:[0..31] Stack +0008:[0..31]
-// LiveOut: a5 a6 d0 d3 d4 d5
-// Trashed: CVZNX a0 a2 a3 a5 a6 a7 d0 d1 d2 d3 d4 d5
-// Preserved:
+// DataOut: d0
+// DataOut (flags): 
+// SymbolicIn: a7:fp a6:a6 d7:d7 d6:d6 a2:a2 d4:d4 d5:d5 d3:d3 d0:<invalid> d2:<invalid> d1:<invalid> -32(fp):<invalid> -28(fp):d3 -24(fp):d4 -20(fp):d5 -16(fp):d6 -12(fp):d7 -8(fp):a2 -4(fp):a6
+
+
+
+word32 fn00001E94(word32 a5, word32 dwArg04, byte bArg07, word32 dwArg08)
+// stackDelta: 0; fpuStackDelta: 0; fpuMaxParam: -1
+
+// MayUse:  a5
+// LiveOut: d0
+// Trashed: CVZNX a0 d0 d1 d2
+// Preserved: a2 a3 a6 a7 d3 d4 d5
+// Stack args: Stack +0004(32) Stack +0007(8) Stack +0008(32)
 fn00001E94_entry:
-// DataOut:
-// DataOut (flags):
-// SymbolicIn:
+// DataOut: a5 d6
+// DataOut (flags): 
+// SymbolicIn: a7:fp
+// LocalsOut: fp(32) Local -0024(32) Stack +0004(32) Stack +0007(8) Stack +0008(32)
 
 l00001E94:
-	word32 d0_26 = Mem22[dwArg08 + 12:word32]
-	word32 a6_119 = fp - 0x00000004
-	word32 a7_131 = fp - 0x0000001C
-	word32 a3_120 = dwArg08
-	word32 d3_124 = Mem22[dwArg08 + 16:word32]
-	word32 a2_121 = dwArg08 + 12
-	branch (SLICE(d0_26, word16, 0) & 0x0082) == 0x0000 l00001F5C
-// DataOut:
-// DataOut (flags):
-// SymbolicIn:
+	word32 d0_27 = Mem0[dwArg08 + 12:word32]
+	word32 a3_124 = dwArg08
+	word32 d3_120 = Mem0[dwArg08 + 16:word32]
+	word32 a2_123 = dwArg08 + 12
+	branch (SLICE(d0_27, word16, 0) & 0x0082) == 0x0000 l00001F5C
+// DataOut: a2 a3 a5 d0 d3 d6
+// DataOut (flags): 
+// SymbolicIn: a7:fp
+// LocalsOut: fp(32) Local -0024(32) Stack +0004(32) Stack +0007(8)
 
 l00001EB4:
-	branch __btst(SLICE(d0_26, byte, 0), 0x0006) l00001F5C
-// DataOut:
-// DataOut (flags):
-// SymbolicIn:
+	branch __btst(SLICE(d0_27, byte, 0), 0x0006) l00001F5C
+// DataOut: a2 a3 a5 d0 d3 d6
+// DataOut (flags): 
+// SymbolicIn: a7:fp - 0x0000001C a6:fp - 0x00000004 a3:<invalid> d3:<invalid> a2:<invalid> d0:<invalid> d1:<invalid> -28(fp):d3 -24(fp):d4 -20(fp):d5 -16(fp):a2 -12(fp):a3 -4(fp):a6
+// LocalsOut: fp(32) Local -0024(32) Stack +0004(32) Stack +0007(8)
 
 l00001EBC:
-	branch __btst(SLICE(d0_26, byte, 0), 0x0000) l00001EDA
-// DataOut:
-// DataOut (flags):
-// SymbolicIn:
+	branch __btst(SLICE(d0_27, byte, 0), 0x0000) l00001EDA
+// DataOut: a2 a3 a5 d3 d6
+// DataOut (flags): 
+// SymbolicIn: a7:fp - 0x0000001C a6:fp - 0x00000004 a3:<invalid> d3:<invalid> a2:<invalid> d0:<invalid> d1:<invalid> -28(fp):d3 -24(fp):d4 -20(fp):d5 -16(fp):a2 -12(fp):a3 -4(fp):a6
+// LocalsOut: fp(32) Local -0024(32) Stack +0004(32) Stack +0007(8)
 
 l00001EC2:
-	Mem39[dwArg08 + 4:word32] = 0
-	d0_26 = Mem39[dwArg08 + 12:word32]
-	branch __btst(SLICE(d0_26, byte, 0), 0x0004) l00001F5C
-// DataOut:
-// DataOut (flags):
-// SymbolicIn:
+	Mem397[dwArg08 + 4:word32] = 0
+	d0_27 = Mem397[dwArg08 + 12:word32]
+	branch __btst(SLICE(d0_27, byte, 0), 0x0004) l00001F5C
+// DataOut: a2 a3 a5 d0 d3 d6
+// DataOut (flags): 
+// SymbolicIn: a7:fp - 0x0000001C a6:fp - 0x00000004 a3:<invalid> d3:<invalid> a2:<invalid> d0:<invalid> d1:<invalid> -28(fp):d3 -24(fp):d4 -20(fp):d5 -16(fp):a2 -12(fp):a3 -4(fp):a6
+// LocalsOut: fp(32) Local -0024(32) Stack +0004(32) Stack +0007(8)
 
 l00001F5C:
-	word32 d0_44
-	__bset(d0_26, 0x0005, out d0_44)
-	Mem48[dwArg08 + 12:word32] = d0_44
-	d3Out = d3
-	d4Out = d4
-	d5Out = d5
-	a5Out = a5
-	a6Out = a6
+	word32 d0_60
+	__bset(d0_27, 0x0005, out d0_60)
+	Mem63[dwArg08 + 12:word32] = d0_60
 	return -1
-// DataOut:
-// DataOut (flags):
-// SymbolicIn:
+// DataOut: a5 d0 d6
+// DataOut (flags): 
+// SymbolicIn: a7:fp - 0x0000001C a6:fp - 0x00000004 a3:<invalid> d3:<invalid> a2:<invalid> d0:<invalid> d1:<invalid> d5:0 -28(fp):d3 -24(fp):d4 -20(fp):d5 -16(fp):a2 -12(fp):a3 -4(fp):a6
 
 l00001ED2:
-	Mem66[dwArg08:word32] = Mem39[dwArg08 + 8:word32]
-	__bclr(Mem66[dwArg08 + 15:byte], 0x00, out Mem66[dwArg08 + 15:byte])
-// DataOut:
-// DataOut (flags):
-// SymbolicIn:
+	Mem402[dwArg08:word32] = Mem397[dwArg08 + 8:word32]
+	__bclr(Mem402[dwArg08 + 15:byte], 0x00, out Mem402[dwArg08 + 15:byte])
+// DataOut: a2 a3 a5 d3 d6
+// DataOut (flags): 
+// SymbolicIn: a7:fp - 0x0000001C a6:fp - 0x00000004 a3:<invalid> d3:<invalid> a2:<invalid> d0:<invalid> d1:<invalid> d5:0 -28(fp):d3 -24(fp):d4 -20(fp):d5 -16(fp):a2 -12(fp):a3 -4(fp):a6
+// LocalsOut: fp(32) Local -0024(32) Stack +0004(32) Stack +0007(8)
 
 l00001EDA:
-	word32 d0_72
-	__bset(Mem70[dwArg08 + 12:word32], 0x0001, out d0_72)
-	Mem75[dwArg08 + 12:word32] = d0_72
-	word32 d0_76
-	__bclr(d0_72, 0x00000004, out d0_76)
-	Mem79[dwArg08 + 12:word32] = d0_76
-	Mem83[dwArg08 + 4:word32] = 0
-	word32 d4_123 = 0
-	branch (Mem83[dwArg08 + 0x0000000C:word16] & 0x010C) != 0x0000 l00001F1C
-// DataOut:
-// DataOut (flags):
-// SymbolicIn:
+	word32 d0_92
+	__bset(Mem0[dwArg08 + 12:word32], 0x0001, out d0_92)
+	Mem95[dwArg08 + 12:word32] = d0_92
+	word32 d0_96
+	__bclr(d0_92, 0x00000004, out d0_96)
+	Mem99[dwArg08 + 12:word32] = d0_96
+	Mem102[dwArg08 + 4:word32] = 0
+	word32 d0_104 = Mem102[dwArg08 + 12:word32]
+	word16 v24_105 = SLICE(d0_104, word16, 0) & 0x010C
+	word32 d4_103 = 0
+	word32 d0_107 = SEQ(SLICE(d0_104, word16, 16), v24_105)
+	branch v24_105 != 0x0000 l00001F1C
+// DataOut: a2 a3 a5 d0 d3 d4 d6
+// DataOut (flags): 
+// SymbolicIn: a7:fp - 0x0000001C a6:fp - 0x00000004 a3:<invalid> d3:<invalid> a2:<invalid> d0:<invalid> d1:<invalid> d5:0 -28(fp):d3 -24(fp):d4 -20(fp):d5 -16(fp):a2 -12(fp):a3 -4(fp):a6
+// LocalsOut: fp(32) Local -0024(32) Stack +0004(32) Stack +0007(8)
 
 l00001EF8:
 	branch dwArg08 - (a5 + -2656) == 0x00000000 l00001F08
-// DataOut:
-// DataOut (flags):
-// SymbolicIn:
+// DataOut: a2 a3 a5 d0 d3 d4 d6
+// DataOut (flags): 
+// SymbolicIn: a7:fp - 0x0000001C a6:fp - 0x00000004 a3:<invalid> d3:<invalid> a2:<invalid> d0:<invalid> d1:<invalid> d5:0 d4:0 -28(fp):d3 -24(fp):d4 -20(fp):d5 -16(fp):a2 -12(fp):a3 -4(fp):a6
+// LocalsOut: fp(32) Local -0024(32) Stack +0004(32) Stack +0007(8)
 
 l00001F00:
 	branch dwArg08 - (a5 + -2624) != 0x00000000 l00001F14
-// DataOut:
-// DataOut (flags):
-// SymbolicIn:
+// DataOut: a2 a3 a5 d0 d3 d4 d6
+// DataOut (flags): 
+// SymbolicIn: a7:fp - 0x0000001C a6:fp - 0x00000004 a3:<invalid> d3:<invalid> a2:<invalid> d0:<invalid> d1:<invalid> d5:0 d4:0 a0:a5 + -2656 -28(fp):d3 -24(fp):d4 -20(fp):d5 -16(fp):a2 -12(fp):a3 -4(fp):a6
+// LocalsOut: fp(32) Local -0024(32) Stack +0004(32) Stack +0007(8)
 
 l00001F08:
-	word32 a7_118
-	word32 d0_125
-	word32 a0_127
-	word32 d2_129
-	call a5 + 130 (retsize: 4;)
-		uses: a0:a0_127,a2:dwArg08 + 12,a3:dwArg08,a5:a5,a6:fp - 0x00000004,a7:fp - 0x00000020,d2:d2_129,d3:d3_24,d4:0,d5:0,Stack +0004:d3_24,Stack +002C:dwArg08
-		defs: a0:a0_127,a2:a2_121,a3:a3_120,a5:a5_128,a6:a6_119,a7:a7_118,d0:d0_125,d2:d2_129,d3:d3_124,d4:d4_123
-	a7_131 = a7_118 + 4
-	branch d0_125 != 0x00000000 l00001F1C
-// DataOut:
-// DataOut (flags):
-// SymbolicIn:
+	word32 a7_367
+	word32 a6_368
+	word32 d5_371
+	byte CVZN_374
+	word32 d1_376
+	byte ZN_377
+	bool C_378
+	bool V_379
+	bool Z_380
+	word32 a0_381
+	byte CVZNX_383
+	word32 d2_385
+	call a5 + 130 (retsize: 4; depth: 36)
+		uses: a0_337,a2_26,a3_23,a5,a6_5,a7_363,bLoc05,C_110,CVZN_366,CVZNX,d0_107,d1_31,d2,d3_25,d4_103,d5_100,dwLoc04_4,dwLoc0C_9,dwLoc10_12,dwLoc14_15,dwLoc18_18,dwLoc1C_21,dwLoc20_365,dwLoc24,dwLoc28,V_111,VZN,Z_340,ZN_108
+		defs: a0_381,a2_370,a3_369,a5_382,a6_368,a7_367,C_378,CVZN_374,CVZNX_383,d0_375,d1_376,d2_385,d3_373,d4_372,d5_371,V_379,VZN_384,Z_380,ZN_377
+	branch d0_107 != 0x00000000 l00001F1C
+// DataOut: a2 a3 a5 d0 d3 d4 d6
+// DataOut (flags): 
+// SymbolicIn: a7:fp - 0x0000001C a6:fp - 0x00000004 a3:<invalid> d3:<invalid> a2:<invalid> d0:<invalid> d1:<invalid> d5:0 d4:0 a0:<invalid> -28(fp):d3 -24(fp):d4 -20(fp):d5 -16(fp):a2 -12(fp):a3 -4(fp):a6
+// LocalsOut: fp(32) Local -0024(32) Stack +0004(32) Stack +0007(8)
 
 l00001F14:
-	word32 a7_137 = a7_131 - 4
-	Mem140[a7_137:word32] = a3_120
-	word32 a7_149
-	a2_121 = fn00002014(a2_121, a5, a6_119, Mem140[a7_137:word32], out a5, out a6_119, out a7_149)
-	a7_131 = a7_149 + 4
-// DataOut:
-// DataOut (flags):
-// SymbolicIn:
+	fn00002014(d0_107, a5, a3_124)
+// DataOut: a2 a3 a5 d3 d4 d6
+// DataOut (flags): 
+// SymbolicIn: a7:fp - 0x0000001C a6:fp - 0x00000004 a3:<invalid> d3:<invalid> a2:<invalid> d0:<invalid> d1:<invalid> d5:0 d4:0 a0:<invalid> -32(fp):<invalid> -28(fp):d3 -24(fp):d4 -20(fp):d5 -16(fp):a2 -12(fp):a3 -4(fp):a6
+// LocalsOut: fp(32) Stack +0004(32) Stack +0007(8)
 
 l00001F1C:
-	word32 d5_192
-	branch (Mem159[a2_121:word16] & 0x0108) == 0x0000 l00001F94
-// DataOut:
-// DataOut (flags):
-// SymbolicIn:
+	word32 d5_151
+	branch (Mem102[a2_123:word16] & 0x0108) == 0x0000 l00001F94
+// DataOut: a2 a3 a5 d0 d3 d4 d6
+// DataOut (flags): 
+// SymbolicIn: a7:fp - 0x0000001C a6:fp - 0x00000004 a3:<invalid> d3:<invalid> a2:<invalid> d0:<invalid> d1:<invalid> d5:0 d4:0 a0:<invalid> d2:0 -32(fp):<invalid> -28(fp):d3 -24(fp):d4 -20(fp):d5 -16(fp):a2 -12(fp):a3 -4(fp):a6
+// LocalsOut: fp(32) Stack +0004(32) Stack +0007(8)
 
 l00001F94:
-	Mem171[a6_119 + -1:byte] = Mem159[a6_119 + 11:byte]
-	word32 a7_173 = a7_131 - 4
-	Mem175[a7_173:word32] = 1
-	Mem177[a7_173 - 0x00000004:word32] = a6_119 + -1
-	Mem182[a7_173 - 0x00000008:word32] = d3_124
-	word32 a7_188
-	word32 d0_195
-	word32 a0_197
-	word32 d2_199
-	call a5 + 146 (retsize: 4;)
-		uses: a0:a0_197,a2:a2_158,a3:a3_185,a5:a5_184,a6:a6_169,a7:a7_173 - 0x00000008,d2:d2_199,d3:d3_179,d4:d4_186,d5:1,Stack +000C:dwArg08
-		defs: a0:a0_197,a2:a2_191,a5:a5_198,a6:a6_189,a7:a7_188,d0:d0_195,d2:d2_199,d5:d5_192
-	a7_131 = a7_188 + 12
-	d4_123 = d0_195
-// DataOut:
-// DataOut (flags):
-// SymbolicIn:
+	word32 a7_315
+	word32 a6_316
+	word32 a3_317
+	word32 d4_320
+	word32 d3_321
+	byte CVZN_322
+	word32 d0_323
+	word32 d1_324
+	byte ZN_325
+	bool C_326
+	bool V_327
+	bool Z_328
+	word32 a0_329
+	word32 a5_330
+	byte CVZNX_331
+	byte VZN_332
+	word32 d2_333
+	call a5 + 146 (retsize: 4; depth: 44)
+		uses: a0_118,a2_123,a3_124,a5_116,a6_125,a7_311,bLoc05_305,C_133,CVZN_314,CVZNX_115,d0_130,d1_117,d2_113,d3_120,d4_121,d5_303,dwLoc04_4,dwLoc0C_9,dwLoc10_12,dwLoc14_15,dwLoc18_18,dwLoc1C_21,dwLoc20_308,dwLoc24_310,dwLoc28_313,V_134,VZN_114,Z_132,ZN_131
+		defs: a0_329,a2_318,a3_317,a5_330,a6_316,a7_315,C_326,CVZN_322,CVZNX_331,d0_323,d1_324,d2_333,d3_321,d4_320,d5_319,V_327,VZN_332,Z_328,ZN_325
+	d4_103 = d0_323
+// DataOut: a2 a5 d4 d5 d6
+// DataOut (flags): 
+// SymbolicIn: a7:fp - 0x0000001C a6:fp - 0x00000004 a3:<invalid> d3:<invalid> a2:<invalid> d0:<invalid> d1:<invalid> d5:0 d4:0 a0:<invalid> d2:0 -32(fp):<invalid> -28(fp):d3 -24(fp):d4 -20(fp):d5 -16(fp):a2 -12(fp):a3 -4(fp):a6
+// LocalsOut: fp(32) Stack +0004(32)
 
 l00001F24:
-	word32 d0_204 = Mem159[a3_120 + 8:word32]
-	d5_192 = Mem159[a3_120:word32] - d0_204
-	Mem210[a3_120:word32] = d0_204 + 1
-	Mem215[a3_120 + 4:word32] = Mem210[a3_120 + 24:word32] - 0x00000001
-	branch d5_192 <= 0x00000000 l00001F6C
-// DataOut:
-// DataOut (flags):
-// SymbolicIn:
+	word32 d0_192 = Mem102[a3_124 + 8:word32]
+	d5_151 = Mem102[a3_124:word32] - d0_192
+	Mem198[a3_124:word32] = d0_192 + 1
+	Mem203[a3_124 + 4:word32] = Mem198[a3_124 + 24:word32] - 0x00000001
+	byte VZN_207 = DPB(VZN, false, 0)
+	branch VZN_207 l00001F6C
+// DataOut: a2 a3 a5 d0 d3 d4 d5 d6
+// DataOut (flags): 
+// SymbolicIn: a7:fp - 0x0000001C a6:fp - 0x00000004 a3:<invalid> d3:<invalid> a2:<invalid> d0:<invalid> d1:<invalid> d5:0 d4:0 a0:<invalid> d2:0 -32(fp):<invalid> -28(fp):d3 -24(fp):d4 -20(fp):d5 -16(fp):a2 -12(fp):a3 -4(fp):a6
+// LocalsOut: fp(32) Stack +0004(32) Stack +0007(8)
 
 l00001F6C:
-	branch __btst(Mem215[a5 + -1704 + d3_124:byte], 0x0005) l00001F8A
-// DataOut:
-// DataOut (flags):
-// SymbolicIn:
+	word32 a0_245 = a5 + -1704
+	bool Z_246 = __btst(Mem203[a0_245 + d3_120:byte], 0x0005)
+	branch Z_246 l00001F8A
+// DataOut: a2 a3 a5 d4 d5 d6
+// DataOut (flags): 
+// SymbolicIn: a7:fp - 0x0000001C a6:fp - 0x00000004 a3:<invalid> d3:<invalid> a2:<invalid> d0:<invalid> d1:<invalid> d5:<invalid> d4:0 a0:<invalid> d2:0 -32(fp):<invalid> -28(fp):d3 -24(fp):d4 -20(fp):d5 -16(fp):a2 -12(fp):a3 -4(fp):a6
+// LocalsOut: fp(32) Stack +0004(32) Stack +0007(8)
 
 l00001F78:
-	word32 a7_223 = a7_131 - 4
-	Mem225[a7_223:word32] = 2
-	Mem229[a7_223 - 4:word32] = 0
-	Mem232[a7_223 - 8:word32] = d3_124
-	word32 a7_234
-	word32 a0_243
-	call a5 + 154 (retsize: 4;)
-		uses: a0:a0_243,a2:a2_158,a3:a3_185,a5:a5_184,a6:a6_169,a7:a7_223 - 8,d1:0,d2:2,d3:d3_179,d4:d4_186,d5:d5_206,Stack +000C:dwArg08
-		defs: a0:a0_243,a2:a2_237,a3:a3_236,a5:a5_244,a6:a6_235,a7:a7_234,d4:d4_239,d5:d5_238
-	a7_131 = a7_234 + 12
-// DataOut:
-// DataOut (flags):
-// SymbolicIn:
+	word32 a7_283
+	word32 a6_284
+	word32 d3_289
+	byte CVZN_290
+	word32 d0_291
+	word32 d1_292
+	byte ZN_293
+	bool C_294
+	bool V_295
+	bool Z_296
+	word32 a0_297
+	word32 a5_298
+	byte CVZNX_299
+	byte VZN_300
+	word32 d2_301
+	call a5 + 154 (retsize: 4; depth: 44)
+		uses: a0_245,a2_123,a3_124,a5_116,a6_125,a7_279,bLoc05,C_205,CVZN_282,CVZNX_201,d0_200,d1_275,d2_271,d3_120,d4_121,d5_194,dwLoc04_4,dwLoc0C_9,dwLoc10_12,dwLoc14_15,dwLoc18_18,dwLoc1C_21,dwLoc20_274,dwLoc24_278,dwLoc28_281,V_206,VZN_207,Z_246,ZN_204
+		defs: a0_297,a2_286,a3_285,a5_298,a6_284,a7_283,C_294,CVZN_290,CVZNX_299,d0_291,d1_292,d2_301,d3_289,d4_288,d5_287,V_295,VZN_300,Z_296,ZN_293
+// DataOut: a2 a3 a5 d4 d5 d6
+// DataOut (flags): 
+// SymbolicIn: a7:fp - 0x0000001C a6:fp - 0x00000004 a3:<invalid> d3:<invalid> a2:<invalid> d0:<invalid> d1:<invalid> d5:<invalid> d4:0 a0:a5 + -1704 d2:0 -32(fp):<invalid> -28(fp):d3 -24(fp):d4 -20(fp):d5 -16(fp):a2 -12(fp):a3 -4(fp):a6
+// LocalsOut: fp(32) Stack +0004(32) Stack +0007(8)
 
 l00001F8A:
-	Mem253[Mem249[a3_120 + 8:word32]:byte] = Mem249[a6_119 + 11:byte]
-// DataOut:
-// DataOut (flags):
-// SymbolicIn:
+	Mem269[Mem203[a3_124 + 8:word32]:byte] = bArg07
+// DataOut: a2 a5 d4 d5 d6
+// DataOut (flags): 
+// SymbolicIn: a7:fp - 0x0000001C a6:fp - 0x00000004 a3:<invalid> d3:<invalid> a2:<invalid> d0:<invalid> d1:<invalid> d5:<invalid> d4:0 a0:a5 + -1704 d2:<invalid> -40(fp):<invalid> -36(fp):0 -32(fp):<invalid> -28(fp):d3 -24(fp):d4 -20(fp):d5 -16(fp):a2 -12(fp):a3 -4(fp):a6
+// LocalsOut: fp(32) Stack +0004(32)
 
 l00001F40:
-	word32 a7_255 = a7_131 - 4
-	Mem257[a7_255:word32] = d5_192
-	Mem261[a7_255 - 4:word32] = Mem257[a3_120 + 8:word32]
-	Mem264[a7_255 - 8:word32] = d3_124
-	word32 a7_266
-	word32 a3_268
-	word32 d0_273
-	word32 d2_277
-	call a5 + 146 (retsize: 4;)
-		uses: a0:a0_281,a2:a2_158,a3:a3_185,a5:a5_184,a6:a6_169,a7:a7_255 - 8,d2:d2_277,d3:d3_179,d4:d4_186,d5:d5_206,Stack +000C:dwArg08
-		defs: a2:a2_269,a3:a3_268,a5:a5_276,a6:a6_267,a7:a7_266,d0:d0_273,d2:d2_277,d5:d5_270
-	word32 a0_281 = Mem264[a3_268 + 8:word32]
-	Mem283[a0_281:byte] = Mem264[a6_119 + 11:byte]
-	a7_131 = a7_266 + 12
-	d4_123 = d0_273
-// DataOut:
-// DataOut (flags):
-// SymbolicIn:
+	word32 a7_219
+	word32 a6_220
+	word32 a3_221
+	word32 d4_224
+	word32 d3_225
+	byte CVZN_226
+	word32 d0_227
+	word32 d1_228
+	byte ZN_229
+	bool C_230
+	bool V_231
+	bool Z_232
+	word32 a0_233
+	word32 a5_234
+	byte CVZNX_235
+	byte VZN_236
+	word32 d2_237
+	call a5 + 146 (retsize: 4; depth: 44)
+		uses: a0_196,a2_123,a3_124,a5_116,a6_125,a7_215,bLoc05,C_205,CVZN_218,CVZNX_201,d0_200,d1_117,d2_113,d3_120,d4_121,d5_194,dwLoc04_4,dwLoc0C_9,dwLoc10_12,dwLoc14_15,dwLoc18_18,dwLoc1C_21,dwLoc20_210,dwLoc24_214,dwLoc28_217,V_206,VZN_207,Z_132,ZN_204
+		defs: a0_233,a2_222,a3_221,a5_234,a6_220,a7_219,C_230,CVZN_226,CVZNX_235,d0_227,d1_228,d2_237,d3_225,d4_224,d5_223,V_231,VZN_236,Z_232,ZN_229
+	Mem243[Mem203[a3_221 + 8:word32]:byte] = bArg07
+	d4_103 = d0_227
+// DataOut: a2 a5 d4 d5 d6
+// DataOut (flags): 
+// SymbolicIn: a7:fp - 0x0000001C a6:fp - 0x00000004 a3:<invalid> d3:<invalid> a2:<invalid> d0:<invalid> d1:<invalid> d5:<invalid> d4:0 a0:<invalid> d2:0 -32(fp):<invalid> -28(fp):d3 -24(fp):d4 -20(fp):d5 -16(fp):a2 -12(fp):a3 -4(fp):a6
+// LocalsOut: fp(32) Stack +0004(32)
 
 l00001FAE:
-	branch d4_123 - d5_192 == 0x00000000 l00001FC4
-// DataOut:
-// DataOut (flags):
-// SymbolicIn:
+	branch d4_103 - d5_151 == 0x00000000 l00001FC4
+// DataOut: a2 a5 d6
+// DataOut (flags): 
+// SymbolicIn: a7:fp - 0x0000001C a6:fp - 0x00000004 a3:<invalid> d3:<invalid> a2:<invalid> d0:<invalid> d1:<invalid> d5:<invalid> d4:<invalid> a0:<invalid> d2:<invalid> -40(fp):<invalid> -36(fp):<invalid> -32(fp):<invalid> -28(fp):d3 -24(fp):d4 -20(fp):d5 -16(fp):a2 -12(fp):a3 -5(fp):<invalid> -4(fp):a6
+// LocalsOut: fp(32) Stack +0004(32)
 
 l00001FC4:
-	word32 a7_302 = a7_131 + 4
-	word32 d0_295 = Mem293[a6_119 + 8:word32] & 0x000000FF
-	word32 d4_303 = Mem293[a7_302:word32]
-	word32 d5_305 = Mem293[a7_302 + 4:word32]
-	word32 a6_311 = Mem293[a6_119:word32]
-	d3Out = Mem293[a7_131:word32]
-	d4Out = d4_303
-	d5Out = d5_305
-	a5Out = a5
-	a6Out = a6_311
-	return d0_295
-// DataOut:
-// DataOut (flags):
-// SymbolicIn:
+	return dwArg04 & 0x000000FF
+// DataOut: a5 d0 d6
+// DataOut (flags): 
+// SymbolicIn: a7:fp - 0x0000001C a6:fp - 0x00000004 a3:<invalid> d3:<invalid> a2:<invalid> d0:<invalid> d1:<invalid> d5:<invalid> d4:<invalid> a0:<invalid> d2:<invalid> -40(fp):<invalid> -36(fp):<invalid> -32(fp):<invalid> -28(fp):d3 -24(fp):d4 -20(fp):d5 -16(fp):a2 -12(fp):a3 -5(fp):<invalid> -4(fp):a6
 
 l00001FB2:
-	__bset(Mem293[a2_121 + 3:byte], 0x0005, out Mem293[a2_121 + 3:byte])
-	word32 a7_319 = a7_131 + 4
-	word32 d4_320 = Mem293[a7_319:word32]
-	word32 d5_322 = Mem293[a7_319 + 4:word32]
-	word32 a6_328 = Mem293[a6_119:word32]
-	d3Out = Mem293[a7_131:word32]
-	d4Out = d4_320
-	d5Out = d5_322
-	a5Out = a5
-	a6Out = a6_328
+	__bset(Mem102[a2_123 + 3:byte], 0x0005, out Mem102[a2_123 + 3:byte])
 	return -1
-// DataOut:
-// DataOut (flags):
-// SymbolicIn:
+// DataOut: a5 d0 d6
+// DataOut (flags): 
+// SymbolicIn: a7:fp - 0x0000001C a6:fp - 0x00000004 a3:<invalid> d3:<invalid> a2:<invalid> d0:<invalid> d1:<invalid> d5:<invalid> d4:<invalid> a0:<invalid> d2:<invalid> -40(fp):<invalid> -36(fp):<invalid> -32(fp):<invalid> -28(fp):d3 -24(fp):d4 -20(fp):d5 -16(fp):a2 -12(fp):a3 -5(fp):<invalid> -4(fp):a6
 
 fn00001E94_exit:
-// DataOut:
-// DataOut (flags):
-// SymbolicIn:
+// DataOut: d0
+// DataOut (flags): 
+// SymbolicIn: a7:fp a6:a6 a3:a3 d3:d3 a2:a2 d0:<invalid> d1:<invalid> d4:d4 d5:d5 a0:<invalid> d2:<invalid> -40(fp):<invalid> -36(fp):<invalid> -32(fp):<invalid> -28(fp):d3 -24(fp):d4 -20(fp):d5 -16(fp):a2 -12(fp):a3 -5(fp):<invalid> -4(fp):a6
 
 
 
 void fn00001FD8(word32 a5)
 // stackDelta: 0; fpuStackDelta: 0; fpuMaxParam: -1
 
-// MayUse:  a5:[0..31]
+// MayUse:  a5
 // LiveOut:
-// Trashed: CVZNX a0 a2 a5 a6 a7 d0 d1 d2 d3 d4 d5 d6
-// Preserved:
+// Trashed: CVZNX a0 d0 d1 d2
+// Preserved: a6 a7 d3 d4 d5 d6
 fn00001FD8_entry:
-// DataOut:
-// DataOut (flags):
-// SymbolicIn:
+// DataOut: a5
+// DataOut (flags): 
+// SymbolicIn: a7:fp
+// LocalsOut: fp(32)
 
 l00001FD8:
-	word32 a7_17 = fp - 0x00000014
-	word32 d3_22 = 0
-	word32 d4_25 = a5 + -2592
-	branch a5 + -2592 - Mem19[a5 + -2048:word32] >u 0x00000000 l00002008
-// DataOut:
-// DataOut (flags):
-// SymbolicIn:
+	word32 d4_24 = a5 + -2592
+	branch a5 + -2592 - Mem0[a5 + -2048:word32] >u 0x00000000 l00002008
+// DataOut: a5 d4
+// DataOut (flags): 
+// SymbolicIn: a7:fp
+// LocalsOut: fp(32)
 
 l00001FF2:
-<<<<<<< HEAD
-	word32 a7_30 = a7_17 - 4
-	Mem33[a7_30:word32] = d4_25
-	a7_17 = a7_43 + 4
-	word32 a7_43
-	word32 d4_45
-	word32 a6_113
-	branch fn00002068(d3_22, a5, Mem33[a7_30:word32], out d3_22, out d4_45, out a5, out a6_113, out a7_43) == -1 l00002000
-// DataOut:
-// DataOut (flags):
-// SymbolicIn:
-=======
 	word32 d3_56
 	branch fn00002068(d4_24, out d3_56) == 0xFFFFFFFF l00002000
 // DataOut: a5 d3 d4
 // DataOut (flags): 
 // SymbolicIn: a7:fp - 0x00000014 a6:fp - 0x00000004 d6:32 d5:-1 d3:<invalid> a0:a5 + -2592 d4:<invalid> d0:<invalid> d2:0 d1:<invalid> -24(fp):<invalid> -20(fp):d3 -16(fp):d4 -12(fp):d5 -8(fp):d6 -4(fp):a6
 // LocalsOut: fp(32)
->>>>>>> c8904548
 
 l00001FFE:
-	d3_22 = d3_22 + 0x00000001
-// DataOut:
-// DataOut (flags):
-// SymbolicIn:
+// DataOut: a5 d4
+// DataOut (flags): 
+// SymbolicIn: a7:fp - 0x00000014 a6:fp - 0x00000004 d6:32 d5:-1 d3:<invalid> a0:a5 + -2592 d4:<invalid> d0:<invalid> d2:0 d1:<invalid> -24(fp):<invalid> -20(fp):d3 -16(fp):d4 -12(fp):d5 -8(fp):d6 -4(fp):a6
+// LocalsOut: fp(32)
 
 l00002000:
-	d4_25 = d4_45 + 32
-	branch d4_45 + 32 - Mem33[a5 + -2048:word32] <=u 0x00000000 l00001FF2
-// DataOut:
-// DataOut (flags):
-// SymbolicIn:
+	d4_24 = d4_24 + 32
+	branch d4_24 - Mem0[a5 + -2048:word32] <=u 0x00000000 l00001FF2
+// DataOut: a5 d4
+// DataOut (flags): 
+// SymbolicIn: a7:fp - 0x00000014 a6:fp - 0x00000004 d6:32 d5:-1 d3:<invalid> a0:a5 + -2592 d4:<invalid> d0:<invalid> d2:0 d1:<invalid> -24(fp):<invalid> -20(fp):d3 -16(fp):d4 -12(fp):d5 -8(fp):d6 -4(fp):a6
+// LocalsOut: fp(32)
 
 l00002008:
 	return
 // DataOut:
-// DataOut (flags):
-// SymbolicIn:
+// DataOut (flags): 
+// SymbolicIn: a7:fp - 0x00000014 a6:fp - 0x00000004 d6:32 d5:-1 d3:<invalid> a0:a5 + -2592 d4:<invalid> d0:<invalid> d2:0 d1:<invalid> -24(fp):<invalid> -20(fp):d3 -16(fp):d4 -12(fp):d5 -8(fp):d6 -4(fp):a6
 
 fn00001FD8_exit:
 // DataOut:
-// DataOut (flags):
-// SymbolicIn:
-
-
-
-word32 fn00002014(word32 a2, word32 a5, word32 a6, word32 dwArg04, ptr32 & a5Out, ptr32 & a6Out, ptr32 & a7Out)
-// stackDelta: 0; fpuStackDelta: 0; fpuMaxParam: -1
-
-// MayUse:  a2:[0..31] a5:[0..31] a6:[0..31] Stack +0004:[0..31]
-// LiveOut: a2 a5 a6 a7
-// Trashed: CVZNX a0 a2 a5 a6 a7 d0 d2
-// Preserved:
+// DataOut (flags): 
+// SymbolicIn: a7:fp a6:a6 d6:d6 d5:d5 d3:d3 a0:a5 + -2592 d4:d4 d0:<invalid> d2:0 d1:<invalid> -24(fp):<invalid> -20(fp):d3 -16(fp):d4 -12(fp):d5 -8(fp):d6 -4(fp):a6
+
+
+
+void fn00002014(word32 d0, word32 a5, word32 dwArg04)
+// stackDelta: 0; fpuStackDelta: 0; fpuMaxParam: -1
+
+// MayUse:  a5 d0
+// LiveOut:
+// Trashed: CVZNX a0 d2
+// Preserved: a2 a6 a7
+// Stack args: Stack +0004(32)
 fn00002014_entry:
-// DataOut:
-// DataOut (flags):
-// SymbolicIn:
+// DataOut: a3 a5 d0 d3 d4 d6
+// DataOut (flags): 
+// SymbolicIn: a7:fp
+// LocalsOut: fp(32) Stack +0004(32)
 
 l00002014:
-	Mem14[a5 + -1368:word32] = Mem11[a5 + -1368:word32] + 0x00000001
-	word32 a7_19
-	word32 a6_20
-	word32 a2_21
-	word32 a5_22
-	word32 d0_23
-	call a5 + 114 (retsize: 4;)
-		uses: a2:dwArg04,a5:a5,a6:fp - 0x00000004,a7:fp - 0x0000000C,Stack +0004:0x00000200,Stack +0008:a2,Stack +000C:a6,Stack +0014:dwArg04
-		defs: a2:a2_21,a5:a5_22,a6:a6_20,a7:a7_19,d0:d0_23
-	Mem29[a2_21 + 8:word32] = d0_23
-	branch d0_23 == 0x00000000 l00002044
-// DataOut:
-// DataOut (flags):
-// SymbolicIn:
+	Mem14[a5 + -1368:word32] = Mem0[a5 + -1368:word32] + 0x00000001
+	word32 a7_20
+	word32 a6_21
+	word32 a2_22
+	byte CVZN_23
+	word32 a5_24
+	byte CVZNX_25
+	word32 d0_26
+	bool Z_27
+	word32 a0_28
+	word32 d2_29
+	call a5 + 114 (retsize: 4; depth: 16)
+		uses: a2_17,a5,a6_5,a7_18,CVZNX_15,dwLoc04_4,dwLoc08_10,dwLoc0C_19
+		defs: a0_28,a2_22,a5_24,a6_21,a7_20,CVZN_23,CVZNX_25,d0_26,d2_29,Z_27
+	Mem32[a2_22 + 8:word32] = d0_26
+	branch d0_26 == 0x00000000 l00002044
+// DataOut: a2 a3 a5 d3 d4 d6
+// DataOut (flags): 
+// SymbolicIn: a7:fp
+// LocalsOut: fp(32)
 
 l00002044:
-	__bset(Mem29[a2_21 + 15:byte], 0x0002, out Mem29[a2_21 + 15:byte])
-	Mem35[a2_21 + 8:word32] = a2_21 + 20
-	Mem38[a2_21 + 24:word32] = 1
-// DataOut:
-// DataOut (flags):
-// SymbolicIn:
+	__bset(Mem32[a2_22 + 15:byte], 0x0002, out Mem32[a2_22 + 15:byte])
+	Mem55[a2_22 + 8:word32] = a2_22 + 20
+	Mem58[a2_22 + 24:word32] = 1
+// DataOut: a2 a3 a5 d3 d4 d6
+// DataOut (flags): 
+// SymbolicIn: a7:fp - 0x00000008 a6:fp - 0x00000004 a2:<invalid> -12(fp):00000200 -8(fp):a2 -4(fp):a6
+// LocalsOut: fp(32)
 
 l00002032:
-	__bset(Mem29[a2_21 + 15:byte], 0x0003, out Mem29[a2_21 + 15:byte])
-	Mem42[a2_21 + 24:word32] = 0x00000200
-// DataOut:
-// DataOut (flags):
-// SymbolicIn:
+	__bset(Mem32[a2_22 + 15:byte], 0x0003, out Mem32[a2_22 + 15:byte])
+	Mem50[a2_22 + 24:word32] = 0x00000200
+// DataOut: a2 a3 a5 d3 d4 d6
+// DataOut (flags): 
+// SymbolicIn: a7:fp - 0x00000008 a6:fp - 0x00000004 a2:<invalid> -12(fp):00000200 -8(fp):a2 -4(fp):a6
+// LocalsOut: fp(32)
 
 l00002058:
-	Mem47[a2_21:word32] = Mem45[a2_21 + 8:word32]
-	Mem50[a2_21 + 4:word32] = 0
-	word32 a2_54 = Mem50[a7_19 + 4:word32]
-	word32 a6_57 = Mem50[a6_20:word32]
-	a5Out = a5_22
-	a6Out = a6_57
-	a7Out = a6_20 + 0x00000004
-	return a2_54
-// DataOut:
-// DataOut (flags):
-// SymbolicIn:
+	Mem38[a2_22:word32] = Mem32[a2_22 + 8:word32]
+	Mem41[a2_22 + 4:word32] = 0
+	return
+// DataOut: a3 a5 d3 d4 d6
+// DataOut (flags): 
+// SymbolicIn: a7:fp - 0x00000008 a6:fp - 0x00000004 a2:<invalid> a0:<invalid> d2:1 -12(fp):00000200 -8(fp):a2 -4(fp):a6
 
 fn00002014_exit:
 // DataOut:
-// DataOut (flags):
-// SymbolicIn:
-
-
-
-word32 fn00002068(word32 d3, word32 a5, word32 dwArg04, ptr32 & d3Out, ptr32 & d4Out, ptr32 & a5Out, ptr32 & a6Out, ptr32 & a7Out)
-// stackDelta: 0; fpuStackDelta: 0; fpuMaxParam: -1
-
-// MayUse:  a5:[0..31] d3:[0..31] Stack +0004:[0..31]
-// LiveOut: a5 a6 a7 d0 d3 d4
-// Trashed: CVZNX a2 a5 a6 a7 d0 d1 d2 d3 d4
-// Preserved:
+// DataOut (flags): 
+// SymbolicIn: a7:fp a6:a6 a2:a2 a0:<invalid> d2:0 -12(fp):00000200 -8(fp):a2 -4(fp):a6
+
+
+
+word32 fn00002068(word32 dwArg04, ptr32 & d3Out)
+// stackDelta: 0; fpuStackDelta: 0; fpuMaxParam: -1
+
+// MayUse: 
+// LiveOut: d0 d3
+// Trashed: CVZNX d0 d1 d2 d3
+// Preserved: a2 a6 a7
+// Stack args: Stack +0004(32)
 fn00002068_entry:
-// DataOut:
-// DataOut (flags):
-// SymbolicIn:
+// DataOut: a5 d3 d4
+// DataOut (flags): 
+// SymbolicIn: a7:fp
+// LocalsOut: fp(32) Stack +0004(32)
 
 l00002068:
-	word32 d0_18 = Mem15[dwArg04 + 12:word32]
-	word32 a6_122 = fp - 0x00000004
-	word32 a7_12 = fp - 0x0000000C
-	word32 d3_123 = -1
-	word32 a2_124 = dwArg04
-	branch __btst(SLICE(d0_18, byte, 0), 0x0006) l00002090
-// DataOut:
-// DataOut (flags):
-// SymbolicIn:
+	word32 d0_19 = Mem0[dwArg04 + 12:word32]
+	word32 d3_106 = -1
+	word32 a2_108 = dwArg04
+	branch __btst(SLICE(d0_19, byte, 0), 0x0006) l00002090
+// DataOut: a2 a5 d0 d3 d4
+// DataOut (flags): 
+// SymbolicIn: a7:fp
+// LocalsOut: fp(32) Local -0008(32)
 
 l00002090:
-	branch (SLICE(d0_18, word16, 0) & 0x0083) == 0x0000 l000020E0
-// DataOut:
-// DataOut (flags):
-// SymbolicIn:
+	branch (SLICE(d0_19, word16, 0) & 0x0083) == 0x0000 l000020E0
+// DataOut: a2 a5 d3 d4
+// DataOut (flags): 
+// SymbolicIn: a7:fp - 0x0000000C a6:fp - 0x00000004 d3:-1 a2:<invalid> d0:<invalid> -12(fp):a2 -8(fp):d3 -4(fp):a6
+// LocalsOut: fp(32) Local -0008(32)
 
 l00002096:
-	word32 a2_33
-	word32 a5_38
-	word32 a7_40
-	word32 d3_211
-	word32 d4_212
-	word32 a6_213
-	word32 d0_34 = fn00001D80(a5, dwArg04, out d3_211, out d4_212, out a2_33, out a5_38, out a6_213, out a7_40)
-	Mem51[a7_40:word32] = a2_33
-	word32 a5_56
-	word32 a6_57
-	word32 a7_58
-	word32 a2_55 = fn000020F0(a5_38, Mem51[a7_40:word32], out a5_56, out a6_57, out a7_58)
-	Mem68[a7_58:word32] = Mem51[a2_55 + 16:word32]
-	word32 a7_70
-	word32 d0_74
-	word32 d2_76
-	word32 d1_77
-	call a5_56 + 162 (retsize: 4;)
-		uses: a2:a2_55,a5:a5_56,a6:a6_57,a7:a7_58,d1:d1_77,d2:d2_76,d3:d0_34,d4:d4_78,Stack +0008:dwArg04
-		defs: a2:a2_73,a5:a5_75,a6:a6_71,a7:a7_70,d0:d0_74,d1:d1_77,d2:d2_76,d3:d3_72,d4:d4_78
-	a7_12 = a7_70 + 4
-	branch d0_74 >= 0x00000000 l000020BC
-// DataOut:
-// DataOut (flags):
-// SymbolicIn:
+	fn00001D80(dwArg04)
+	word32 d0_97 = fn000020F0(dwArg04)
+	word32 a7_104
+	word32 a6_105
+	byte CVZN_107
+	word32 d0_109
+	bool Z_110
+	byte ZN_111
+	bool C_112
+	bool V_113
+	word32 a5_114
+	byte VN_115
+	word32 d2_116
+	call a5 + 162 (retsize: 4; depth: 20)
+		uses: a2_17,a5,a6_5,a7_100,C_62,CVZN_103,d0_97,d2,d3_92,dwLoc04_4,dwLoc08_10,dwLoc0C_14,dwLoc10_102,V_63,VN,Z_61,ZN_60
+		defs: a2_108,a5_114,a6_105,a7_104,C_112,CVZN_107,d0_109,d2_116,d3_106,V_113,VN_115,Z_110,ZN_111
+	byte VN_121 = DPB(VN_115, false, 0)
+	branch VN_121 l000020BC
+// DataOut: a2 a5 d3 d4
+// DataOut (flags): 
+// SymbolicIn: a7:fp - 0x0000000C a6:fp - 0x00000004 d3:-1 a2:<invalid> d0:<invalid> -12(fp):a2 -8(fp):d3 -4(fp):a6
+// LocalsOut: fp(32) Local -0008(32)
 
 l000020BC:
-	word32 d0_86 = Mem68[a2_124 + 28:word32]
-	branch d0_86 == 0x00000000 l000020E0
-// DataOut:
-// DataOut (flags):
-// SymbolicIn:
+	word32 d0_124 = Mem0[a2_108 + 28:word32]
+	branch d0_124 == 0x00000000 l000020E0
+// DataOut: a2 a5 d0 d3 d4
+// DataOut (flags): 
+// SymbolicIn: a7:fp - 0x0000000C a6:fp - 0x00000004 d3:<invalid> a2:<invalid> d0:<invalid> d1:<invalid> d2:<invalid> -16(fp):<invalid> -12(fp):a2 -8(fp):d3 -4(fp):a6
+// LocalsOut: fp(32) Local -0008(32)
 
 l000020C2:
-	Mem91[a7_70:word32] = d0_86
-	word32 a7_93
-	word32 a6_94
-	word32 a2_96
-	word32 d0_97
-	word32 a5_98
-	word32 d2_99
-	word32 d1_100
-	word32 d4_101
-	word32 d3_108
-	call a5 + 178 (retsize: 4;)
-		uses: a2:a2_73,a5:a5_75,a6:a6_71,a7:a7_70,d1:d1_100,d2:d2_99,d3:d3_72,d4:d4_101,Stack +0008:dwArg04
-		defs: a2:a2_96,a5:a5_98,a6:a6_94,a7:a7_93,d0:d0_97,d1:d1_100,d2:d2_99,d3:d3_95,d4:d4_101
-	branch d0_97 == 0x00000000 l000020D0
-// DataOut:
-// DataOut (flags):
-// SymbolicIn:
+	word32 a7_131
+	word32 a6_132
+	word32 d3_133
+	byte CVZN_134
+	word32 a2_135
+	word32 d0_136
+	bool Z_137
+	byte ZN_138
+	bool C_139
+	bool V_140
+	word32 a5_141
+	byte VN_142
+	word32 d2_143
+	call a5_114 + 178 (retsize: 4; depth: 20)
+		uses: a2_108,a5_114,a6_105,a7_127,C_119,CVZN_130,d0_124,d2_116,d3_106,dwLoc04_4,dwLoc08_10,dwLoc0C_14,dwLoc10_129,V_120,VN_121,Z_126,ZN_118
+		defs: a2_135,a5_141,a6_132,a7_131,C_139,CVZN_134,d0_136,d2_143,d3_133,V_140,VN_142,Z_137,ZN_138
+	branch d0_136 == 0x00000000 l000020D0
+// DataOut: a2 a5 d3 d4
+// DataOut (flags): 
+// SymbolicIn: a7:fp - 0x0000000C a6:fp - 0x00000004 d3:<invalid> a2:<invalid> d0:<invalid> d1:<invalid> d2:<invalid> -16(fp):<invalid> -12(fp):a2 -8(fp):d3 -4(fp):a6
+// LocalsOut: fp(32) Local -0008(32)
 
 l000020CE:
-	d3_108 = -1
-// DataOut:
-// DataOut (flags):
-// SymbolicIn:
+// DataOut: a2 a5 d3 d4
+// DataOut (flags): 
+// SymbolicIn: a7:fp - 0x0000000C a6:fp - 0x00000004 d3:<invalid> a2:<invalid> d0:<invalid> d1:<invalid> d2:<invalid> -16(fp):<invalid> -12(fp):a2 -8(fp):d3 -4(fp):a6
+// LocalsOut: fp(32) Local -0008(32)
 
 l000020D0:
-	Mem116[a7_93:word32] = Mem91[a2_96 + 28:word32]
-	word32 a7_121
-	word32 d1_128
-	call a5_98 + 122 (retsize: 4;)
-		uses: a2:a2_96,a5:a5_98,a6:a6_94,a7:a7_93,d1:d1_128,d2:0,d3:d3_120,d4:d4_129,Stack +0008:dwArg04
-		defs: a2:a2_124,a5:a5_126,a6:a6_122,a7:a7_121,d1:d1_128,d3:d3_123,d4:d4_129
-	Mem134[a2_124 + 28:word32] = 0
-	a7_12 = a7_121 + 4
-// DataOut:
-// DataOut (flags):
-// SymbolicIn:
+	word32 a7_154
+	word32 a6_155
+	byte CVZN_157
+	word32 d0_159
+	bool Z_160
+	byte ZN_161
+	bool C_162
+	bool V_163
+	word32 a5_164
+	byte VN_165
+	word32 d2_166
+	call a5_141 + 122 (retsize: 4; depth: 20)
+		uses: a2_135,a5_141,a6_132,a7_150,C_147,CVZN_153,d0_136,d2_143,d3_133,dwLoc04_4,dwLoc08_10,dwLoc0C_14,dwLoc10_152,V_148,VN_142,Z_146,ZN_145
+		defs: a2_158,a5_164,a6_155,a7_154,C_162,CVZN_157,d0_159,d2_166,d3_156,V_163,VN_165,Z_160,ZN_161
+	Mem170[a2_108 + 28:word32] = 0
+// DataOut: a2 a5 d3 d4
+// DataOut (flags): 
+// SymbolicIn: a7:fp - 0x0000000C a6:fp - 0x00000004 d3:<invalid> a2:<invalid> d0:<invalid> d1:<invalid> d2:<invalid> -16(fp):<invalid> -12(fp):a2 -8(fp):d3 -4(fp):a6
+// LocalsOut: fp(32) Local -0008(32)
 
 l000020B6:
-	d3_123 = -1
-// DataOut:
-// DataOut (flags):
-// SymbolicIn:
+	d3_106 = -1
+// DataOut: a2 a5 d3 d4
+// DataOut (flags): 
+// SymbolicIn: a7:fp - 0x0000000C a6:fp - 0x00000004 d3:<invalid> a2:<invalid> d0:<invalid> d1:<invalid> d2:<invalid> -16(fp):<invalid> -12(fp):a2 -8(fp):d3 -4(fp):a6
+// LocalsOut: fp(32) Local -0008(32)
 
 l000020E0:
-	Mem141[a2_124 + 12:word32] = 0
-	word32 a6_153 = Mem141[a6_122:word32]
-	d3Out = Mem141[a7_12 + 4:word32]
-	d4Out = d4
-	a5Out = a5
-	a6Out = a6_153
-	a7Out = a6_122 + 0x00000004
-	return d3_123
-// DataOut:
-// DataOut (flags):
-// SymbolicIn:
+	Mem75[a2_108 + 12:word32] = 0
+	return d3_106
+// DataOut: a5 d0 d3 d4
+// DataOut (flags): 
+// SymbolicIn: a7:fp - 0x0000000C a6:fp - 0x00000004 d3:<invalid> a2:<invalid> d0:<invalid> d1:<invalid> d2:<invalid> -16(fp):<invalid> -12(fp):a2 -8(fp):d3 -4(fp):a6
 
 l00002080:
-	Mem157[dwArg04 + 12:word32] = 0
-	d3Out = d3
-	d4Out = d4
-	a5Out = a5
-	a6Out = a6
-	a7Out = fp
+	Mem39[dwArg04 + 12:word32] = 0
 	return -1
-// DataOut:
-// DataOut (flags):
-// SymbolicIn:
+// DataOut: a5 d0 d3 d4
+// DataOut (flags): 
+// SymbolicIn: a7:fp - 0x0000000C a6:fp - 0x00000004 d3:-1 a2:<invalid> d0:<invalid> -12(fp):a2 -8(fp):d3 -4(fp):a6
 
 fn00002068_exit:
-// DataOut:
-// DataOut (flags):
-// SymbolicIn:
-
-
-
-word32 fn000020F0(word32 a5, word32 dwArg04, ptr32 & a5Out, ptr32 & a6Out, ptr32 & a7Out)
-// stackDelta: 0; fpuStackDelta: 0; fpuMaxParam: -1
-
-// MayUse:  a5:[0..31] Stack +0004:[0..31]
-// LiveOut: a2 a5 a6 a7
-// Trashed: CVZN a2 a5 a6 a7 d0 d1 d2
-// Preserved:
+// DataOut: d0 d3
+// DataOut (flags): 
+// SymbolicIn: a7:fp a6:a6 d3:<invalid> a2:a2 d0:<invalid> d2:0 d1:<invalid> -16(fp):<invalid> -12(fp):a2 -8(fp):d3 -4(fp):a6
+
+
+
+word32 fn000020F0(word32 dwArg04)
+// stackDelta: 0; fpuStackDelta: 0; fpuMaxParam: -1
+
+// MayUse: 
+// LiveOut: d0
+// Trashed: CVZN d0 d1 d2
+// Preserved: a2 a6 a7
+// Stack args: Stack +0004(32)
 fn000020F0_entry:
-// DataOut:
-// DataOut (flags):
-// SymbolicIn:
+// DataOut: a5 d3 d4
+// DataOut (flags): 
+// SymbolicIn: a7:fp
+// LocalsOut: fp(32) Stack +0004(32)
 
 l000020F0:
-	word32 d0_13 = Mem11[dwArg04 + 12:word32]
-	word32 a6_30 = fp - 0x00000004
-	word32 a7_37 = fp - 0x00000008
-	branch (SLICE(d0_13, word16, 0) & 0x0083) == 0x0000 l00002128
-// DataOut:
-// DataOut (flags):
-// SymbolicIn:
+	word32 d0_14 = Mem0[dwArg04 + 12:word32]
+	branch (SLICE(d0_14, word16, 0) & 0x0083) == 0x0000 l00002128
+// DataOut: a2 a5 d0 d3 d4
+// DataOut (flags): 
+// SymbolicIn: a7:fp
+// LocalsOut: fp(32)
 
 l00002106:
-	branch __btst(SLICE(d0_13, byte, 0), 0x0003) l00002128
-// DataOut:
-// DataOut (flags):
-// SymbolicIn:
+	bool Z_42 = __btst(SLICE(d0_14, byte, 0), 0x0003)
+	branch Z_42 l00002128
+// DataOut: a2 a5 d0 d3 d4
+// DataOut (flags): 
+// SymbolicIn: a7:fp - 0x00000008 a6:fp - 0x00000004 a2:<invalid> d0:<invalid> d1:<invalid> -8(fp):a2 -4(fp):a6
+// LocalsOut: fp(32)
 
 l0000210C:
-	word32 a7_29
-	word32 a2_31
-	call a5 + 122 (retsize: 4;)
-		uses: a2:dwArg04,a5:a5,a6:fp - 0x00000004,a7:fp - 0x0000000C,d2:0,Stack +0004:Mem11[dwArg04 + 8:word32],Stack +0014:dwArg04
-		defs: a2:a2_31,a5:a5_34,a6:a6_30,a7:a7_29
-	__bclr(Mem26[a2_31 + 15:byte], 0x03, out Mem26[a2_31 + 15:byte])
-	Mem41[a2_31:word32] = 0
-	Mem43[a2_31 + 8:word32] = 0
-	Mem45[a2_31 + 4:word32] = 0
-	a7_37 = a7_29 + 4
-// DataOut:
-// DataOut (flags):
-// SymbolicIn:
+	word32 a7_48
+	word32 a6_49
+	word32 a2_50
+	byte CVZN_51
+	word32 d1_53
+	byte ZN_54
+	bool C_55
+	bool V_56
+	bool Z_57
+	word32 a5_58
+	word32 d2_59
+	call a5 + 122 (retsize: 4; depth: 16)
+		uses: a2_12,a5,a6_5,a7_44,C_21,CVZN_47,d0_14,d1_18,d2,dwLoc04_4,dwLoc08_10,dwLoc0C_46,V_22,Z_42,ZN_19
+		defs: a2_50,a5_58,a6_49,a7_48,C_55,CVZN_51,d0_52,d1_53,d2_59,V_56,Z_57,ZN_54
+	__bclr(Mem0[a2_50 + 15:byte], 0x03, out Mem0[a2_50 + 15:byte])
+	Mem64[a2_50:word32] = 0
+	Mem66[a2_50 + 8:word32] = 0
+	Mem68[a2_50 + 4:word32] = 0
+// DataOut: a5 d0 d3 d4
+// DataOut (flags): 
+// SymbolicIn: a7:fp - 0x00000008 a6:fp - 0x00000004 a2:<invalid> d0:<invalid> d1:<invalid> -8(fp):a2 -4(fp):a6
+// LocalsOut: fp(32)
 
 l00002128:
-	word32 a2_50 = Mem48[a7_37:word32]
-	word32 a6_53 = Mem48[a6_30:word32]
-	a5Out = a5
-	a6Out = a6_53
-	a7Out = a6_30 + 0x00000004
-	return a2_50
-// DataOut:
-// DataOut (flags):
-// SymbolicIn:
+	return d0_14
+// DataOut: a5 d0 d3 d4
+// DataOut (flags): 
+// SymbolicIn: a7:fp - 0x00000008 a6:fp - 0x00000004 a2:<invalid> d0:<invalid> d1:<invalid> d2:0 -12(fp):<invalid> -8(fp):a2 -4(fp):a6
 
 fn000020F0_exit:
-// DataOut:
-// DataOut (flags):
-// SymbolicIn:
+// DataOut: d0
+// DataOut (flags): 
+// SymbolicIn: a7:fp a6:a6 a2:a2 d0:<invalid> d1:<invalid> d2:0 -12(fp):<invalid> -8(fp):a2 -4(fp):a6
 
 
 
 void fn000021F0(word32 a5)
 // stackDelta: 0; fpuStackDelta: 0; fpuMaxParam: -1
 
-// MayUse:  a5:[0..31]
+// MayUse:  a5
 // LiveOut:
 // Trashed: CVZNX a0 a1 d0 d1 d2
 // Preserved: a2 a6 a7 d3 d4
 fn000021F0_entry:
-// DataOut:
-// DataOut (flags):
-// SymbolicIn:
+// DataOut: a5
+// DataOut (flags): 
+// SymbolicIn: a7:fp
+// LocalsOut: fp(32)
 
 l000021F0:
-	word32 d0_19 = Mem16[Mem16[a5 + -1376:word32] + 28:word32]
-	word32 a1_21 = d0_19
+	word32 d0_19 = Mem0[Mem0[a5 + -1376:word32] + 28:word32]
+	word32 a1_22 = d0_19
 	branch d0_19 == 0x00000000 l0000225A
-// DataOut:
-// DataOut (flags):
-// SymbolicIn:
+// DataOut: a1 a5
+// DataOut (flags): 
+// SymbolicIn: a7:fp
+// LocalsOut: fp(32)
 
 l00002204:
-	word32 d1_27 = 0
-// DataOut:
-// DataOut (flags):
-// SymbolicIn:
+	word32 d1_48 = 0
+// DataOut: a1 a5 d1
+// DataOut (flags): 
+// SymbolicIn: a7:fp - 0x00000010 a6:fp - 0x00000004 a0:<invalid> d0:<invalid> a1:<invalid> -16(fp):d3 -12(fp):d4 -8(fp):a2 -4(fp):a6
+// LocalsOut: fp(32)
 
 l00002218:
-	word32 d0_32 = Mem30[Mem30[a1_21 + 4:word32]:word32]
-	branch d0_32 == 0x45434F4E l00002228
-// DataOut:
-// DataOut (flags):
-// SymbolicIn:
+	word32 d0_55 = Mem0[Mem0[a1_22 + 4:word32]:word32]
+	branch d0_55 == 0x45434F4E l00002228
+// DataOut: a1 a5 d0 d1
+// DataOut (flags): 
+// SymbolicIn: a7:fp - 0x00000010 a6:fp - 0x00000004 a0:<invalid> d0:<invalid> a1:<invalid> d4:3 a2:a5 + -1640 d3:0x46535953 d2:0x45434F4E d1:<invalid> -16(fp):d3 -12(fp):d4 -8(fp):a2 -4(fp):a6
+// LocalsOut: fp(32)
 
 l00002228:
-	Mem41[a5 + -1704 + d1_27:byte] = Mem30[a5 + -1704 + d1_27:byte] | 0x41
-	Mem43[a1_21 + d1_27 * 4:word32] = a1_21
-// DataOut:
-// DataOut (flags):
-// SymbolicIn:
+	Mem83[a5 + -1704 + d1_48:byte] = Mem0[a5 + -1704 + d1_48:byte] | 0x41
+	Mem85[a1_22 + d1_48 * 4:word32] = a1_22
+// DataOut: a1 a5 d1
+// DataOut (flags): 
+// SymbolicIn: a7:fp - 0x00000010 a6:fp - 0x00000004 a0:<invalid> d0:<invalid> a1:<invalid> d4:3 a2:a5 + -1640 d3:0x46535953 d2:0x45434F4E d1:<invalid> -16(fp):d3 -12(fp):d4 -8(fp):a2 -4(fp):a6
+// LocalsOut: fp(32)
 
 l00002222:
-	branch d0_32 == 0x46535953 l00002238
-// DataOut:
-// DataOut (flags):
-// SymbolicIn:
+	branch d0_55 == 0x46535953 l00002238
+// DataOut: a1 a5 d1
+// DataOut (flags): 
+// SymbolicIn: a7:fp - 0x00000010 a6:fp - 0x00000004 a0:<invalid> d0:<invalid> a1:<invalid> d4:3 a2:a5 + -1640 d3:0x46535953 d2:0x45434F4E d1:<invalid> -16(fp):d3 -12(fp):d4 -8(fp):a2 -4(fp):a6
+// LocalsOut: fp(32)
 
 l00002238:
-	Mem51[a5 + -1704 + d1_27:byte] = Mem30[a5 + -1704 + d1_27:byte] | 0x01
-	word32 a0_53 = Mem51[Mem51[a1_21 + 8:word32]:word32]
-	word32 a0_56 = SEQ(SLICE(a0_53, word16, 16), Mem51[a0_53 + 2:word16])
-	Mem58[a0_56 + d1_27 * 4:word32] = a0_56
-// DataOut:
-// DataOut (flags):
-// SymbolicIn:
+	Mem72[a5 + -1704 + d1_48:byte] = Mem0[a5 + -1704 + d1_48:byte] | 0x01
+	word32 a0_74 = Mem72[Mem72[a1_22 + 8:word32]:word32]
+	word32 a0_77 = SEQ(SLICE(a0_74, word16, 16), Mem72[a0_74 + 2:word16])
+	Mem79[a0_77 + d1_48 * 4:word32] = a0_77
+// DataOut: a1 a5 d1
+// DataOut (flags): 
+// SymbolicIn: a7:fp - 0x00000010 a6:fp - 0x00000004 a0:<invalid> d0:<invalid> a1:<invalid> d4:3 a2:a5 + -1640 d3:0x46535953 d2:0x45434F4E d1:<invalid> -16(fp):d3 -12(fp):d4 -8(fp):a2 -4(fp):a6
+// LocalsOut: fp(32)
 
 l00002226:
-// DataOut:
-// DataOut (flags):
-// SymbolicIn:
+// DataOut: a1 a5 d1
+// DataOut (flags): 
+// SymbolicIn: a7:fp - 0x00000010 a6:fp - 0x00000004 a0:<invalid> d0:<invalid> a1:<invalid> d4:3 a2:a5 + -1640 d3:0x46535953 d2:0x45434F4E d1:<invalid> -16(fp):d3 -12(fp):d4 -8(fp):a2 -4(fp):a6
+// LocalsOut: fp(32)
 
 l00002250:
-	a1_21 = a1_21 + 20
-	d1_27 = d1_27 + 0x00000001
-	branch d1_27 < 3 l00002218
-// DataOut:
-// DataOut (flags):
-// SymbolicIn:
+	a1_22 = a1_22 + 20
+	d1_48 = d1_48 + 0x00000001
+	branch d1_48 < 0x00000003 l00002218
+// DataOut: a1 a5 d1
+// DataOut (flags): 
+// SymbolicIn: a7:fp - 0x00000010 a6:fp - 0x00000004 a0:<invalid> d0:<invalid> a1:<invalid> d4:3 a2:a5 + -1640 d3:0x46535953 d2:0x45434F4E d1:<invalid> -16(fp):d3 -12(fp):d4 -8(fp):a2 -4(fp):a6
+// LocalsOut: fp(32)
 
 l0000225A:
 	return
 // DataOut:
-// DataOut (flags):
-// SymbolicIn:
+// DataOut (flags): 
+// SymbolicIn: a7:fp - 0x00000010 a6:fp - 0x00000004 a0:<invalid> d0:<invalid> a1:<invalid> d4:3 a2:a5 + -1640 d3:0x46535953 d2:0x45434F4E d1:<invalid> -16(fp):d3 -12(fp):d4 -8(fp):a2 -4(fp):a6
 
 fn000021F0_exit:
 // DataOut:
-// DataOut (flags):
-// SymbolicIn:
-
-
-
-void fn00002264(word32 dwArg04)
-// stackDelta: 0; fpuStackDelta: 0; fpuMaxParam: -1
-
-// MayUse:  Stack +0004:[0..31]
+// DataOut (flags): 
+// SymbolicIn: a7:fp a6:a6 a0:<invalid> d0:<invalid> a1:<invalid> d3:d3 d4:d4 a2:a2 d2:0x45434F4E d1:<invalid> -16(fp):d3 -12(fp):d4 -8(fp):a2 -4(fp):a6
+
+
+
+void fn00002264(word32 d1, word32 dwArg04)
+// stackDelta: 0; fpuStackDelta: 0; fpuMaxParam: -1
+
+// MayUse:  d1
 // LiveOut:
 // Trashed: CVZNX a0 a1 d0 d1
 // Preserved: a2 a6 a7
+// Stack args: Stack +0004(32)
 fn00002264_entry:
-// DataOut:
-// DataOut (flags):
-// SymbolicIn:
+// DataOut: d1
+// DataOut (flags): 
+// SymbolicIn: a7:fp
+// LocalsOut: fp(32) Stack +0004(32)
 
 l00002264:
 	branch dwArg04 == 0x00000000 l0000228C
-// DataOut:
-// DataOut (flags):
-// SymbolicIn:
+// DataOut: a0 d0 d1
+// DataOut (flags): 
+// SymbolicIn: a7:fp
+// LocalsOut: fp(32)
 
 l00002272:
-	byte v11_16 = Mem11[dwArg04:byte]
-	branch v11_16 == 0x00 l0000228C
-// DataOut:
-// DataOut (flags):
-// SymbolicIn:
+	byte v11_39 = Mem0[dwArg04:byte]
+	word32 d1_41 = SEQ(SLICE(d1, word24, 8), v11_39)
+	branch v11_39 == 0x00 l0000228C
+// DataOut: a0 d0 d1
+// DataOut (flags): 
+// SymbolicIn: a7:fp - 0x00000008 a6:fp - 0x00000004 a0:<invalid> d0:<invalid> -8(fp):a2 -4(fp):a6
+// LocalsOut: fp(32)
 
 l00002276:
-	word32 a2_22 = dwArg04
-	word32 d0_26 = (uint32) (uint8) v11_16
-	word32 a1_30 = dwArg04 + 1
-	branch d0_26 == 0x00000000 l0000228A
-// DataOut:
-// DataOut (flags):
-// SymbolicIn:
+	word32 a2_44 = dwArg04
+	word32 d0_48 = (uint32) (uint8) SLICE(d1_41, byte, 0)
+	word32 a1_53 = dwArg04 + 1
+	branch d0_48 == 0x00000000 l0000228A
+// DataOut: a1 a2 d0
+// DataOut (flags): 
+// SymbolicIn: a7:fp - 0x00000008 a6:fp - 0x00000004 a0:<invalid> d0:<invalid> d1:<invalid> -8(fp):a2 -4(fp):a6
+// LocalsOut: fp(32)
 
 l00002284:
-	Mem38[a2_22:byte] = Mem33[a1_30:byte]
-	a1_30 = a1_30 + 1
-	a2_22 = a2_22 + 1
-	d0_26 = d0_26 - 0x00000001
-	branch d0_26 != 0x00000000 l00002284
-// DataOut:
-// DataOut (flags):
-// SymbolicIn:
+	Mem69[a2_44:byte] = Mem0[a1_53:byte]
+	a1_53 = a1_53 + 1
+	a2_44 = a2_44 + 1
+	d0_48 = d0_48 - 0x00000001
+	branch d0_48 != 0x00000000 l00002284
+// DataOut: a1 a2 d0
+// DataOut (flags): 
+// SymbolicIn: a7:fp - 0x00000008 a6:fp - 0x00000004 a0:<invalid> d0:<invalid> d1:<invalid> a2:<invalid> a1:<invalid> -8(fp):a2 -4(fp):a6
+// LocalsOut: fp(32)
 
 l0000228A:
-	Mem45[a2_22:byte] = 0x00
-// DataOut:
-// DataOut (flags):
-// SymbolicIn:
+	Mem58[a2_44:byte] = 0x00
+// DataOut:
+// DataOut (flags): 
+// SymbolicIn: a7:fp - 0x00000008 a6:fp - 0x00000004 a0:<invalid> d0:<invalid> d1:<invalid> a2:<invalid> a1:<invalid> -8(fp):a2 -4(fp):a6
+// LocalsOut: fp(32)
 
 l0000228C:
 	return
 // DataOut:
-// DataOut (flags):
-// SymbolicIn:
+// DataOut (flags): 
+// SymbolicIn: a7:fp - 0x00000008 a6:fp - 0x00000004 a0:<invalid> d0:<invalid> d1:<invalid> a2:<invalid> a1:<invalid> -8(fp):a2 -4(fp):a6
 
 fn00002264_exit:
 // DataOut:
-// DataOut (flags):
-// SymbolicIn:
-
-
-
-void fn00002294(word32 a5)
-// stackDelta: 0; fpuStackDelta: 0; fpuMaxParam: -1
-
-// MayUse:  a5:[0..31]
+// DataOut (flags): 
+// SymbolicIn: a7:fp a6:a6 a0:<invalid> d0:<invalid> d1:<invalid> a2:a2 a1:<invalid> -8(fp):a2 -4(fp):a6
+
+
+
+void fn00002294(word32 a5, word32 dwArg04)
+// stackDelta: 0; fpuStackDelta: 0; fpuMaxParam: -1
+
+// MayUse:  a5
 // LiveOut:
-// Trashed: CVZNX a0 a5 a6 a7 d0 d2 d3 d4 d5
-// Preserved:
+// Trashed: CVZNX a0 d0 d2
+// Preserved: a6 a7
+// Stack args: Stack +0004(32)
 fn00002294_entry:
-// DataOut:
-// DataOut (flags):
-// SymbolicIn:
+// DataOut: a5
+// DataOut (flags): 
+// SymbolicIn: a7:fp
+// LocalsOut: fp(32) Stack +0004(32)
 
 l00002294:
-	fn00002354(a5, 0, 0x00)
+	fn00002354(a5, dwArg04, 0, 0, 0x00)
 	return
 // DataOut:
-// DataOut (flags):
-// SymbolicIn:
+// DataOut (flags): 
+// SymbolicIn: a7:fp
 
 fn00002294_exit:
 // DataOut:
-// DataOut (flags):
-// SymbolicIn:
-
-
-
-void fn000022C4(word32 a2, word32 a5)
-// stackDelta: 0; fpuStackDelta: 0; fpuMaxParam: -1
-
-// MayUse:  a2:[0..31] a5:[0..31]
+// DataOut (flags): 
+// SymbolicIn: a7:fp a6:a6 d2:0 a0:<invalid> d0:<invalid> -16(fp):<invalid> -12(fp):0 -8(fp):0 -4(fp):a6
+
+
+
+void fn000022C4(word32 a5)
+// stackDelta: 0; fpuStackDelta: 0; fpuMaxParam: -1
+
+// MayUse:  a5
 // LiveOut:
-// Trashed: CVZNX a0 a1 a2 a5 a6 a7 d0 d3 d4 d5
-// Preserved:
+// Trashed: CVZNX a0 a1 a2 d0
+// Preserved: a6 a7
 fn000022C4_entry:
-// DataOut:
-// DataOut (flags):
-// SymbolicIn:
+// DataOut: a5
+// DataOut (flags): 
+// SymbolicIn: a7:fp
+// LocalsOut: fp(32) Local -0012(32) Local -0013(32) Local -0015(32) Local -0016(32)
 
 l000022C4:
-	word32 a7_23
-	fn000023B4(a5 + -744, a5 + -740, out a7_23)
-	Mem32[a7_23 + 0x00000004:word32] = a5 + -748
-	Mem34[a7_23:word32] = a5 + -752
-	word32 a7_40
-	word32 a6_39 = fn000023B4(Mem34[a7_23:word32], Mem34[a7_23 + 4:word32], out a7_40)
-	Mem50[a7_40 + 2:word16] = 0xA89F
-	Mem53[a7_40 + 1:byte] = 0x01
-	word32 a7_55
-	word32 a6_56
-	word32 a5_58
-	call a5 + 194 (retsize: 4;)
-		uses: a2:a2,a5:a5,a6:a6_39,a7:a7_40 + 1
-		defs: a5:a5_58,a6:a6_56,a7:a7_55
-	word32 v10_66 = Mem53[a7_55:word32]
-	Mem72[a7_55 - 2:word16] = 0xA1AD
-	Mem74[0x00:byte] = 0x00
-	word32 a7_79
-	word32 a6_80
-	word32 a2_81
-	word32 a5_82
-	word32 a0_85
-	call a5_58 + 194 (retsize: 4;)
-		uses: a2:v10_66,a5:a5_58,a6:a6_56,a7:a7_55 - 3
-		defs: a0:a0_85,a2:a2_81,a5:a5_82,a6:a6_80,a7:a7_79
-	branch a2_81 - Mem74[a7_79:word32] == 0x00000000 l0000231C
-// DataOut:
-// DataOut (flags):
-// SymbolicIn:
+	fn000023B4(a5 + -744, a5 + -740)
+	word32 a0_23 = fn000023B4(a5 + -752, a5 + -748)
+	word32 a7_34
+	word32 a6_35
+	word32 a2_36
+	byte CVZN_37
+	word32 a5_38
+	bool Z_39
+	bool C_40
+	bool N_41
+	bool V_42
+	word32 a1_43
+	word32 d0_44
+	word32 a0_45
+	byte ZN_46
+	call a5 + 194 (retsize: 4; depth: 23)
+		uses: a0_23,a2,a5,a6_5,a7_28,bLoc13_30,CVZN_33,dwLoc04_4,dwLoc0C_10,dwLoc10_20,dwLoc13_32,dwLoc14_22,wLoc12_27
+		defs: a0_45,a1_43,a2_36,a5_38,a6_35,a7_34,C_40,CVZN_37,d0_44,N_41,V_42,Z_39,ZN_46
+	Mem57[0x00:byte] = 0x00
+	word32 dwLoc16_55 = DPB(dwLoc16, 0xA1AD, 8)
+	word32 a7_62
+	word32 a6_63
+	word32 a2_64
+	byte CVZN_65
+	word32 a5_66
+	bool Z_67
+	bool C_68
+	bool N_69
+	bool V_70
+	word32 a1_71
+	word32 d0_72
+	word32 a0_73
+	byte ZN_74
+	call a5_38 + 194 (retsize: 4; depth: 26)
+		uses: a0_45,a1_43,a2_49,a5_38,a6_35,a7_56,bLoc13_30,C_59,CVZN_37,d0_44,dwLoc04_4,dwLoc0C_10,dwLoc10_20,dwLoc13_32,dwLoc14_22,dwLoc16_55,N_60,V_61,wLoc12_27,wLoc15_53,Z_58,ZN_46
+		defs: a0_73,a1_71,a2_64,a5_66,a6_63,a7_62,C_68,CVZN_65,d0_72,N_69,V_70,Z_67,ZN_74
+	branch a2_64 - dwLoc16_55 == 0x00000000 l0000231C
+// DataOut: a0 a5
+// DataOut (flags): 
+// SymbolicIn: a7:fp
+// LocalsOut: fp(32)
 
 l00002304:
 	__syscall(0xA1AD)
-	Mem98[a6_80 + -4:word32] = a0_85
 	branch true l0000231C
-// DataOut:
-// DataOut (flags):
-// SymbolicIn:
+// DataOut: a5
+// DataOut (flags): 
+// SymbolicIn: a7:fp - 0x00000012 a6:fp - 0x00000004 a2:<invalid> a0:<invalid> d0:<invalid> -21(fp):0xA1AD -20(fp):a5 + -752 -19(fp):0x01 -18(fp):0xA89F -16(fp):a5 + -748 -12(fp):a2 -4(fp):a6
+// LocalsOut: fp(32) Local -0008(32)
 
 l00002316:
-	Mem104[a5_82 + -1720:word32] = Mem98[a6_80 + -4:word32]
-// DataOut:
-// DataOut (flags):
-// SymbolicIn:
+	Mem104[a5_66 + -1720:word32] = a0_73
+// DataOut:
+// DataOut (flags): 
+// SymbolicIn: a7:fp - 0x00000012 a6:fp - 0x00000004 a2:<invalid> a1:fp + 0xFFFFFFF8 d0:0x73797376 a0:<invalid> -21(fp):0xA1AD -20(fp):a5 + -752 -19(fp):0x01 -18(fp):0xA89F -16(fp):a5 + -748 -12(fp):a2 -8(fp):<invalid> -4(fp):a6
+// LocalsOut: fp(32)
 
 l0000231C:
 	return
 // DataOut:
-// DataOut (flags):
-// SymbolicIn:
+// DataOut (flags): 
+// SymbolicIn: a7:fp - 0x00000012 a6:fp - 0x00000004 a2:<invalid> a1:fp + 0xFFFFFFF8 d0:<invalid> a0:<invalid> -21(fp):0xA1AD -20(fp):a5 + -752 -19(fp):0x01 -18(fp):0xA89F -16(fp):a5 + -748 -12(fp):a2 -8(fp):<invalid> -4(fp):a6
 
 fn000022C4_exit:
 // DataOut:
-// DataOut (flags):
-// SymbolicIn:
-
-
-
-word32 fn00002354(word32 a5, word32 dwArg08, byte bArg0F)
-// stackDelta: 0; fpuStackDelta: 0; fpuMaxParam: -1
-
-// MayUse:  a5:[0..31] Stack +0008:[0..31] Stack +000F:[0..7]
-// LiveOut: a6
-// Trashed: CVZNX a0 a5 a6 a7 d0 d3 d4 d5
-// Preserved:
+// DataOut (flags): 
+// SymbolicIn: a7:fp a6:a6 a2:<invalid> a1:fp + 0xFFFFFFF8 d0:0 a0:<invalid> -21(fp):0xA1AD -20(fp):a5 + -752 -19(fp):0x01 -18(fp):0xA89F -16(fp):a5 + -748 -12(fp):a2 -8(fp):<invalid> -4(fp):a6
+
+
+
+void fn00002354(word32 a5, word32 dwArg04, word32 dwArg08, word32 dwArg0C, byte bArg0F)
+// stackDelta: 0; fpuStackDelta: 0; fpuMaxParam: -1
+
+// MayUse:  a5
+// LiveOut:
+// Trashed: CVZNX a0 d0
+// Preserved: a6 a7
+// Stack args: Stack +0004(32) Stack +0008(32) Stack +000C(32) Stack +000F(8)
 fn00002354_entry:
-// DataOut:
-// DataOut (flags):
-// SymbolicIn:
+// DataOut: a5
+// DataOut (flags): 
+// SymbolicIn: a7:fp
+// LocalsOut: fp(32) Stack +0004(32) Stack +0008(32) Stack +000C(32) Stack +000F(8)
 
 l00002354:
-	Mem10[a5 + -1380:byte] = bArg0F
-	word32 a7_40 = fp - 0x00000004
+	Mem9[a5 + -1380:byte] = bArg0F
 	branch dwArg08 != 0x00000000 l00002386
-// DataOut:
-// DataOut (flags):
-// SymbolicIn:
+// DataOut: a5
+// DataOut (flags): 
+// SymbolicIn: a7:fp
+// LocalsOut: fp(32) Stack +0004(32) Stack +000C(32)
 
 l00002364:
-	branch Mem10[a5 + -708:word32] == 0x00000000 l00002378
-// DataOut:
-// DataOut (flags):
-// SymbolicIn:
+	branch Mem9[a5 + -708:word32] == 0x00000000 l00002378
+// DataOut: a5
+// DataOut (flags): 
+// SymbolicIn: a7:fp - 0x00000004 a6:fp - 0x00000004 -4(fp):a6
+// LocalsOut: fp(32) Stack +0004(32) Stack +000C(32)
 
 l0000236A:
-	word32 a7_33
-	fn000023B4(Mem22[a5 + -708:word32], Mem10[a5 + -712:word32], out a7_33)
-	a7_40 = a7_33 + 8
-// DataOut:
-// DataOut (flags):
-// SymbolicIn:
+	fn000023B4(Mem9[a5 + -708:word32], Mem9[a5 + -712:word32])
+// DataOut: a5
+// DataOut (flags): 
+// SymbolicIn: a7:fp - 0x00000004 a6:fp - 0x00000004 -4(fp):a6
+// LocalsOut: fp(32) Stack +0004(32) Stack +000C(32)
 
 l00002378:
-	word32 a7_42 = a7_40 - 0x00000004
-	Mem44[a7_42:word32] = a5 + -728
-	Mem46[a7_42 - 0x00000004:word32] = a5 + -736
-	word32 a7_52
-	fn000023B4(Mem46[a7_42 - 0x00000004:word32], Mem46[a7_42:word32], out a7_52)
-	a7_40 = a7_52 + 8
-// DataOut:
-// DataOut (flags):
-// SymbolicIn:
+	fn000023B4(a5 + -736, a5 + -728)
+// DataOut: a5
+// DataOut (flags): 
+// SymbolicIn: a7:fp - 0x00000004 a6:fp - 0x00000004 a0:<invalid> d0:<invalid> -12(fp):<invalid> -8(fp):<invalid> -4(fp):a6
+// LocalsOut: fp(32) Stack +0004(32) Stack +000C(32)
 
 l00002386:
-	word32 a7_61 = a7_40 - 0x00000004
-	Mem63[a7_61:word32] = a5 + -720
-	Mem65[a7_61 - 0x00000004:word32] = a5 + -724
-	word32 a7_136
-	word32 a6_102 = fn000023B4(Mem65[a7_61 - 0x00000004:word32], Mem65[a7_61:word32], out a7_136)
-	branch Mem65[a6_102 + 16:word32] != 0x00000000 l000023AE
-// DataOut:
-// DataOut (flags):
-// SymbolicIn:
+	word32 a0_22 = fn000023B4(a5 + -724, a5 + -720)
+	branch dwArg0C != 0x00000000 l000023AE
+// DataOut: a5
+// DataOut (flags): 
+// SymbolicIn: a7:fp - 0x00000004 a6:fp - 0x00000004 a0:<invalid> d0:<invalid> -12(fp):a5 + -736 -8(fp):a5 + -728 -4(fp):a6
+// LocalsOut: fp(32) Stack +0004(32)
 
 l0000239A:
-	branch Mem65[a5 + -1376:word32] == 0x00000000 l000023AA
-// DataOut:
-// DataOut (flags):
-// SymbolicIn:
+	branch Mem9[a5 + -1376:word32] == 0x00000000 l000023AA
+// DataOut: a5
+// DataOut (flags): 
+// SymbolicIn: a7:fp - 0x00000004 a6:fp - 0x00000004 a0:<invalid> d0:<invalid> -12(fp):a5 + -724 -8(fp):a5 + -720 -4(fp):a6
+// LocalsOut: fp(32) Stack +0004(32)
 
 l000023A0:
-	Mem89[Mem65[a5 + -1376:word32] + 14:word32] = Mem65[a6_102 + 8:word32]
-// DataOut:
-// DataOut (flags):
-// SymbolicIn:
+	Mem55[Mem9[a5 + -1376:word32] + 14:word32] = dwArg04
+// DataOut:
+// DataOut (flags): 
+// SymbolicIn: a7:fp - 0x00000004 a6:fp - 0x00000004 a0:<invalid> d0:<invalid> -12(fp):a5 + -724 -8(fp):a5 + -720 -4(fp):a6
+// LocalsOut: fp(32)
 
 l000023AA:
-	call a5 + 98 (retsize: 4;)
-		uses: a5:a5,a6:a6_70,Stack +000C:dwArg08,Stack +0013:bArg0F
-		defs: a6:a6_94
-// DataOut:
-// DataOut (flags):
-// SymbolicIn:
+	word32 a7_43
+	word32 a6_44
+	word32 a5_45
+	byte CVZN_46
+	byte ZN_47
+	bool C_48
+	bool V_49
+	bool Z_50
+	word32 a0_51
+	call a5 + 98 (retsize: 4; depth: 8)
+		uses: a0_22,a5,a6_5,a7_23,C_41,CVZN_17,dwLoc04_4,dwLoc08_19,dwLoc0C_21,V_42,Z_40,ZN_39
+		defs: a0_51,a5_45,a6_44,a7_43,C_48,CVZN_46,V_49,Z_50,ZN_47
+// DataOut:
+// DataOut (flags): 
+// SymbolicIn: a7:fp - 0x00000004 a6:fp - 0x00000004 a0:<invalid> d0:<invalid> -12(fp):a5 + -724 -8(fp):a5 + -720 -4(fp):a6
+// LocalsOut: fp(32)
 
 l000023AE:
-	return Mem104[a6_102:word32]
-// DataOut:
-// DataOut (flags):
-// SymbolicIn:
+	return
+// DataOut:
+// DataOut (flags): 
+// SymbolicIn: a7:fp - 0x00000004 a6:fp - 0x00000004 a0:<invalid> d0:<invalid> -12(fp):a5 + -724 -8(fp):a5 + -720 -4(fp):a6
 
 fn00002354_exit:
 // DataOut:
-// DataOut (flags):
-// SymbolicIn:
-
-
-
-word32 fn000023B4(word32 dwArg04, word32 dwArg08, ptr32 & a7Out)
-// stackDelta: 0; fpuStackDelta: 0; fpuMaxParam: -1
-
-// MayUse:  Stack +0004:[0..31] Stack +0008:[0..31]
-// LiveOut: a6 a7
-// Trashed: CVZNX a0 a6 a7 d0 d3 d4 d5
-// Preserved:
+// DataOut (flags): 
+// SymbolicIn: a7:fp a6:a6 a0:<invalid> d0:<invalid> -12(fp):a5 + -724 -8(fp):a5 + -720 -4(fp):a6
+
+
+
+word32 fn000023B4(word32 dwArg04, word32 dwArg08)
+// stackDelta: 0; fpuStackDelta: 0; fpuMaxParam: -1
+
+// MayUse: 
+// LiveOut: a0
+// Trashed: CVZNX a0 d0
+// Preserved: a6 a7 d3 d4 d5
+// Stack args: Stack +0004(32) Stack +0008(32)
 fn000023B4_entry:
-// DataOut:
-// DataOut (flags):
-// SymbolicIn:
+// DataOut: a0 a5
+// DataOut (flags): 
+// SymbolicIn: a7:fp
+// LocalsOut: fp(32) Stack +0004(32) Stack +0008(32)
 
 l000023B4:
-	word32 a6_34 = fp - 0x00000004
-	word32 d5_17 = -1
 	word32 d4_18 = dwArg08
-	word32 d3_19 = dwArg04
+	word32 d3_20 = dwArg04
 	branch dwArg08 - dwArg04 <=u 0x00000000 l000023DE
-// DataOut:
-// DataOut (flags):
-// SymbolicIn:
+// DataOut: a0 a5 d3 d4
+// DataOut (flags): 
+// SymbolicIn: a7:fp
+// LocalsOut: fp(32)
 
 l000023CA:
-<<<<<<< HEAD
-	word32 d0_26 = Mem16[d3_19:word32]
-	branch d0_26 == 0x00000000 l000023D8
-// DataOut:
-// DataOut (flags):
-// SymbolicIn:
-
-l000023D0:
-	branch d0_26 - d5_17 == 0x00000000 l000023D8
-// DataOut:
-// DataOut (flags):
-// SymbolicIn:
-
-l000023D4:
-	word32 d0_42
-	call d0_26 (retsize: 4;)
-		uses: a0:d0_26,a6:a6_34,d0:d0_42,d3:d3_23,d4:d4_35,d5:d5_29,Stack +0008:dwArg04,Stack +000C:dwArg08
-		defs: a6:a6_37,d0:d0_42,d3:d3_40,d4:d4_39,d5:d5_38
-// DataOut:
-// DataOut (flags):
-// SymbolicIn:
-=======
 	a0 = d3_20
 	word32 d0_51 = Mem0[d3_20:word32]
 	branch d0_51 == 0x00000000 l000023D8
@@ -2396,639 +2198,648 @@
 // DataOut (flags): 
 // SymbolicIn: a7:fp - 0x00000010 a6:fp - 0x00000004 d5:-1 d4:<invalid> d3:<invalid> a0:<invalid> d0:<invalid> -16(fp):d3 -12(fp):d4 -8(fp):d5 -4(fp):a6
 // LocalsOut: fp(32)
->>>>>>> c8904548
 
 l000023D8:
-	d3_19 = d3_19 + 0x00000004
-	branch d4_18 - d3_19 >u 0x00000000 l000023CA
-// DataOut:
-// DataOut (flags):
-// SymbolicIn:
+	d3_20 = d3_20 + 0x00000004
+	branch d4_18 - d3_20 >u 0x00000000 l000023CA
+// DataOut: a0 a5 d3 d4
+// DataOut (flags): 
+// SymbolicIn: a7:fp - 0x00000010 a6:fp - 0x00000004 d5:-1 d4:<invalid> d3:<invalid> a0:<invalid> d0:<invalid> -16(fp):d3 -12(fp):d4 -8(fp):d5 -4(fp):a6
+// LocalsOut: fp(32)
 
 l000023DE:
-	word32 a6_64 = Mem16[a6_34:word32]
-	a7Out = a6_34 + 0x00000004
-	return a6_64
-// DataOut:
-// DataOut (flags):
-// SymbolicIn:
+	return a0
+// DataOut: a0 a5
+// DataOut (flags): 
+// SymbolicIn: a7:fp - 0x00000010 a6:fp - 0x00000004 d5:-1 d4:<invalid> d3:<invalid> a0:<invalid> d0:<invalid> -16(fp):d3 -12(fp):d4 -8(fp):d5 -4(fp):a6
 
 fn000023B4_exit:
-// DataOut:
-// DataOut (flags):
-// SymbolicIn:
-
-
-
-void fn000023F8(word32 a5)
-// stackDelta: 0; fpuStackDelta: 0; fpuMaxParam: -1
-
-// MayUse:  a5:[0..31]
+// DataOut: a0
+// DataOut (flags): 
+// SymbolicIn: a7:fp a6:a6 d5:d5 d4:d4 d3:d3 a0:<invalid> d0:<invalid> -16(fp):d3 -12(fp):d4 -8(fp):d5 -4(fp):a6
+
+
+
+void fn000023F8(word32 a5, word32 dwArg04)
+// stackDelta: 0; fpuStackDelta: 0; fpuMaxParam: -1
+
+// MayUse:  a5
 // LiveOut:
-// Trashed: CVZNX a0 a1 a2 a5 a6 a7 d0 d1 d2
-// Preserved:
+// Trashed: CVZNX a0 a1 d0 d1 d2
+// Preserved: a6 a7
+// Stack args: Stack +0004(32)
 fn000023F8_entry:
-// DataOut:
-// DataOut (flags):
-// SymbolicIn:
+// DataOut: a5
+// DataOut (flags): 
+// SymbolicIn: a7:fp
+// LocalsOut: fp(32) Stack +0004(32)
 
 l000023F8:
-	word32 a6_13
-	word32 a7_14
-	word32 a5_12 = fn00002418(a5, out a6_13, out a7_14)
-	Mem26[a7_14 - 4:word32] = Mem5[a6_13 + 8:word32]
-	word32 a6_35
-	word32 a7_36
-	word32 a5_34 = fn0000243C(a5_12, Mem26[a7_14 - 4:word32], out a6_35, out a7_36)
-	Mem44[a7_36:word32] = 0x000000FF
-	word32 a0_45 = Mem44[a5_34 + -1288:word32]
-	call a0_45 (retsize: 4;)
-		uses: a0:a0_45,a5:a5_34,a6:a6_35,a7:a7_36
+	fn00002418(a5)
+	fn0000243C(a5, dwArg04)
+	word32 a0_18 = Mem0[a5 + -1288:word32]
+	word32 a7_19
+	word32 a6_20
+	byte CVZN_21
+	word32 a5_22
+	word32 a0_23
+	call a0_18 (retsize: 4; depth: 12)
+		uses: a0_18,a5,a6_5,a7_15,CVZN_13,dwLoc04_4,dwLoc08_16
+		defs: a0_23,a5_22,a6_20,a7_19,CVZN_21
 	return
 // DataOut:
-// DataOut (flags):
-// SymbolicIn:
+// DataOut (flags): 
+// SymbolicIn: a7:fp
 
 fn000023F8_exit:
 // DataOut:
-// DataOut (flags):
-// SymbolicIn:
-
-
-
-word32 fn00002418(word32 a5, ptr32 & a6Out, ptr32 & a7Out)
-// stackDelta: 0; fpuStackDelta: 0; fpuMaxParam: -1
-
-// MayUse:  a5:[0..31]
-// LiveOut: a5 a6 a7
-// Trashed: CVZNX a0 a1 a2 a5 a6 a7 d0 d1 d2
-// Preserved:
+// DataOut (flags): 
+// SymbolicIn: a7:fp a6:a6 a0:<invalid> d0:<invalid> a1:<invalid> d1:<invalid> d2:<invalid> -8(fp):000000FF -4(fp):a6
+
+
+
+void fn00002418(word32 a5)
+// stackDelta: 0; fpuStackDelta: 0; fpuMaxParam: -1
+
+// MayUse:  a5
+// LiveOut:
+// Trashed: CVZNX a0 a1 d0 d1 d2
+// Preserved: a6 a7
 fn00002418_entry:
-// DataOut:
-// DataOut (flags):
-// SymbolicIn:
+// DataOut: a5
+// DataOut (flags): 
+// SymbolicIn: a7:fp
+// LocalsOut: fp(32)
 
 l00002418:
-	word32 a6_18
-	word32 a7_19
-	word32 a5_17 = fn0000243C(a5, 0x000000FC, out a6_18, out a7_19)
-	word32 a7_25 = a7_19 + 4
-	word32 a0_26 = Mem9[a5_17 + -1012:word32]
-	branch a0_26 == 0x00000000 l00002430
-// DataOut:
-// DataOut (flags):
-// SymbolicIn:
+	fn0000243C(a5, 0x000000FC)
+	word32 a0_12 = Mem0[a5 + -1012:word32]
+	branch a0_12 == 0x00000000 l00002430
+// DataOut: a5
+// DataOut (flags): 
+// SymbolicIn: a7:fp
+// LocalsOut: fp(32)
 
 l0000242E:
-	call a0_26 (retsize: 4;)
-		uses: a5:a5_17,a6:a6_18
-		defs: a5:a5_32,a7:a7_30
-// DataOut:
-// DataOut (flags):
-// SymbolicIn:
+	word32 a7_26
+	word32 a6_27
+	word32 a0_29
+	word32 d0_30
+	byte CVZN_31
+	bool Z_32
+	call a0_12 (retsize: 4; depth: 8)
+		uses: a0_12,a5,a6_5,a7_10,CVZN_14,d0_13,dwLoc04_4,dwLoc08_8,Z_15
+		defs: a0_29,a5_28,a6_27,a7_26,CVZN_31,d0_30,Z_32
+// DataOut: a5
+// DataOut (flags): 
+// SymbolicIn: a7:fp - 0x00000004 a6:fp - 0x00000004 a0:<invalid> d0:<invalid> a1:<invalid> d1:<invalid> d2:<invalid> -8(fp):000000FC -4(fp):a6
+// LocalsOut: fp(32)
 
 l00002430:
-	word32 a7_41 = a7_25 - 0x00000004
-	Mem42[a7_41:word32] = 0x000000FF
-	word32 a6_51
-	word32 a7_65
-	word32 a5_50 = fn0000243C(a5_17, Mem42[a7_41:word32], out a6_51, out a7_65)
-	a6Out = Mem42[a6_51:word32]
-	a7Out = a6_51 + 0x00000004
-	return a5_50
-// DataOut:
-// DataOut (flags):
-// SymbolicIn:
+	fn0000243C(a5, 0x000000FF)
+	return
+// DataOut: a5
+// DataOut (flags): 
+// SymbolicIn: a7:fp - 0x00000004 a6:fp - 0x00000004 a0:<invalid> d0:<invalid> a1:<invalid> d1:<invalid> d2:<invalid> -8(fp):000000FC -4(fp):a6
 
 fn00002418_exit:
 // DataOut:
-// DataOut (flags):
-// SymbolicIn:
-
-
-
-word32 fn0000243C(word32 a5, word32 dwArg04, ptr32 & a6Out, ptr32 & a7Out)
-// stackDelta: 0; fpuStackDelta: 0; fpuMaxParam: -1
-
-// MayUse:  a5:[0..31] Stack +0004:[0..31]
-// LiveOut: a5 a6 a7
-// Trashed: CVZNX a0 a1 a2 a5 a6 a7 d0 d1 d2
-// Preserved:
+// DataOut (flags): 
+// SymbolicIn: a7:fp a6:a6 a0:<invalid> d0:<invalid> a1:<invalid> d1:<invalid> d2:<invalid> -8(fp):000000FF -4(fp):a6
+
+
+
+void fn0000243C(word32 a5, word32 dwArg04)
+// stackDelta: 0; fpuStackDelta: 0; fpuMaxParam: -1
+
+// MayUse:  a5
+// LiveOut:
+// Trashed: CVZNX a0 a1 d0 d1 d2
+// Preserved: a2 a6 a7
+// Stack args: Stack +0004(32)
 fn0000243C_entry:
-// DataOut:
-// DataOut (flags):
-// SymbolicIn:
+// DataOut: a5
+// DataOut (flags): 
+// SymbolicIn: a7:fp
+// LocalsOut: fp(32) Stack +0004(32)
 
 l0000243C:
-	word32 a6_6 = fp - 0x00000004
-	word32 d1_14 = 0
-	word32 d2_16 = a5 + -1100
-// DataOut:
-// DataOut (flags):
-// SymbolicIn:
+	word32 d1_103 = 0
+	word32 d2_102 = a5 + -1100
+// DataOut: a1 a5 d0 d1 d2
+// DataOut (flags): 
+// SymbolicIn: a7:fp
+// LocalsOut: fp(32)
 
 l00002452:
-	branch dwArg04 - Mem11[d2_16:word32] == 0x00000000 l00002460
-// DataOut:
-// DataOut (flags):
-// SymbolicIn:
+	branch dwArg04 - Mem0[d2_102:word32] == 0x00000000 l00002460
+// DataOut: a1 a5 d0 d1 d2
+// DataOut (flags): 
+// SymbolicIn: a7:fp - 0x00000008 a6:fp - 0x00000004 a1:a5 + -1012 d1:<invalid> a0:<invalid> d2:<invalid> d0:<invalid> -8(fp):a2 -4(fp):a6
+// LocalsOut: fp(32)
 
 l00002458:
-	d2_16 = d2_16 + 0x00000008
-	d1_14 = d1_14 + 0x00000001
-	branch d2_16 - (a5 + -1012) <u 0x00000000 l00002452
-// DataOut:
-// DataOut (flags):
-// SymbolicIn:
+	d2_102 = d2_102 + 0x00000008
+	d1_103 = d1_103 + 0x00000001
+	branch d2_102 - (a5 + -1012) <u 0x00000000 l00002452
+// DataOut: a1 a5 d0 d1 d2
+// DataOut (flags): 
+// SymbolicIn: a7:fp - 0x00000008 a6:fp - 0x00000004 a1:a5 + -1012 d1:<invalid> a0:<invalid> d2:<invalid> d0:<invalid> -8(fp):a2 -4(fp):a6
+// LocalsOut: fp(32)
 
 l00002460:
-	branch dwArg04 - Mem11[(a5 + -1100) + d1_14 * 8:word32] != 0x00000000 l0000248E
-// DataOut:
-// DataOut (flags):
-// SymbolicIn:
+	branch dwArg04 - Mem0[(a5 + -1100) + d1_103 * 8:word32] != 0x00000000 l0000248E
+// DataOut: a5 d1
+// DataOut (flags): 
+// SymbolicIn: a7:fp - 0x00000008 a6:fp - 0x00000004 a1:a5 + -1012 d1:<invalid> a0:<invalid> d2:<invalid> d0:<invalid> -8(fp):a2 -4(fp):a6
+// LocalsOut: fp(32)
 
 l0000246A:
-	word32 a0_44 = Mem11[a5 + -1096 + d1_14 * 8:word32]
-	word32 a1_45 = a0_44
-// DataOut:
-// DataOut (flags):
-// SymbolicIn:
+	word32 a0_64 = Mem0[a5 + -1096 + d1_103 * 8:word32]
+	word32 a1_65 = a0_64
+// DataOut: a1 a2 a5
+// DataOut (flags): 
+// SymbolicIn: a7:fp - 0x00000008 a6:fp - 0x00000004 a1:a5 + -1012 d1:<invalid> a0:a5 + -1100 d2:<invalid> d0:<invalid> -8(fp):a2 -4(fp):a6
+// LocalsOut: fp(32)
 
 l00002478:
-	a1_45 = a1_131 + 1
-	a1_131 = a1_45
-	branch Mem11[a1_131:byte] != 0x00 l00002478
-// DataOut:
-// DataOut (flags):
-// SymbolicIn:
+	a1_65 = a1_108 + 1
+	word32 a1_108 = a1_65
+	branch Mem0[a1_108:byte] != 0x00 l00002478
+// DataOut: a1 a2 a5
+// DataOut (flags): 
+// SymbolicIn: a7:fp - 0x00000008 a6:fp - 0x00000004 a1:<invalid> d1:<invalid> a0:<invalid> d2:<invalid> d0:<invalid> a2:<invalid> -8(fp):a2 -4(fp):a6
+// LocalsOut: fp(32)
 
 l0000247C:
-	word32 a1_56 = a1_45 - (a0_44 + 1)
-	call a5 + 146 (retsize: 4;)
-		uses: a1:a1_56,a2:a0_44 + 1,a5:a5,a6:fp - 0x00000004,a7:fp - 0x00000014,d2:2,Stack +0004:2,Stack +0008:a0_44,Stack +000C:a1_56,Stack +001C:dwArg04
-		defs: a5:a5_80,a6:a6_77
-// DataOut:
-// DataOut (flags):
-// SymbolicIn:
+	word32 a7_86
+	word32 a6_87
+	word32 a2_88
+	byte CVZN_89
+	word32 a1_90
+	word32 a5_91
+	word32 d1_92
+	word32 a0_93
+	word32 d2_94
+	word32 d0_95
+	bool Z_96
+	byte CVZNX_97
+	bool C_98
+	byte ZN_99
+	bool V_100
+	call a5 + 146 (retsize: 4; depth: 24)
+		uses: a0_64,a1_74,a2_66,a5,a6_5,a7_82,C_72,CVZN_85,CVZNX_31,d0_17,d1_33,d2_81,dwLoc04_4,dwLoc08_10,dwLoc0C_77,dwLoc10_80,dwLoc14_84,V_73,Z_71,ZN_70
+		defs: a0_93,a1_90,a2_88,a5_91,a6_87,a7_86,C_98,CVZN_89,CVZNX_97,d0_95,d1_92,d2_94,V_100,Z_96,ZN_99
+// DataOut: a5
+// DataOut (flags): 
+// SymbolicIn: a7:fp - 0x00000008 a6:fp - 0x00000004 a1:<invalid> d1:<invalid> a0:<invalid> d2:<invalid> d0:<invalid> a2:<invalid> -8(fp):a2 -4(fp):a6
+// LocalsOut: fp(32)
 
 l0000248E:
-	a6Out = Mem88[a6_6:word32]
-	a7Out = a6_6 + 0x00000004
-	return a5
-// DataOut:
-// DataOut (flags):
-// SymbolicIn:
+	return
+// DataOut: a5
+// DataOut (flags): 
+// SymbolicIn: a7:fp - 0x00000008 a6:fp - 0x00000004 a1:<invalid> d1:<invalid> a0:<invalid> d2:<invalid> d0:<invalid> a2:<invalid> -20(fp):2 -16(fp):<invalid> -12(fp):<invalid> -8(fp):a2 -4(fp):a6
 
 fn0000243C_exit:
 // DataOut:
-// DataOut (flags):
-// SymbolicIn:
+// DataOut (flags): 
+// SymbolicIn: a7:fp a6:a6 a1:<invalid> d1:<invalid> a0:<invalid> d2:<invalid> d0:<invalid> a2:a2 -20(fp):2 -16(fp):<invalid> -12(fp):<invalid> -8(fp):a2 -4(fp):a6
 
 
 
 void fn000024B0(word32 a5, word32 dwArg04)
 // stackDelta: 0; fpuStackDelta: 0; fpuMaxParam: -1
 
-// MayUse:  a5:[0..31] Stack +0004:[0..31]
+// MayUse:  a5
 // LiveOut:
-// Trashed: CVZN a0 a1 a2 a3 a5 a6 a7 d0 d1 d2 d3 d4 d5 d6 d7
-// Preserved:
+// Trashed: CVZNX a0 a1 a2 a3 a6 a7 d0 d1 d2 d3 d4 d5 d6 d7
+// Preserved: a6 a7
+// Stack args: Stack +0004(32)
 fn000024B0_entry:
-// DataOut:
-// DataOut (flags):
-// SymbolicIn:
+// DataOut: a5
+// DataOut (flags): 
+// SymbolicIn: a7:fp
+// LocalsOut: fp(32) Stack +0004(32)
 
 l000024B0:
-	fn000024C4(a5, dwArg04)
+	fn000024C4(a5, fp - 0x00000004, dwArg04, Mem0[a5 + -1340:word32])
 	return
 // DataOut:
-// DataOut (flags):
-// SymbolicIn:
+// DataOut (flags): 
+// SymbolicIn: a7:fp
 
 fn000024B0_exit:
 // DataOut:
-// DataOut (flags):
-// SymbolicIn:
-
-
-
-word32 fn000024C4(word32 a5, word32 dwArg04)
-// stackDelta: 0; fpuStackDelta: 0; fpuMaxParam: -1
-
-// MayUse:  a5:[0..31] Stack +0004:[0..31]
-// LiveOut: a6
-// Trashed: CVZN a0 a1 a2 a3 a5 a6 a7 d0 d1 d2 d3 d4 d5 d6 d7
-// Preserved: X
+// DataOut (flags): 
+// SymbolicIn: a7:<invalid> a6:<invalid> d4:<invalid> d0:<invalid> a0:<invalid> a2:<invalid> d2:<invalid> d1:<invalid> a1:<invalid> d3:<invalid> d6:<invalid> d5:<invalid> d7:<invalid> a3:<invalid> -12(fp):<invalid> -8(fp):<invalid> -4(fp):a6
+
+
+
+void fn000024C4(word32 a5, word32 a6, word32 dwArg04, word32 dwArg08)
+// stackDelta: 0; fpuStackDelta: 0; fpuMaxParam: -1
+
+// MayUse:  a5 a6
+// LiveOut:
+// Trashed: CVZNX a0 a1 a2 a3 a6 a7 d0 d1 d2 d3 d4 d5 d6 d7
+// Preserved: a6 a7 d3
+// Stack args: Stack +0004(32)
 fn000024C4_entry:
-// DataOut:
-// DataOut (flags):
-// SymbolicIn:
+// DataOut: a5 a6
+// DataOut (flags): 
+// SymbolicIn: a7:fp
+// LocalsOut: fp(32) Stack +0004(32)
 
 l000024C4:
-	word32 a7_12 = fp - 0x0000000C
 	branch dwArg04 <=u -32 l000024E0
-// DataOut:
-// DataOut (flags):
-// SymbolicIn:
+// DataOut: a5 a6 a7 d3
+// DataOut (flags): 
+// SymbolicIn: a7:fp
+// LocalsOut: fp(32) Local -0004(32)
 
 l000024E0:
-	word32 d3_25 = SEQ(SLICE(dwArg04 + 0x00000003, word16, 16), SLICE(dwArg04 + 0x00000003, word16, 0) & 0xFFFC)
-// DataOut:
-// DataOut (flags):
-// SymbolicIn:
+	word32 d3_50 = SEQ(SLICE(dwArg04 + 0x00000003, word16, 16), SLICE(dwArg04 + 0x00000003, word16, 0) & 0xFFFC)
+// DataOut: a5 a6 a7 d3
+// DataOut (flags): 
+// SymbolicIn: a7:fp - 0x0000000C a6:fp - 0x00000004 d3:<invalid> d4:-32 -12(fp):d4 -8(fp):d3 -4(fp):a6
+// LocalsOut: Local -0004(32)
 
 l000024EA:
-	word32 a7_29 = a7_12 - 4
-	Mem32[a7_29:word32] = d3_25
-	word32 a5_43
-	word32 a7_45
-	word32 d4_46
-	word32 a6_44
-	branch fn00002510(a5, Mem32[a7_29:word32], out d3_25, out d4_46, out a5_43, out a6_44, out a7_45) != 0x00000000 l00002506
-// DataOut:
-// DataOut (flags):
-// SymbolicIn:
+	Mem57[fp - 0x00000010:word32] = d3_50
+	word32 d4_61
+	branch fn00002510(a5, fp - 0x00000004, dwArg00, out d4_61) != 0x00000000 l00002506
+// DataOut: a5 a6 a7 d3 d4
+// DataOut (flags): 
+// SymbolicIn: a7:<invalid> a6:<invalid> d3:<invalid> d4:<invalid> a0:<invalid> d0:<invalid> a2:<invalid> d2:<invalid> d1:<invalid> a1:<invalid> d6:<invalid> d5:<invalid> d7:<invalid> a3:<invalid> -16(fp):<invalid> -12(fp):d4 -8(fp):d3 -4(fp):a6
+// LocalsOut: Local -0004(32)
 
 l000024F6:
-	branch d4_46 == 0x00000000 l00002506
-// DataOut:
-// DataOut (flags):
-// SymbolicIn:
+	branch d4_61 == 0x00000000 l00002506
+// DataOut: a5 a6 a7 d3
+// DataOut (flags): 
+// SymbolicIn: a7:<invalid> a6:<invalid> d3:<invalid> d4:<invalid> a0:<invalid> d0:<invalid> a2:<invalid> d2:<invalid> d1:<invalid> a1:<invalid> d6:<invalid> d5:<invalid> d7:<invalid> a3:<invalid> -16(fp):<invalid> -12(fp):d4 -8(fp):d3 -4(fp):a6
+// LocalsOut: Local -0004(32)
 
 l000024FA:
-	Mem66[a7_45:word32] = d3_25
-	a7_12 = a7_72 + 4
-	word32 a7_72
-	branch fn00002644(a5_43, Mem66[a7_45:word32], out a5, out a6_44, out a7_72) != 0x00000000 l000024EA
-// DataOut:
-// DataOut (flags):
-// SymbolicIn:
+	Mem89[fp - 0x00000010:word32] = d3_50
+	branch fn00002644(a5, dwArg00) != 0x00000000 l000024EA
+// DataOut: a5 a6 a7 d3
+// DataOut (flags): 
+// SymbolicIn: a7:<invalid> a6:<invalid> d3:<invalid> d4:<invalid> a0:<invalid> d0:<invalid> a2:<invalid> d2:<invalid> d1:<invalid> a1:<invalid> d6:<invalid> d5:<invalid> d7:<invalid> a3:<invalid> -16(fp):<invalid> -12(fp):d4 -8(fp):d3 -4(fp):a6
+// LocalsOut: Local -0004(32)
 
 l00002506:
-	return Mem83[a6_44:word32]
-// DataOut:
-// DataOut (flags):
-// SymbolicIn:
+	return
+// DataOut:
+// DataOut (flags): 
+// SymbolicIn: a7:<invalid> a6:<invalid> d3:<invalid> d4:<invalid> a0:<invalid> d0:<invalid> a2:<invalid> d2:<invalid> d1:<invalid> a1:<invalid> d6:<invalid> d5:<invalid> d7:<invalid> a3:<invalid> -16(fp):<invalid> -12(fp):d4 -8(fp):d3 -4(fp):a6
 
 l000024D6:
-	return a6
-// DataOut:
-// DataOut (flags):
-// SymbolicIn:
+	return
+// DataOut:
+// DataOut (flags): 
+// SymbolicIn: a7:fp - 0x0000000C a6:fp - 0x00000004 d3:<invalid> d4:-32 -12(fp):d4 -8(fp):d3 -4(fp):a6
 
 fn000024C4_exit:
 // DataOut:
-// DataOut (flags):
-// SymbolicIn:
-
-
-
-word32 fn00002510(word32 a5, word32 dwArg04, ptr32 & d3Out, ptr32 & d4Out, ptr32 & a5Out, ptr32 & a6Out, ptr32 & a7Out)
-// stackDelta: 0; fpuStackDelta: 0; fpuMaxParam: -1
-
-// MayUse:  a5:[0..31] Stack +0004:[0..31]
-// LiveOut: a5 a6 a7 d0 d3 d4
-// Trashed: CVZNX a0 a1 a2 a3 a5 a6 a7 d0 d1 d2 d3 d4 d5 d6 d7
-// Preserved:
+// DataOut (flags): 
+// SymbolicIn: a7:<invalid> a6:<invalid> d3:<invalid> d4:<invalid> d0:<invalid> a0:<invalid> a2:<invalid> d2:<invalid> d1:<invalid> a1:<invalid> d6:<invalid> d5:<invalid> d7:<invalid> a3:<invalid> -16(fp):<invalid> -12(fp):d4 -8(fp):d3 -4(fp):a6
+
+
+
+word32 fn00002510(word32 a5, word32 a6, word32 dwArg04, ptr32 & d4Out)
+// stackDelta: 0; fpuStackDelta: 0; fpuMaxParam: -1
+
+// MayUse:  a5 a6
+// LiveOut: d0 d4
+// Trashed: CVZNX a0 a1 a2 a3 a6 a7 d0 d1 d2 d3 d4 d5 d6 d7
+// Preserved: a6 a7 d3
+// Stack args: Stack +0004(32)
 fn00002510_entry:
-// DataOut:
-// DataOut (flags):
-// SymbolicIn:
+	*d4Out = d4
+// DataOut: a5 a6 d4
+// DataOut (flags): 
+// SymbolicIn: a7:fp
+// LocalsOut: fp(32) Stack +0004(32)
 
 l00002510:
-	word32 a0_25
-	word32 d0_23 = fn000027B0(a5, dwArg04, out a0_25)
-	word32 a6_182 = fp - 0x00000004
-	word32 d3_117 = dwArg04
-	word32 a7_124 = fp - 0x0000000C
-	word32 a2_105 = d0_23
+	word32 a0_22
+	word32 d0_23 = fn000027B0(a5, dwArg04, out a0_22)
+	word32 a2_143 = d0_23
 	branch d0_23 != 0x00000000 l0000254A
-// DataOut:
-// DataOut (flags):
-// SymbolicIn:
+// DataOut: a0 a2 a5 a6 a7 d3 d4
+// DataOut (flags): 
+// SymbolicIn: a7:fp
+// LocalsOut: fp(32) Local -0004(32)
 
 l0000252A:
-	word32 a7_48
-	branch fn000028A0(a0_25, d0_23, a5, dwArg04, out d3_117, out d4, out a5, out a6_182, out a7_48) == -1 l000025A8
-// DataOut:
-// DataOut (flags):
-// SymbolicIn:
+	branch fn000028A0(a0_22, d0_23, a5, fp - 0x00000004, dwArg04) == -1 l000025A8
+// DataOut: a5 a6 a7 d3 d4
+// DataOut (flags): 
+// SymbolicIn: a7:fp - 0x0000000C a6:fp - 0x00000004 d3:<invalid> a2:<invalid> a1:<invalid> d2:<invalid> d0:<invalid> a0:<invalid> d1:<invalid> -16(fp):<invalid> -12(fp):a2 -8(fp):d3 -4(fp):a6
+// LocalsOut: Local -0004(32)
 
 l000025A8:
-	word32 a6_75 = Mem40[a6_182:word32]
-	d3Out = Mem40[a7_48 + 8:word32]
-	d4Out = d4
-	a5Out = a5
-	a6Out = a6_75
-	a7Out = a6_182 + 0x00000004
 	return 0
-// DataOut:
-// DataOut (flags):
-// SymbolicIn:
+// DataOut: a5 d0 d4
+// DataOut (flags): 
+// SymbolicIn: a7:<invalid> a6:<invalid> d3:<invalid> a2:<invalid> d2:-1 a1:<invalid> d0:<invalid> a0:<invalid> d1:<invalid> d6:<invalid> d5:<invalid> d4:<invalid> d7:<invalid> a3:<invalid> -16(fp):<invalid> -12(fp):a2 -8(fp):d3 -4(fp):a6
 
 l00002538:
-	Mem79[a7_48:word32] = d3_117
-	word32 a0_246
-	word32 d0_82 = fn000027B0(a5, Mem79[a7_48:word32], out a0_246)
-	a7_124 = a7_48 + 4
-	a2_105 = d0_82
-	branch d0_82 != 0x00000000 l0000254A
-// DataOut:
-// DataOut (flags):
-// SymbolicIn:
+	Mem134[fp - 0x00000010:word32] = dwArg04
+	word32 a0_136
+	word32 d0_137 = fn000027B0(a5, dwArg00, out a0_136)
+	a2_143 = d0_137
+	branch d0_137 != 0x00000000 l0000254A
+// DataOut: a2 a5 a6 a7 d3 d4
+// DataOut (flags): 
+// SymbolicIn: a7:<invalid> a6:<invalid> d3:<invalid> a2:<invalid> d2:-1 a1:<invalid> d0:<invalid> a0:<invalid> d1:<invalid> d6:<invalid> d5:<invalid> d4:<invalid> d7:<invalid> a3:<invalid> -16(fp):<invalid> -12(fp):a2 -8(fp):d3 -4(fp):a6
+// LocalsOut: Local -0004(32)
 
 l00002546:
-	a5 = fn000027A0(a5, a6_182, out a6_182, out a7_124)
-// DataOut:
-// DataOut (flags):
-// SymbolicIn:
+	fn000027A0()
+// DataOut: a2 a5 a6 a7 d3 d4
+// DataOut (flags): 
+// SymbolicIn: a7:<invalid> a6:<invalid> d3:<invalid> a2:<invalid> d2:<invalid> a1:<invalid> d0:<invalid> a0:<invalid> d1:<invalid> d6:<invalid> d5:<invalid> d4:<invalid> d7:<invalid> a3:<invalid> -16(fp):<invalid> -12(fp):a2 -8(fp):d3 -4(fp):a6
+// LocalsOut: Local -0004(32)
 
 l0000254A:
-	word32 d0_108 = Mem106[Mem106[a2_105:word32] + 4:word32]
-	word32 d1_112 = Mem106[a2_105 + 4:word32]
-	branch SEQ(SLICE(d0_108, word16, 16), SLICE(d0_108, word16, 0) & 0xFFFC) - SEQ(SLICE(d1_112, word16, 16), SLICE(d1_112, word16, 0) & 0xFFFC) - d3_117 == 4 l00002586
-// DataOut:
-// DataOut (flags):
-// SymbolicIn:
+	word32 d0_55 = Mem0[Mem0[a2_143:word32] + 4:word32]
+	word32 d1_59 = Mem0[a2_143 + 4:word32]
+	branch SEQ(SLICE(d0_55, word16, 16), SLICE(d0_55, word16, 0) & 0xFFFC) - SEQ(SLICE(d1_59, word16, 16), SLICE(d1_59, word16, 0) & 0xFFFC) - dwArg04 == 4 l00002586
+// DataOut: a2 a5 a6 a7 d3 d4
+// DataOut (flags): 
+// SymbolicIn: a7:<invalid> a6:<invalid> d3:<invalid> a2:<invalid> d2:<invalid> a1:<invalid> d0:<invalid> a0:<invalid> d1:<invalid> d6:<invalid> d5:<invalid> d4:<invalid> d7:<invalid> a3:<invalid> -16(fp):<invalid> -12(fp):a2 -8(fp):d3 -4(fp):a6
+// LocalsOut: Local -0004(32)
 
 l00002566:
-	word32 a7_125 = a7_124 - 4
-	Mem127[a7_125:word32] = d3_117
-	Mem130[a7_125 - 4:word32] = a2_105
-	word32 d0_134 = fn000025B4(a5, Mem130[a7_125 - 4:word32], Mem130[a7_125:word32])
-	branch d0_134 == 0x00000000 l00002586
-// DataOut:
-// DataOut (flags):
-// SymbolicIn:
+	Mem101[fp - 0x00000010:word32] = dwArg04
+	Mem104[fp - 0x00000014:word32] = a2_143
+	word32 d0_107 = fn000025B4(a5, dwArg00, dwArg04)
+	branch d0_107 == 0x00000000 l00002586
+// DataOut: a0 a2 a5 a6 a7 d4
+// DataOut (flags): 
+// SymbolicIn: a7:<invalid> a6:<invalid> d3:<invalid> a2:<invalid> a0:<invalid> d0:<invalid> d1:<invalid> d2:4 a1:<invalid> d6:<invalid> d5:<invalid> d4:<invalid> d7:<invalid> a3:<invalid> -16(fp):<invalid> -12(fp):a2 -8(fp):d3 -4(fp):a6
 
 l00002576:
-	word32 d0_150
-	__bclr(Mem130[d0_134 + 4:word32], 0x00000001, out d0_150)
-	word32 d0_152
-	__bset(d0_150, 0x0000, out d0_152)
-	Mem155[d0_134 + 4:word32] = d0_152
-// DataOut:
-// DataOut (flags):
-// SymbolicIn:
+	word32 d0_115
+	__bclr(Mem104[d0_107 + 4:word32], 0x00000001, out d0_115)
+	word32 d0_117
+	__bset(d0_115, 0x0000, out d0_117)
+	Mem120[d0_107 + 4:word32] = d0_117
+// DataOut: a2 a5 a6 a7 d4
+// DataOut (flags): 
+// SymbolicIn: a7:<invalid> a6:<invalid> d3:<invalid> a2:<invalid> a0:<invalid> d0:<invalid> d1:<invalid> d2:<invalid> a1:<invalid> d6:<invalid> d5:<invalid> d4:<invalid> d7:<invalid> a3:<invalid> -20(fp):<invalid> -16(fp):<invalid> -12(fp):a2 -8(fp):d3 -4(fp):a6
 
 l00002586:
-	word32 d0_159 = Mem158[a2_105 + 4:word32]
-	Mem164[a2_105 + 4:word32] = SEQ(SLICE(d0_159, word16, 16), SLICE(d0_159, word16, 0) & 0xFFFC)
-	Mem167[a5 + -1332:word32] = Mem164[a2_105:word32]
-	word32 d0_168 = Mem167[a2_105 + 4:word32]
-	word32 a6_184 = Mem167[a6_182:word32]
-	d3Out = Mem167[a7_124 + 4:word32]
-	d4Out = d4
-	a5Out = a5
-	a6Out = a6_184
-	a7Out = a6_182 + 0x00000004
-	return SEQ(SLICE(d0_168, word16, 16), SLICE(d0_168, word16, 0) & 0xFFFC) + 0x00000004
-// DataOut:
-// DataOut (flags):
-// SymbolicIn:
+	word32 d0_76 = Mem0[a2_143 + 4:word32]
+	Mem81[a2_143 + 4:word32] = SEQ(SLICE(d0_76, word16, 16), SLICE(d0_76, word16, 0) & 0xFFFC)
+	Mem83[a5 + -1332:word32] = Mem81[a2_143:word32]
+	word32 d0_84 = Mem83[a2_143 + 4:word32]
+	return SEQ(SLICE(d0_84, word16, 16), SLICE(d0_84, word16, 0) & 0xFFFC) + 0x00000004
+// DataOut: a5 d0 d4
+// DataOut (flags): 
+// SymbolicIn: a7:<invalid> a6:<invalid> d3:<invalid> a2:<invalid> a0:<invalid> d0:<invalid> d1:<invalid> d2:<invalid> a1:<invalid> d6:<invalid> d5:<invalid> d4:<invalid> d7:<invalid> a3:<invalid> -20(fp):<invalid> -16(fp):<invalid> -12(fp):a2 -8(fp):d3 -4(fp):a6
 
 fn00002510_exit:
-// DataOut:
-// DataOut (flags):
-// SymbolicIn:
+// DataOut: d0 d4
+// DataOut (flags): 
+// SymbolicIn: a7:<invalid> a6:<invalid> d3:<invalid> a2:<invalid> d2:<invalid> d0:<invalid> a0:<invalid> d1:<invalid> a1:<invalid> d6:<invalid> d5:<invalid> d4:<invalid> d7:<invalid> a3:<invalid> -20(fp):<invalid> -16(fp):<invalid> -12(fp):a2 -8(fp):d3 -4(fp):a6
 
 
 
 word32 fn000025B4(word32 a5, word32 dwArg04, word32 dwArg08)
 // stackDelta: 0; fpuStackDelta: 0; fpuMaxParam: -1
 
-// MayUse:  a5:[0..31] Stack +0004:[0..31] Stack +0008:[0..31]
+// MayUse:  a5
 // LiveOut: d0
 // Trashed: CVZNX a0 a1 d0 d1 d2
 // Preserved: a2 a6 a7
+// Stack args: Stack +0004(32) Stack +0008(32)
 fn000025B4_entry:
-// DataOut:
-// DataOut (flags):
-// SymbolicIn:
+// DataOut: a5 d4
+// DataOut (flags): 
+// SymbolicIn: a7:fp
+// LocalsOut: fp(32) Stack +0004(32) Stack +0008(32)
 
 l000025B4:
-	word32 a0_13 = Mem11[dwArg04:word32]
-	word32 d0_14 = Mem11[a0_13 + 4:word32]
-	word32 d1_18 = Mem11[dwArg04 + 4:word32]
-	branch SEQ(SLICE(d0_14, word16, 16), SLICE(d0_14, word16, 0) & 0xFFFC) - SEQ(SLICE(d1_18, word16, 16), SLICE(d1_18, word16, 0) & 0xFFFC) - 0x00000004 - dwArg08 <=u 0x00000000 l00002608
-// DataOut:
-// DataOut (flags):
-// SymbolicIn:
+	word32 a0_14 = Mem0[dwArg04:word32]
+	word32 d0_15 = Mem0[a0_14 + 4:word32]
+	word32 d1_19 = Mem0[dwArg04 + 4:word32]
+	branch SEQ(SLICE(d0_15, word16, 16), SLICE(d0_15, word16, 0) & 0xFFFC) - SEQ(SLICE(d1_19, word16, 16), SLICE(d1_19, word16, 0) & 0xFFFC) - 0x00000004 - dwArg08 <=u 0x00000000 l00002608
+// DataOut: a0 a2 a5 d4
+// DataOut (flags): 
+// SymbolicIn: a7:fp
+// LocalsOut: fp(32) Stack +0008(32)
 
 l000025DA:
-	word32 a0_111
-	word32 d0_30 = fn0000273C(a0_13, a5, out a0_111)
-	branch d0_30 == 0x00000000 l00002608
-// DataOut:
-// DataOut (flags):
-// SymbolicIn:
+	word32 a0_60
+	word32 d0_61 = fn0000273C(a0_14, a5, out a0_60)
+	branch d0_61 == 0x00000000 l00002608
+// DataOut: a0 a2 a5 d4
+// DataOut (flags): 
+// SymbolicIn: a7:fp - 0x00000008 a6:fp - 0x00000004 a2:<invalid> a0:<invalid> d0:<invalid> d1:<invalid> -8(fp):a2 -4(fp):a6
+// LocalsOut: fp(32) Stack +0008(32)
 
 l00002608:
 	return 0
-// DataOut:
-// DataOut (flags):
-// SymbolicIn:
+// DataOut: a5 d0 d4
+// DataOut (flags): 
+// SymbolicIn: a7:fp - 0x00000008 a6:fp - 0x00000004 a2:<invalid> a0:<invalid> d0:<invalid> d1:<invalid> d2:<invalid> -8(fp):a2 -4(fp):a6
 
 l000025E4:
-	word32 d0_52 = Mem11[dwArg04 + 4:word32]
-	word32 d0_56 = SEQ(SLICE(d0_52, word16, 16), SLICE(d0_52, word16, 0) & 0xFFFC) + dwArg08
-	Mem61[d0_30 + 4:word32] = d0_56 + 0x00000004
-	Mem63[d0_56 + 0x00000004:word32] = d0_30
-	Mem65[d0_30:word32] = Mem63[dwArg04:word32]
-	Mem67[dwArg04:word32] = d0_30
-	return d0_30
-// DataOut:
-// DataOut (flags):
-// SymbolicIn:
+	word32 d0_67 = Mem0[dwArg04 + 4:word32]
+	word32 d0_71 = SEQ(SLICE(d0_67, word16, 16), SLICE(d0_67, word16, 0) & 0xFFFC) + dwArg08
+	Mem76[d0_61 + 4:word32] = d0_71 + 0x00000004
+	Mem78[d0_71 + 0x00000004:word32] = d0_61
+	Mem80[d0_61:word32] = Mem78[dwArg04:word32]
+	Mem82[dwArg04:word32] = d0_61
+	return d0_61
+// DataOut: a5 d0 d4
+// DataOut (flags): 
+// SymbolicIn: a7:fp - 0x00000008 a6:fp - 0x00000004 a2:<invalid> a0:<invalid> d0:<invalid> d1:<invalid> d2:<invalid> -8(fp):a2 -4(fp):a6
 
 fn000025B4_exit:
-// DataOut:
-// DataOut (flags):
-// SymbolicIn:
+// DataOut: d0
+// DataOut (flags): 
+// SymbolicIn: a7:fp a6:a6 a2:a2 a0:<invalid> d0:<invalid> d1:<invalid> a1:<invalid> d2:<invalid> -8(fp):a2 -4(fp):a6
 
 
 
 void fn00002610(word32 a5, word32 dwArg04)
 // stackDelta: 0; fpuStackDelta: 0; fpuMaxParam: -1
 
-// MayUse:  a5:[0..31] Stack +0004:[0..31]
+// MayUse:  a5
 // LiveOut:
 // Trashed: CVZN d0
 // Preserved: a6 a7
+// Stack args: Stack +0004(32)
 fn00002610_entry:
-// DataOut:
-// DataOut (flags):
-// SymbolicIn:
+// DataOut: a5
+// DataOut (flags): 
+// SymbolicIn: a7:fp
+// LocalsOut: fp(32) Stack +0004(32)
 
 l00002610:
-	Mem10[a5 + -716:word32] = dwArg04
+	Mem11[a5 + -716:word32] = dwArg04
 	return
 // DataOut:
-// DataOut (flags):
-// SymbolicIn:
+// DataOut (flags): 
+// SymbolicIn: a7:fp
 
 fn00002610_exit:
 // DataOut:
-// DataOut (flags):
-// SymbolicIn:
-
-
-
-word32 fn00002644(word32 a5, word32 dwArg04, ptr32 & a5Out, ptr32 & a6Out, ptr32 & a7Out)
-// stackDelta: 0; fpuStackDelta: 0; fpuMaxParam: -1
-
-// MayUse:  a5:[0..31] Stack +0004:[0..31]
-// LiveOut: a5 a6 a7 d0
-// Trashed: CVZN a0 a5 a6 a7 d0
-// Preserved:
+// DataOut (flags): 
+// SymbolicIn: a7:fp a6:a6 d0:<invalid> -4(fp):a6
+
+
+
+word32 fn00002644(word32 a5, word32 dwArg04)
+// stackDelta: 0; fpuStackDelta: 0; fpuMaxParam: -1
+
+// MayUse:  a5
+// LiveOut: d0
+// Trashed: CVZN a0 d0
+// Preserved: a6 a7
 fn00002644_entry:
-// DataOut:
-// DataOut (flags):
-// SymbolicIn:
+// DataOut: a5 d3
+// DataOut (flags): 
+// SymbolicIn: a7:fp
+// LocalsOut: fp(32)
 
 l00002644:
-	word32 a6_19 = fp - 0x00000004
-	word32 a0_9 = Mem5[a5 + -716:word32]
+	word32 a0_9 = Mem0[a5 + -716:word32]
 	branch a0_9 == 0x00000000 l00002664
-// DataOut:
-// DataOut (flags):
-// SymbolicIn:
+// DataOut: a5 d0 d3
+// DataOut (flags): 
+// SymbolicIn: a7:fp
+// LocalsOut: fp(32)
 
 l00002650:
-	word32 d0_22
-	call a0_9 (retsize: 4;)
-		uses: a5:a5,a6:fp - 0x00000004,a7:fp - 0x00000008,Stack +0004:dwArg04,Stack +0010:dwArg04
-		defs: a5:a5_20,a6:a6_19,d0:d0_22
-	branch d0_22 == 0x00000000 l00002664
-// DataOut:
-// DataOut (flags):
-// SymbolicIn:
+	word32 a7_46
+	word32 a6_47
+	word32 a5_48
+	word32 a0_49
+	word32 d0_50
+	byte CVZN_51
+	bool Z_52
+	byte ZN_53
+	bool C_54
+	bool V_55
+	call a0_9 (retsize: 4; depth: 12)
+		uses: a0_9,a5,a6_5,a7_42,C,CVZN_45,d0_10,dwLoc04_4,dwLoc08_44,V,Z_12,ZN
+		defs: a0_49,a5_48,a6_47,a7_46,C_54,CVZN_51,d0_50,V_55,Z_52,ZN_53
+	branch d0_50 == 0x00000000 l00002664
+// DataOut: a5 d3
+// DataOut (flags): 
+// SymbolicIn: a7:fp - 0x00000004 a6:fp - 0x00000004 a0:<invalid> d0:<invalid> -4(fp):a6
+// LocalsOut: fp(32)
 
 l00002664:
-	word32 a6_34 = Mem33[a6_19:word32]
-	a5Out = a5
-	a6Out = a6_34
-	a7Out = a6_19 + 0x00000004
 	return 0
-// DataOut:
-// DataOut (flags):
-// SymbolicIn:
+// DataOut: a5 d0 d3
+// DataOut (flags): 
+// SymbolicIn: a7:fp - 0x00000004 a6:fp - 0x00000004 a0:<invalid> d0:<invalid> -8(fp):<invalid> -4(fp):a6
 
 l0000265C:
-	word32 a6_39 = Mem16[a6_19:word32]
-	a5Out = a5
-	a6Out = a6_39
-	a7Out = a6_19 + 0x00000004
 	return 1
-// DataOut:
-// DataOut (flags):
-// SymbolicIn:
+// DataOut: a5 d0 d3
+// DataOut (flags): 
+// SymbolicIn: a7:fp - 0x00000004 a6:fp - 0x00000004 a0:<invalid> d0:<invalid> -8(fp):<invalid> -4(fp):a6
 
 fn00002644_exit:
-// DataOut:
-// DataOut (flags):
-// SymbolicIn:
+// DataOut: d0
+// DataOut (flags): 
+// SymbolicIn: a7:fp a6:a6 a0:<invalid> d0:<invalid> -8(fp):<invalid> -4(fp):a6
 
 
 
 word32 fn0000273C(word32 a0, word32 a5, ptr32 & a0Out)
 // stackDelta: 0; fpuStackDelta: 0; fpuMaxParam: -1
 
-// MayUse:  a0:[0..31] a5:[0..31]
+// MayUse:  a0 a5
 // LiveOut: a0 d0
-// Trashed: CVZN a0 d0 d1 d2
-// Preserved: X a6 a7
+// Trashed: CVZNX a0 d0 d1 d2
+// Preserved: a6 a7
 fn0000273C_entry:
-// DataOut:
-// DataOut (flags):
-// SymbolicIn:
+// DataOut: a0 a2 a5 d4 d7
+// DataOut (flags): 
+// SymbolicIn: a7:fp
+// LocalsOut: fp(32)
 
 l0000273C:
-	word32 d0_15
-	word32 a0_14
-	branch Mem5[a5 + -1328:word32] != 0x00000000 l0000274E
-// DataOut:
-// DataOut (flags):
-// SymbolicIn:
+	word32 d0_17
+	branch Mem0[a5 + -1328:word32] != 0x00000000 l0000274E
+// DataOut: a0 a2 a5 d4 d7
+// DataOut (flags): 
+// SymbolicIn: a7:fp
+// LocalsOut: fp(32)
 
 l00002746:
-	d0_15 = fn0000275C(a0, a5, out a0_14)
-	branch d0_15 == 0x00000000 l00002758
-// DataOut:
-// DataOut (flags):
-// SymbolicIn:
+	word32 a0_34
+	d0_17 = fn0000275C(a0, a5, out a0_34)
+	branch d0_17 == 0x00000000 l00002758
+// DataOut: a0 a2 a5 d0 d4 d7
+// DataOut (flags): 
+// SymbolicIn: a7:fp - 0x00000004 a6:fp - 0x00000004 -4(fp):a6
+// LocalsOut: fp(32)
 
 l0000274E:
-	d0_15 = Mem5[a5 + -1328:word32]
-	Mem32[a5 + -1328:word32] = Mem5[d0_15:word32]
-	a0_14 = d0_15
-// DataOut:
-// DataOut (flags):
-// SymbolicIn:
+	d0_17 = Mem0[a5 + -1328:word32]
+	Mem31[a5 + -1328:word32] = Mem0[d0_17:word32]
+	word32 a0_29
+	*a0Out = d0_17
+// DataOut: a0 a2 a5 d0 d4 d7
+// DataOut (flags): 
+// SymbolicIn: a7:fp - 0x00000004 a6:fp - 0x00000004 d0:<invalid> d2:<invalid> d1:<invalid> a0:<invalid> -4(fp):a6
+// LocalsOut: fp(32)
 
 l00002758:
-	a0Out = a0_14
-	return d0_15
-// DataOut:
-// DataOut (flags):
-// SymbolicIn:
+	return d0_17
+// DataOut: a0 a2 a5 d0 d4 d7
+// DataOut (flags): 
+// SymbolicIn: a7:fp - 0x00000004 a6:fp - 0x00000004 d0:<invalid> a0:<invalid> d2:<invalid> d1:<invalid> -4(fp):a6
 
 fn0000273C_exit:
-// DataOut:
-// DataOut (flags):
-// SymbolicIn:
+// DataOut: a0 d0
+// DataOut (flags): 
+// SymbolicIn: a7:fp a6:a6 d0:<invalid> a0:<invalid> d2:<invalid> d1:<invalid> -4(fp):a6
 
 
 
 word32 fn0000275C(word32 a0, word32 a5, ptr32 & a0Out)
 // stackDelta: 0; fpuStackDelta: 0; fpuMaxParam: -1
 
-// MayUse:  a0:[0..31] a5:[0..31]
+// MayUse:  a0 a5
 // LiveOut: a0 d0
 // Trashed: CVZNX a0 d0 d1 d2
 // Preserved: a6 a7
 fn0000275C_entry:
-// DataOut:
-// DataOut (flags):
-// SymbolicIn:
+	*a0Out = a0
+// DataOut: a0 a2 a5 d4 d7
+// DataOut (flags): 
+// SymbolicIn: a7:fp
+// LocalsOut: fp(32)
 
 l0000275C:
 	__syscall(0xA11E)
 	branch a0 != 0x00000000 l00002774
-// DataOut:
-// DataOut (flags):
-// SymbolicIn:
+// DataOut: a0 a2 a5 d2 d4 d7
+// DataOut (flags): 
+// SymbolicIn: a7:fp
+// LocalsOut: fp(32)
 
 l00002774:
-<<<<<<< HEAD
-	Mem16[a5 + -1328:word32] = a0
-	word32 d0_13 = a0
-	word32 d1_19 = a0 + 0x00000008
-=======
 	Mem32[a5 + -1328:word32] = a0
 	word32 d0_30 = a0
 	word32 d1_36 = a0 + 0x00000008
->>>>>>> c8904548
 	branch a0 + 0x00000FF8 - a0 <=u 0x00000000 l00002794
-// DataOut:
-// DataOut (flags):
-// SymbolicIn:
+// DataOut: a2 a5 d0 d1 d2 d4 d7
+// DataOut (flags): 
+// SymbolicIn: a7:fp - 0x00000004 a6:fp - 0x00000004 d0:0x00001000 d2:a0 -4(fp):a6
+// LocalsOut: fp(32)
 
 l00002788:
-<<<<<<< HEAD
-	Mem28[d0_13:word32] = d1_82
-	d0_13 = d1_82
-	d1_19 = d1_82 + 0x00000008
-	d1_82 = d1_19
-	branch a0 + 0x00000FF8 - d1_82 >u 0x00000000 l00002788
-// DataOut:
-// DataOut (flags):
-// SymbolicIn:
-
-l00002794:
-	Mem40[a0 + 0x00000FF8:word32] = 0
-	a0Out = a0 + 0x00000FF8
-=======
 	Mem57[d0_30:word32] = d1_64
 	d0_30 = d1_64
 	d1_36 = d1_64 + 0x00000008
@@ -3043,270 +2854,248 @@
 	Mem47[a0 + 0x00000FF8:word32] = 0
 	word32 a0_44
 	*a0Out = a0 + 0x00000FF8
->>>>>>> c8904548
 	return 1
-// DataOut:
-// DataOut (flags):
-// SymbolicIn:
+// DataOut: a0 a2 a5 d0 d4 d7
+// DataOut (flags): 
+// SymbolicIn: a7:fp - 0x00000004 a6:fp - 0x00000004 d0:<invalid> d2:a0 + 0x00000FF8 d1:<invalid> a0:<invalid> -4(fp):a6
 
 l0000276C:
-	a0Out = a0
 	return 0
-// DataOut:
-// DataOut (flags):
-// SymbolicIn:
+// DataOut: a0 a2 a5 d0 d4 d7
+// DataOut (flags): 
+// SymbolicIn: a7:fp - 0x00000004 a6:fp - 0x00000004 d0:0x00001000 d2:a0 -4(fp):a6
 
 fn0000275C_exit:
-// DataOut:
-// DataOut (flags):
-// SymbolicIn:
-
-
-
-word32 fn000027A0(word32 a5, word32 a6, ptr32 & a6Out, ptr32 & a7Out)
-// stackDelta: 0; fpuStackDelta: 0; fpuMaxParam: -1
-
-// MayUse:  a5:[0..31] a6:[0..31]
-// LiveOut: a5 a6 a7
-// Trashed: CVZN a5 a6 a7 d2
-// Preserved:
+// DataOut: a0 d0
+// DataOut (flags): 
+// SymbolicIn: a7:fp a6:a6 d0:<invalid> d2:<invalid> d1:<invalid> a0:a0 + 0x00000FF8 -4(fp):a6
+
+
+
+void fn000027A0()
+// stackDelta: 0; fpuStackDelta: 0; fpuMaxParam: -1
+
+// MayUse: 
+// LiveOut:
+// Trashed: CVZN d2
+// Preserved: a6 a7
 fn000027A0_entry:
-// DataOut:
-// DataOut (flags):
-// SymbolicIn:
+// DataOut: a2 a5 d3 d4 d7
+// DataOut (flags): 
+// SymbolicIn: a7:fp
+// LocalsOut: fp(32)
 
 l000027A0:
-	word32 a6_15
+	word32 a7_13
+	word32 a6_14
+	word32 d2_15
+	byte CVZN_16
 	word32 a5_17
-	call a5 + 90 (retsize: 4;)
-		uses: a5:a5,a6:fp - 0x00000004,a7:fp - 0x00000008,d2:18,Stack +0004:18,Stack +0008:a6
-		defs: a5:a5_17,a6:a6_15
-	a6Out = Mem11[a6_15:word32]
-	a7Out = a6_15 + 0x00000004
-	return a5_17
-// DataOut:
-// DataOut (flags):
-// SymbolicIn:
+	call a5 + 90 (retsize: 4; depth: 12)
+		uses: a5,a6_5,a7_8,CVZN_11,d2_7,dwLoc04_4,dwLoc08_10
+		defs: a5_17,a6_14,a7_13,CVZN_16,d2_15
+	return
+// DataOut: a2 a5 d3 d4 d7
+// DataOut (flags): 
+// SymbolicIn: a7:fp
 
 fn000027A0_exit:
 // DataOut:
-// DataOut (flags):
-// SymbolicIn:
+// DataOut (flags): 
+// SymbolicIn: a7:fp a6:a6 d2:18 -8(fp):18 -4(fp):a6
 
 
 
 word32 fn000027B0(word32 a5, word32 dwArg04, ptr32 & a0Out)
 // stackDelta: 0; fpuStackDelta: 0; fpuMaxParam: -1
 
-// MayUse:  a5:[0..31] Stack +0004:[0..31]
+// MayUse:  a5
 // LiveOut: a0 d0
 // Trashed: CVZNX a0 a1 d0 d1 d2
 // Preserved: a2 a3 a4 a6 a7 d3 d4 d5 d6
+// Stack args: Stack +0004(32)
 fn000027B0_entry:
-// DataOut:
-// DataOut (flags):
-// SymbolicIn:
+	*a0Out = a0
+// DataOut: a0 a5
+// DataOut (flags): 
+// SymbolicIn: a7:fp
+// LocalsOut: fp(32) Stack +0004(32)
 
 l000027B0:
-	word32 a2_101 = Mem28[a5 + -1332:word32]
-	word32 a1_213 = 0x00000000
-	branch a5 + -1324 - a2_101 == 0x00000000 l00002814
-// DataOut:
-// DataOut (flags):
-// SymbolicIn:
+	word32 a2_110 = Mem0[a5 + -1332:word32]
+	word32 a1_33 = 0x00000000
+	branch a5 + -1324 - a2_110 == 0x00000000 l00002814
+// DataOut: a0 a1 a2 a3 a5
+// DataOut (flags): 
+// SymbolicIn: a7:fp
+// LocalsOut: fp(32) Stack +0004(32)
 
 l00002814:
-// DataOut:
-// DataOut (flags):
-// SymbolicIn:
+// DataOut: a0 a1 a5 d2
+// DataOut (flags): 
+// SymbolicIn: a7:fp - 0x00000020 a6:fp - 0x00000004 a3:a5 + -1324 d6:0x0000FFFC d5:1 d4:3 a1:0x00000000 a2:<invalid> -32(fp):d3 -28(fp):d4 -24(fp):d5 -20(fp):d6 -16(fp):a2 -12(fp):a3 -8(fp):a4 -4(fp):a6
+// LocalsOut: fp(32)
 
 l000027D0:
-// DataOut:
-// DataOut (flags):
-// SymbolicIn:
+// DataOut: a0 a1 a2 a3 a5 d2
+// DataOut (flags): 
+// SymbolicIn: a7:fp - 0x00000020 a6:fp - 0x00000004 a3:a5 + -1324 d6:0x0000FFFC d5:1 d4:3 a1:0x00000000 a2:<invalid> -32(fp):d3 -28(fp):d4 -24(fp):d5 -20(fp):d6 -16(fp):a2 -12(fp):a3 -8(fp):a4 -4(fp):a6
+// LocalsOut: fp(32)
 
 l000027D4:
-	word32 a4_44 = a2_101 + 4
-	branch (Mem45[a4_44:word32] & 3) != 0x00000001 l0000280C
-// DataOut:
-// DataOut (flags):
-// SymbolicIn:
+	word32 a4_214 = a2_110 + 4
+	branch (Mem0[a4_214:word32] & 3) != 0x00000001 l0000280C
+// DataOut: a0 a1 a2 a3 a4 a5 d2
+// DataOut (flags): 
+// SymbolicIn: a7:fp - 0x00000020 a6:fp - 0x00000004 a3:a5 + -1324 d6:0x0000FFFC d5:1 d4:3 a1:0x00000000 a2:<invalid> d2:<invalid> a4:<invalid> d0:<invalid> a0:<invalid> d1:<invalid> d3:<invalid> -32(fp):d3 -28(fp):d4 -24(fp):d5 -20(fp):d6 -16(fp):a2 -12(fp):a3 -8(fp):a4 -4(fp):a6
+// LocalsOut: fp(32)
 
 l000027E0:
-	a0 = Mem54[a2_101:word32]
-	word32 d0_56 = Mem54[a0 + 4:word32]
-	word32 d3_63 = Mem54[a4_44:word32]
-	branch SEQ(SLICE(d0_56, word16, 16), SLICE(d0_56, word16, 0) & 0xFFFC) - SEQ(SLICE(d3_63, word16, 16), SLICE(d3_63, word16, 0) & 0xFFFC) - 0x00000004 - dwArg04 >=u 0x00000000 l00002880
-// DataOut:
-// DataOut (flags):
-// SymbolicIn:
+	word32 a0_231 = Mem0[a2_110:word32]
+	*a0Out = a0_231
+	word32 d0_232 = Mem0[a0_231 + 4:word32]
+	word32 d3_237 = Mem0[a4_214:word32]
+	branch SEQ(SLICE(d0_232, word16, 16), SLICE(d0_232, word16, 0) & 0xFFFC) - SEQ(SLICE(d3_237, word16, 16), SLICE(d3_237, word16, 0) & 0xFFFC) - 0x00000004 - dwArg04 >=u 0x00000000 l00002880
+// DataOut: a0 a1 a2 a3 a4 a5 d0 d2
+// DataOut (flags): 
+// SymbolicIn: a7:fp - 0x00000020 a6:fp - 0x00000004 a3:a5 + -1324 d6:0x0000FFFC d5:1 d4:3 a1:0x00000000 a2:<invalid> d2:<invalid> a4:<invalid> d0:<invalid> a0:<invalid> d1:<invalid> d3:<invalid> -32(fp):d3 -28(fp):d4 -24(fp):d5 -20(fp):d6 -16(fp):a2 -12(fp):a3 -8(fp):a4 -4(fp):a6
+// LocalsOut: fp(32)
 
 l000027F8:
-	branch (d0_56 & 3) != 0x00000001 l0000280C
-// DataOut:
-// DataOut (flags):
-// SymbolicIn:
+	branch (d0_232 & 3) != 0x00000001 l0000280C
+// DataOut: a0 a1 a2 a3 a4 a5 d2
+// DataOut (flags): 
+// SymbolicIn: a7:fp - 0x00000020 a6:fp - 0x00000004 a3:a5 + -1324 d6:0x0000FFFC d5:1 d4:3 a1:0x00000000 a2:<invalid> d2:<invalid> a4:<invalid> d0:<invalid> a0:<invalid> d1:<invalid> d3:<invalid> -32(fp):d3 -28(fp):d4 -24(fp):d5 -20(fp):d6 -16(fp):a2 -12(fp):a3 -8(fp):a4 -4(fp):a6
+// LocalsOut: fp(32)
 
 l0000280C:
-	a2_101 = Mem81[a2_101:word32]
-	branch a2_101 - (a5 + -1324) != 0x00000000 l000027D4
-// DataOut:
-// DataOut (flags):
-// SymbolicIn:
+	a2_110 = Mem0[a2_110:word32]
+	branch a2_110 - (a5 + -1324) != 0x00000000 l000027D4
+// DataOut: a0 a1 a2 a3 a5 d2
+// DataOut (flags): 
+// SymbolicIn: a7:fp - 0x00000020 a6:fp - 0x00000004 a3:a5 + -1324 d6:0x0000FFFC d5:1 d4:3 a1:0x00000000 a2:<invalid> d2:<invalid> a4:<invalid> d0:<invalid> a0:<invalid> d1:<invalid> d3:<invalid> -32(fp):d3 -28(fp):d4 -24(fp):d5 -20(fp):d6 -16(fp):a2 -12(fp):a3 -8(fp):a4 -4(fp):a6
+// LocalsOut: fp(32)
 
 l00002812:
-// DataOut:
-// DataOut (flags):
-// SymbolicIn:
+// DataOut: a0 a1 a5 d2
+// DataOut (flags): 
+// SymbolicIn: a7:fp - 0x00000020 a6:fp - 0x00000004 a3:a5 + -1324 d6:0x0000FFFC d5:1 d4:3 a1:0x00000000 a2:<invalid> d2:<invalid> a4:<invalid> d0:<invalid> a0:<invalid> d1:<invalid> d3:<invalid> -32(fp):d3 -28(fp):d4 -24(fp):d5 -20(fp):d6 -16(fp):a2 -12(fp):a3 -8(fp):a4 -4(fp):a6
+// LocalsOut: fp(32)
 
 l00002818:
-	a2_101 = Mem96[a5 + -1336:word32]
-	branch a2_101 - Mem96[a5 + -1332:word32] == 0x00000000 l00002882
-// DataOut:
-// DataOut (flags):
-// SymbolicIn:
+	a2_110 = Mem0[a5 + -1336:word32]
+	branch a2_110 - Mem0[a5 + -1332:word32] == 0x00000000 l00002882
+// DataOut: a0 a1 a2 a5 d2
+// DataOut (flags): 
+// SymbolicIn: a7:fp - 0x00000020 a6:fp - 0x00000004 a3:a5 + -1324 d6:0x0000FFFC d5:1 d4:3 a1:0x00000000 a2:<invalid> d2:<invalid> a4:<invalid> d0:<invalid> a0:<invalid> d1:<invalid> d3:<invalid> -32(fp):d3 -28(fp):d4 -24(fp):d5 -20(fp):d6 -16(fp):a2 -12(fp):a3 -8(fp):a4 -4(fp):a6
+// LocalsOut: fp(32)
 
 l0000282C:
-	word32 a3_102 = a2_101 + 4
-	branch (Mem103[a3_102:word32] & 3) != 0x00000001 l0000288C
-// DataOut:
-// DataOut (flags):
-// SymbolicIn:
+	word32 a3_120 = a2_110 + 4
+	branch (Mem0[a3_120:word32] & 3) != 0x00000001 l0000288C
+// DataOut: a0 a1 a2 a3 a5 d2
+// DataOut (flags): 
+// SymbolicIn: a7:fp - 0x00000020 a6:fp - 0x00000004 a3:<invalid> d6:0x0000FFFC d5:1 d4:3 a1:0x00000000 a2:<invalid> d2:<invalid> d0:<invalid> a4:<invalid> a0:<invalid> d3:<invalid> d1:<invalid> -32(fp):d3 -28(fp):d4 -24(fp):d5 -20(fp):d6 -16(fp):a2 -12(fp):a3 -8(fp):a4 -4(fp):a6
+// LocalsOut: fp(32)
 
 l00002838:
-	a0 = Mem112[a2_101:word32]
-	word32 d3_114 = Mem112[a0 + 4:word32]
-	word32 d1_121 = Mem112[a3_102:word32]
-	branch SEQ(SLICE(d3_114, word16, 16), SLICE(d3_114, word16, 0) & 0xFFFC) - SEQ(SLICE(d1_121, word16, 16), SLICE(d1_121, word16, 0) & 0xFFFC) - 0x00000004 - dwArg04 >=u 0x00000000 l00002880
-// DataOut:
-// DataOut (flags):
-// SymbolicIn:
+	word32 a0_155 = Mem0[a2_110:word32]
+	*a0Out = a0_155
+	word32 d3_156 = Mem0[a0_155 + 4:word32]
+	word32 d1_161 = Mem0[a3_120:word32]
+	branch SEQ(SLICE(d3_156, word16, 16), SLICE(d3_156, word16, 0) & 0xFFFC) - SEQ(SLICE(d1_161, word16, 16), SLICE(d1_161, word16, 0) & 0xFFFC) - 0x00000004 - dwArg04 >=u 0x00000000 l00002880
+// DataOut: a0 a1 a2 a3 a5 d2 d3
+// DataOut (flags): 
+// SymbolicIn: a7:fp - 0x00000020 a6:fp - 0x00000004 a3:<invalid> d6:0x0000FFFC d5:1 d4:3 a1:0x00000000 a2:<invalid> d2:<invalid> d0:<invalid> a4:<invalid> a0:<invalid> d3:<invalid> d1:<invalid> -32(fp):d3 -28(fp):d4 -24(fp):d5 -20(fp):d6 -16(fp):a2 -12(fp):a3 -8(fp):a4 -4(fp):a6
+// LocalsOut: fp(32)
 
 l0000284E:
-	branch (d3_114 & 3) != 0x00000001 l0000288C
-// DataOut:
-// DataOut (flags):
-// SymbolicIn:
+	branch (d3_156 & 3) != 0x00000001 l0000288C
+// DataOut: a0 a1 a2 a3 a5 d2
+// DataOut (flags): 
+// SymbolicIn: a7:fp - 0x00000020 a6:fp - 0x00000004 a3:<invalid> d6:0x0000FFFC d5:1 d4:3 a1:0x00000000 a2:<invalid> d2:<invalid> d0:<invalid> a0:<invalid> d3:<invalid> d1:<invalid> a4:<invalid> -32(fp):d3 -28(fp):d4 -24(fp):d5 -20(fp):d6 -16(fp):a2 -12(fp):a3 -8(fp):a4 -4(fp):a6
+// LocalsOut: fp(32)
 
 l0000288C:
-	a2_101 = Mem139[a2_101:word32]
-	branch a2_101 - Mem139[a5 + -1332:word32] != 0x00000000 l0000282C
-// DataOut:
-// DataOut (flags):
-// SymbolicIn:
+	a2_110 = Mem0[a2_110:word32]
+	branch a2_110 - Mem0[a5 + -1332:word32] != 0x00000000 l0000282C
+// DataOut: a0 a1 a2 a5 d2
+// DataOut (flags): 
+// SymbolicIn: a7:fp - 0x00000020 a6:fp - 0x00000004 a3:<invalid> d6:0x0000FFFC d5:1 d4:3 a1:0x00000000 a2:<invalid> d2:<invalid> d0:<invalid> a0:<invalid> d3:<invalid> d1:<invalid> a4:<invalid> -32(fp):d3 -28(fp):d4 -24(fp):d5 -20(fp):d6 -16(fp):a2 -12(fp):a3 -8(fp):a4 -4(fp):a6
+// LocalsOut: fp(32)
 
 l00002894:
-	a0Out = a0
 	return 0x00000000
-// DataOut:
-// DataOut (flags):
-// SymbolicIn:
+// DataOut: a0 a5 d0
+// DataOut (flags): 
+// SymbolicIn: a7:fp - 0x00000020 a6:fp - 0x00000004 a3:<invalid> d6:0x0000FFFC d5:1 d4:3 a1:0x00000000 a2:<invalid> d2:<invalid> d0:<invalid> a0:<invalid> d3:<invalid> d1:<invalid> a4:<invalid> -32(fp):d3 -28(fp):d4 -24(fp):d5 -20(fp):d6 -16(fp):a2 -12(fp):a3 -8(fp):a4 -4(fp):a6
 
 l00002854:
-	Mem187[a2_101:word32] = Mem112[a0:word32]
-	Mem189[a0:word32] = Mem187[a5 + -1328:word32]
-	Mem191[a5 + -1328:word32] = a0
-	branch a0 - Mem191[a5 + -1332:word32] != 0x00000000 l00002838
-// DataOut:
-// DataOut (flags):
-// SymbolicIn:
+	Mem176[a2_110:word32] = Mem0[a0_155:word32]
+	Mem178[a0_155:word32] = Mem176[a5 + -1328:word32]
+	Mem180[a5 + -1328:word32] = a0_155
+	branch a0_155 - Mem180[a5 + -1332:word32] != 0x00000000 l00002838
+// DataOut: a1 a2 a3 a5 d2
+// DataOut (flags): 
+// SymbolicIn: a7:fp - 0x00000020 a6:fp - 0x00000004 a3:<invalid> d6:0x0000FFFC d5:1 d4:3 a1:0x00000000 a2:<invalid> d2:<invalid> d0:<invalid> a0:<invalid> d3:<invalid> d1:<invalid> a4:<invalid> -32(fp):d3 -28(fp):d4 -24(fp):d5 -20(fp):d6 -16(fp):a2 -12(fp):a3 -8(fp):a4 -4(fp):a6
+// LocalsOut: fp(32)
 
 l00002864:
-	Mem196[a5 + -1332:word32] = a2_101
-	a0 = Mem196[a2_101:word32]
-	word32 d0_198 = Mem196[a0 + 4:word32]
-	word32 d1_202 = Mem196[a3_102:word32]
-	branch SEQ(SLICE(d0_198, word16, 16), SLICE(d0_198, word16, 0) & 0xFFFC) - SEQ(SLICE(d1_202, word16, 16), SLICE(d1_202, word16, 0) & 0xFFFC) - 0x00000004 - dwArg04 <u 0x00000000 l00002882
-// DataOut:
-// DataOut (flags):
-// SymbolicIn:
+	Mem185[a5 + -1332:word32] = a2_110
+	word32 a0_186 = Mem185[a2_110:word32]
+	*a0Out = a0_186
+	word32 d0_187 = Mem185[a0_186 + 4:word32]
+	word32 d1_191 = Mem185[a3_120:word32]
+	branch SEQ(SLICE(d0_187, word16, 16), SLICE(d0_187, word16, 0) & 0xFFFC) - SEQ(SLICE(d1_191, word16, 16), SLICE(d1_191, word16, 0) & 0xFFFC) - 0x00000004 - dwArg04 <u 0x00000000 l00002882
+// DataOut: a0 a1 a2 a5
+// DataOut (flags): 
+// SymbolicIn: a7:fp - 0x00000020 a6:fp - 0x00000004 a3:<invalid> d6:0x0000FFFC d5:1 d4:3 a1:0x00000000 a2:<invalid> d2:<invalid> d0:<invalid> a0:<invalid> d3:<invalid> d1:<invalid> a4:<invalid> -32(fp):d3 -28(fp):d4 -24(fp):d5 -20(fp):d6 -16(fp):a2 -12(fp):a3 -8(fp):a4 -4(fp):a6
+// LocalsOut: fp(32)
 
 l00002880:
-	a1_213 = a2_101
-// DataOut:
-// DataOut (flags):
-// SymbolicIn:
+	a1_33 = a2_110
+// DataOut: a0 a1 a5
+// DataOut (flags): 
+// SymbolicIn: a7:fp - 0x00000020 a6:fp - 0x00000004 a3:<invalid> d6:0x0000FFFC d5:1 d4:3 a1:0x00000000 a2:<invalid> d2:<invalid> a4:<invalid> d0:<invalid> a0:<invalid> d1:<invalid> d3:<invalid> -32(fp):d3 -28(fp):d4 -24(fp):d5 -20(fp):d6 -16(fp):a2 -12(fp):a3 -8(fp):a4 -4(fp):a6
+// LocalsOut: fp(32)
 
 l00002882:
-	a0Out = a0
-	return a1_213
-// DataOut:
-// DataOut (flags):
-// SymbolicIn:
+	return a1_33
+// DataOut: a0 a5 d0
+// DataOut (flags): 
+// SymbolicIn: a7:fp - 0x00000020 a6:fp - 0x00000004 a3:<invalid> d6:0x0000FFFC d5:1 d4:3 a1:<invalid> a2:<invalid> d2:<invalid> a4:<invalid> d0:<invalid> a0:<invalid> d1:<invalid> d3:<invalid> -32(fp):d3 -28(fp):d4 -24(fp):d5 -20(fp):d6 -16(fp):a2 -12(fp):a3 -8(fp):a4 -4(fp):a6
 
 fn000027B0_exit:
-// DataOut:
-// DataOut (flags):
-// SymbolicIn:
+// DataOut: a0 d0
+// DataOut (flags): 
+// SymbolicIn: a7:fp a6:a6 a3:a3 d6:d6 d5:d5 d4:d4 a1:<invalid> a2:a2 d2:<invalid> d0:<invalid> d3:d3 a4:a4 a0:<invalid> d1:<invalid> -32(fp):d3 -28(fp):d4 -24(fp):d5 -20(fp):d6 -16(fp):a2 -12(fp):a3 -8(fp):a4 -4(fp):a6
 
 l000027FE:
-	Mem240[a2_101:word32] = Mem54[a0:word32]
-	Mem242[a0:word32] = Mem240[a5 + -1328:word32]
-	Mem244[a5 + -1328:word32] = a0
-// DataOut:
-// DataOut (flags):
-// SymbolicIn:
-
-
-
-word32 fn000028A0(word32 a0, word32 a2, word32 a5, word32 dwArg04, ptr32 & d3Out, ptr32 & d4Out, ptr32 & a5Out, ptr32 & a6Out, ptr32 & a7Out)
-// stackDelta: 0; fpuStackDelta: 0; fpuMaxParam: -1
-
-// MayUse:  a0:[0..31] a2:[16..31] a5:[0..31] Stack +0004:[0..31]
-// LiveOut: a5 a6 a7 d0 d3 d4
-// Trashed: CVZNX a0 a1 a2 a3 a5 a6 a7 d0 d1 d2 d3 d4 d5 d6 d7
-// Preserved:
+	Mem252[a2_110:word32] = Mem0[a0_231:word32]
+	Mem254[a0_231:word32] = Mem252[a5 + -1328:word32]
+	Mem256[a5 + -1328:word32] = a0_231
+// DataOut: a1 a2 a3 a4 a5 d2
+// DataOut (flags): 
+// SymbolicIn: a7:fp - 0x00000020 a6:fp - 0x00000004 a3:a5 + -1324 d6:0x0000FFFC d5:1 d4:3 a1:0x00000000 a2:<invalid> d2:<invalid> a4:<invalid> d0:<invalid> a0:<invalid> d1:<invalid> d3:<invalid> -32(fp):d3 -28(fp):d4 -24(fp):d5 -20(fp):d6 -16(fp):a2 -12(fp):a3 -8(fp):a4 -4(fp):a6
+// LocalsOut: fp(32)
+
+
+
+word32 fn000028A0(word32 a0, word32 a2, word32 a5, word32 a6, word32 dwArg04)
+// stackDelta: 0; fpuStackDelta: 0; fpuMaxParam: -1
+
+// MayUse:  a0 a2 a5 a6
+// LiveOut: d0
+// Trashed: CVZNX a0 a1 a2 a3 a6 a7 d0 d1 d2 d3 d4 d5 d6 d7
+// Preserved: a2 a6 a7 d3 d4 d5 d6 d7
+// Stack args: Stack +0004(32)
 fn000028A0_entry:
-// DataOut:
-// DataOut (flags):
-// SymbolicIn:
+// DataOut: a0 a2 a5 a6
+// DataOut (flags): 
+// SymbolicIn: a7:fp
+// LocalsOut: fp(32) Stack +0004(32)
 
 l000028A0:
-<<<<<<< HEAD
-	word32 d4_114 = Mem25[a5 + -1292:word32]
-	word32 a6_334 = fp - 0x00000004
-	word32 a7_23 = fp - 0x0000001C
-	word32 a2_117 = SEQ(SLICE(a2, word16, 16), 0x0010)
-	word32 d5_115 = -1
-	word32 d3_270 = SEQ(SLICE(dwArg04 + 0x00000007, word16, 16), SLICE(dwArg04 + 0x00000007, word16, 0) & 0xFFFC)
-	branch d4_114 - Mem25[a5 + -1312:word32] >= 0x00000000 l0000290E
-// DataOut:
-// DataOut (flags):
-// SymbolicIn:
-
-l000028C6:
-	word32 d7_119 = d4_114 << 0x00000004
-// DataOut:
-// DataOut (flags):
-// SymbolicIn:
-
-l000028CA:
-	branch Mem46[Mem46[Mem46[a5 + -1316:word32]:word32] + d7_119:word32] == 0x00000000 l000028E4
-// DataOut:
-// DataOut (flags):
-// SymbolicIn:
-
-l000028D6:
-	word32 a7_55 = a7_23 - 4
-	Mem58[a7_55:word32] = d3_270
-	Mem62[a7_55 - 4:word32] = d4_114
-	a7_23 = a7_70 + 8
-	word32 a7_70
-	branch fn00002A54(a5, Mem62[a7_55 - 4:word32], Mem62[a7_55:word32], out d3_270, out d4_114, out d5_115, out a2_117, out a5, out a6_334, out a7_70) != -1 l000028FC
-// DataOut:
-// DataOut (flags):
-// SymbolicIn:
-
-l000028FC:
-	Mem88[a5 + -1292:word32] = d4_114
-	word32 d4_93 = Mem88[a7_70 + 12:word32]
-	word32 a6_103 = Mem88[a6_334:word32]
-	d3Out = Mem88[a7_70 + 8:word32]
-	d4Out = d4_93
-	a5Out = a5
-	a6Out = a6_103
-	a7Out = a6_334 + 0x00000004
-=======
 	word32 d4_266 = Mem0[a5 + -1292:word32]
 	word32 a2_26 = SEQ(SLICE(a2, word16, 16), 0x0010)
 	word32 d5_202 = -1
@@ -3342,34 +3131,12 @@
 
 l000028FC:
 	Mem305[a5 + -1292:word32] = d4_266
->>>>>>> c8904548
 	return 0
-// DataOut:
-// DataOut (flags):
-// SymbolicIn:
+// DataOut: a5 d0
+// DataOut (flags): 
+// SymbolicIn: a7:<invalid> a6:<invalid> a2:<invalid> d6:-1 d5:<invalid> d3:<invalid> d4:<invalid> d7:<invalid> a0:<invalid> d1:<invalid> d0:<invalid> a1:<invalid> d2:<invalid> a3:<invalid> -36(fp):<invalid> -32(fp):<invalid> -28(fp):d3 -24(fp):d4 -20(fp):d5 -16(fp):d6 -12(fp):d7 -8(fp):a2 -4(fp):a6
 
 l000028E4:
-<<<<<<< HEAD
-	a0 = Mem106[Mem106[a5 + -1316:word32]:word32]
-	branch Mem106[a0 + d7_119:word32] == 0x00000000 l0000290C
-// DataOut:
-// DataOut (flags):
-// SymbolicIn:
-
-l0000290C:
-	d5_115 = d4_114
-// DataOut:
-// DataOut (flags):
-// SymbolicIn:
-
-l000028F0:
-	d4_114 = d4_114 + 0x00000001
-	d7_119 = d7_119 + a2_117
-	branch d4_114 - Mem106[a5 + -1312:word32] < 0x00000000 l000028CA
-// DataOut:
-// DataOut (flags):
-// SymbolicIn:
-=======
 	a0 = Mem0[Mem0[a5 + -1316:word32]:word32]
 	branch Mem0[a0 + d7_260:word32] == 0x00000000 l0000290C
 // DataOut: a0 a2 a5 a6 a7 d3 d4 d5 d7
@@ -3392,141 +3159,75 @@
 // DataOut (flags): 
 // SymbolicIn: a7:<invalid> a6:<invalid> a2:<invalid> d6:-1 d5:<invalid> d3:<invalid> d4:<invalid> d7:<invalid> a0:<invalid> d1:<invalid> d0:<invalid> a1:<invalid> d2:<invalid> a3:<invalid> -36(fp):<invalid> -32(fp):<invalid> -28(fp):d3 -24(fp):d4 -20(fp):d5 -16(fp):d6 -12(fp):d7 -8(fp):a2 -4(fp):a6
 // LocalsOut: Local -0004(32)
->>>>>>> c8904548
 
 l000028FA:
-// DataOut:
-// DataOut (flags):
-// SymbolicIn:
+// DataOut: a0 a5 a6 a7 d3 d5
+// DataOut (flags): 
+// SymbolicIn: a7:<invalid> a6:<invalid> a2:<invalid> d6:-1 d5:<invalid> d3:<invalid> d4:<invalid> d7:<invalid> a0:<invalid> d1:<invalid> d0:<invalid> a1:<invalid> d2:<invalid> a3:<invalid> -36(fp):<invalid> -32(fp):<invalid> -28(fp):d3 -24(fp):d4 -20(fp):d5 -16(fp):d6 -12(fp):d7 -8(fp):a2 -4(fp):a6
+// LocalsOut: Local -0004(32)
 
 l0000290E:
-<<<<<<< HEAD
-	branch d5_115 != -1 l000029B4
-// DataOut:
-// DataOut (flags):
-// SymbolicIn:
-=======
 	branch d5_202 != -1 l000029B4
 // DataOut: a0 a5 a6 a7 d3 d5
 // DataOut (flags): 
 // SymbolicIn: a7:<invalid> a6:<invalid> a2:<invalid> d6:-1 d5:<invalid> d3:<invalid> d4:<invalid> d7:<invalid> a0:<invalid> d1:<invalid> d0:<invalid> a1:<invalid> d2:<invalid> a3:<invalid> -36(fp):<invalid> -32(fp):<invalid> -28(fp):d3 -24(fp):d4 -20(fp):d5 -16(fp):d6 -12(fp):d7 -8(fp):a2 -4(fp):a6
 // LocalsOut: Local -0004(32)
->>>>>>> c8904548
 
 l00002916:
-	branch Mem133[a5 + -1316:word32] == 0x00000000 l0000292E
-// DataOut:
-// DataOut (flags):
-// SymbolicIn:
+	branch Mem0[a5 + -1316:word32] == 0x00000000 l0000292E
+// DataOut: a0 a5 a6 a7 d3
+// DataOut (flags): 
+// SymbolicIn: a7:<invalid> a6:<invalid> a2:<invalid> d6:-1 d5:<invalid> d3:<invalid> d4:<invalid> d7:-1 a0:<invalid> d1:<invalid> d0:<invalid> a1:<invalid> d2:<invalid> a3:<invalid> -36(fp):<invalid> -32(fp):<invalid> -28(fp):d3 -24(fp):d4 -20(fp):d5 -16(fp):d6 -12(fp):d7 -8(fp):a2 -4(fp):a6
+// LocalsOut: Local -0004(32)
 
 l00002926:
-	a0 = Mem133[a5 + -1316:word32]
+	a0 = Mem0[a5 + -1316:word32]
 	__syscall(0xA024)
-// DataOut:
-// DataOut (flags):
-// SymbolicIn:
+// DataOut: a0 a5 a6 a7 d3
+// DataOut (flags): 
+// SymbolicIn: a7:<invalid> a6:<invalid> a2:<invalid> d6:-1 d5:<invalid> d3:<invalid> d4:<invalid> d7:32 a0:<invalid> d1:<invalid> d0:<invalid> a1:<invalid> d2:<invalid> a3:<invalid> -36(fp):<invalid> -32(fp):<invalid> -28(fp):d3 -24(fp):d4 -20(fp):d5 -16(fp):d6 -12(fp):d7 -8(fp):a2 -4(fp):a6
+// LocalsOut: Local -0004(32)
 
 l0000292E:
-	branch Mem133[a5 + -1316:word32] == 0x00000000 l0000293C
-// DataOut:
-// DataOut (flags):
-// SymbolicIn:
+	branch Mem0[a5 + -1316:word32] == 0x00000000 l0000293C
+// DataOut: a0 a5 a6 a7 d3
+// DataOut (flags): 
+// SymbolicIn: a7:<invalid> a6:<invalid> a2:<invalid> d6:-1 d5:<invalid> d3:<invalid> d4:<invalid> d7:32 d0:<invalid> a0:<invalid> d1:<invalid> a1:<invalid> d2:<invalid> a3:<invalid> -36(fp):<invalid> -32(fp):<invalid> -28(fp):d3 -24(fp):d4 -20(fp):d5 -16(fp):d6 -12(fp):d7 -8(fp):a2 -4(fp):a6
+// LocalsOut: Local -0004(32)
 
 l00002934:
-	a0 = Mem133[a5 + -1296:word32]
-	branch Mem133[a0:word16] == 0x0000 l00002974
-// DataOut:
-// DataOut (flags):
-// SymbolicIn:
+	a0 = Mem0[a5 + -1296:word32]
+	branch Mem0[a0:word16] == 0x0000 l00002974
+// DataOut: a0 a5 a6 a7 d3
+// DataOut (flags): 
+// SymbolicIn: a7:<invalid> a6:<invalid> a2:<invalid> d6:-1 d5:<invalid> d3:<invalid> d4:<invalid> d7:32 d0:<invalid> a0:<invalid> d1:<invalid> a1:<invalid> d2:<invalid> a3:<invalid> -36(fp):<invalid> -32(fp):<invalid> -28(fp):d3 -24(fp):d4 -20(fp):d5 -16(fp):d6 -12(fp):d7 -8(fp):a2 -4(fp):a6
+// LocalsOut: Local -0004(32)
 
 l0000293C:
 	__syscall(0xA122)
 	branch a0 != 0x00000000 l00002950
-// DataOut:
-// DataOut (flags):
-// SymbolicIn:
+// DataOut: a2 a5 a6 a7 d3
+// DataOut (flags): 
+// SymbolicIn: a7:<invalid> a6:<invalid> a2:<invalid> d6:-1 d5:<invalid> d3:<invalid> d4:<invalid> d7:32 d0:<invalid> a0:<invalid> d1:<invalid> a1:<invalid> d2:<invalid> a3:<invalid> -36(fp):<invalid> -32(fp):<invalid> -28(fp):d3 -24(fp):d4 -20(fp):d5 -16(fp):d6 -12(fp):d7 -8(fp):a2 -4(fp):a6
+// LocalsOut: Local -0004(32)
 
 l00002950:
 	__syscall(0xA029)
-	branch Mem133[a5 + -1316:word32] == 0x00000000 l00002970
-// DataOut:
-// DataOut (flags):
-// SymbolicIn:
+	branch Mem0[a5 + -1316:word32] == 0x00000000 l00002970
+// DataOut: a2 a5 a6 a7 d3
+// DataOut (flags): 
+// SymbolicIn: a7:<invalid> a6:<invalid> a2:<invalid> d6:-1 d5:<invalid> d3:<invalid> d4:<invalid> d7:32 d0:<invalid> a0:<invalid> d1:<invalid> a1:<invalid> d2:<invalid> a3:<invalid> -36(fp):<invalid> -32(fp):<invalid> -28(fp):d3 -24(fp):d4 -20(fp):d5 -16(fp):d6 -12(fp):d7 -8(fp):a2 -4(fp):a6
+// LocalsOut: Local -0004(32)
 
 l0000295A:
 	__syscall(0xA02E)
 	__syscall(0xA023)
-// DataOut:
-// DataOut (flags):
-// SymbolicIn:
+// DataOut: a2 a5 a6 a7 d3
+// DataOut (flags): 
+// SymbolicIn: a7:<invalid> a6:<invalid> a2:<invalid> d6:-1 d5:<invalid> d3:<invalid> d4:<invalid> d7:32 d0:<invalid> a0:<invalid> d1:<invalid> a1:<invalid> d2:<invalid> a3:<invalid> -36(fp):<invalid> -32(fp):<invalid> -28(fp):d3 -24(fp):d4 -20(fp):d5 -16(fp):d6 -12(fp):d7 -8(fp):a2 -4(fp):a6
+// LocalsOut: Local -0004(32)
 
 l00002970:
-<<<<<<< HEAD
-	Mem185[a5 + -1316:word32] = a0
-// DataOut:
-// DataOut (flags):
-// SymbolicIn:
-
-l00002974:
-	a0 = Mem189[Mem189[a5 + -1316:word32]:word32] + (Mem189[a5 + -1312:word32] << 0x00000004)
-	word32 d0_196 = 7
-// DataOut:
-// DataOut (flags):
-// SymbolicIn:
-
-l00002986:
-	Mem201[a0:word32] = 0
-	word32 a0_202 = a0 + 4
-	Mem204[a0_202:word32] = 0
-	Mem207[a0_202 + 4:word32] = 0
-	Mem210[a0_202 + 8:word32] = 0
-	Mem213[a0_202 + 12:word32] = 0
-	Mem216[a0_202 + 16:word32] = 0
-	Mem219[a0_202 + 20:word32] = 0
-	Mem222[a0_202 + 24:word32] = 0
-	Mem225[a0_202 + 28:word32] = 0
-	Mem228[a0_202 + 32:word32] = 0
-	Mem231[a0_202 + 36:word32] = 0
-	Mem234[a0_202 + 40:word32] = 0
-	Mem237[a0_202 + 44:word32] = 0
-	Mem240[a0_202 + 48:word32] = 0
-	Mem243[a0_202 + 52:word32] = 0
-	Mem246[a0_202 + 56:word32] = 0
-	word16 v50_250 = SLICE(d0_196, word16, 0)
-	a0 = a0_202 + 60
-	d0_196 = SEQ(SLICE(d0_196, word16, 16), v50_250 - 1)
-	branch v50_250 != 0x0000 l00002986
-// DataOut:
-// DataOut (flags):
-// SymbolicIn:
-
-l000029AA:
-	d5_115 = Mem246[a5 + -1312:word32]
-	Mem258[a5 + -1312:word32] = Mem246[a5 + -1312:word32] + 32
-// DataOut:
-// DataOut (flags):
-// SymbolicIn:
-
-l000029B4:
-	word32 a7_268 = a7_23 - 4
-	Mem278[a7_268:word32] = d3_270
-	Mem282[a7_268 - 4:word32] = d5_115
-	word32 a5_293
-	word32 a6_294
-	word32 a7_295
-	word32 d0_286 = fn000029C8(a0, a5, Mem282[a7_268 - 4:word32], Mem282[a7_268:word32], out a5_293, out a6_294, out a7_295)
-	word32 d4_307 = Mem282[a7_295 + 12:word32]
-	word32 a6_317 = Mem282[a6_294:word32]
-	d3Out = Mem282[a7_295 + 8:word32]
-	d4Out = d4_307
-	a5Out = a5_293
-	a6Out = a6_317
-	a7Out = a6_294 + 0x00000004
-	return d0_286
-// DataOut:
-// DataOut (flags):
-// SymbolicIn:
-=======
 	Mem242[a5 + -1316:word32] = a0
 // DataOut: a5 a6 a7 d3
 // DataOut (flags): 
@@ -3583,521 +3284,506 @@
 // DataOut: a5 d0
 // DataOut (flags): 
 // SymbolicIn: a7:<invalid> a6:<invalid> a2:<invalid> d6:-1 d5:<invalid> d3:<invalid> d4:<invalid> d7:<invalid> a0:<invalid> d0:<invalid> d1:<invalid> a1:<invalid> d2:<invalid> a3:<invalid> -36(fp):<invalid> -32(fp):<invalid> -28(fp):d3 -24(fp):d4 -20(fp):d5 -16(fp):d6 -12(fp):d7 -8(fp):a2 -4(fp):a6
->>>>>>> c8904548
 
 l00002946:
-	word32 d4_323 = Mem133[a7_23 + 4:word32]
-	word32 a6_338 = Mem133[a6_334:word32]
-	d3Out = Mem133[a7_23:word32]
-	d4Out = d4_323
-	a5Out = a5
-	a6Out = a6_338
-	a7Out = a6_334 + 0x00000004
 	return -1
-// DataOut:
-// DataOut (flags):
-// SymbolicIn:
+// DataOut: a5 d0
+// DataOut (flags): 
+// SymbolicIn: a7:<invalid> a6:<invalid> a2:<invalid> d6:-1 d5:<invalid> d3:<invalid> d4:<invalid> d7:32 d0:<invalid> a0:<invalid> d1:<invalid> a1:<invalid> d2:<invalid> a3:<invalid> -36(fp):<invalid> -32(fp):<invalid> -28(fp):d3 -24(fp):d4 -20(fp):d5 -16(fp):d6 -12(fp):d7 -8(fp):a2 -4(fp):a6
 
 fn000028A0_exit:
-// DataOut:
-// DataOut (flags):
-// SymbolicIn:
-
-
-
-word32 fn000029C8(word32 a0, word32 a5, word32 dwArg04, word32 dwArg08, ptr32 & a5Out, ptr32 & a6Out, ptr32 & a7Out)
-// stackDelta: 0; fpuStackDelta: 0; fpuMaxParam: -1
-
-// MayUse:  a0:[0..31] a5:[0..31] Stack +0004:[0..31] Stack +0008:[0..31]
-// LiveOut: a5 a6 a7 d0
-// Trashed: CVZNX a0 a1 a2 a3 a5 a6 a7 d0 d1 d2 d3 d4 d5
-// Preserved:
+// DataOut: d0
+// DataOut (flags): 
+// SymbolicIn: a7:<invalid> a6:<invalid> a2:<invalid> d6:<invalid> d5:<invalid> d3:<invalid> d4:<invalid> d7:<invalid> a0:<invalid> d0:<invalid> d1:<invalid> a1:<invalid> d2:<invalid> a3:<invalid> -36(fp):<invalid> -32(fp):<invalid> -28(fp):d3 -24(fp):d4 -20(fp):d5 -16(fp):d6 -12(fp):d7 -8(fp):a2 -4(fp):a6
+
+
+
+word32 fn000029C8(word32 a0, word32 a5, word32 a6, word32 dwArg04, word32 dwArg08)
+// stackDelta: 0; fpuStackDelta: 0; fpuMaxParam: -1
+
+// MayUse:  a0 a5 a6
+// LiveOut: d0
+// Trashed: CVZNX a0 a1 a2 a3 a6 a7 d0 d1 d2 d3 d4 d5
+// Preserved: a6 a7 d3 d4 d5
+// Stack args: Stack +0004(32) Stack +0008(32)
 fn000029C8_entry:
-// DataOut:
-// DataOut (flags):
-// SymbolicIn:
+// DataOut: a0 a5 a6
+// DataOut (flags): 
+// SymbolicIn: a7:fp
+// LocalsOut: fp(32) Stack +0004(32) Stack +0008(32)
 
 l000029C8:
-	word32 d4_18 = Mem16[a5 + -1300:word32]
-	word32 d4_23 = SEQ(SLICE(d4_18 + 0x00000FFF, word16, 16), SLICE(d4_18 + 0x00000FFF, word16, 0) & 0xF000)
-	word32 a6_102 = fp - 0x00000004
-	branch d4_23 - dwArg08 >=u 0x00000000 l000029E8
-// DataOut:
-// DataOut (flags):
-// SymbolicIn:
+	word32 d4_18 = Mem0[a5 + -1300:word32]
+	word32 d4_139 = SEQ(SLICE(d4_18 + 0x00000FFF, word16, 16), SLICE(d4_18 + 0x00000FFF, word16, 0) & 0xF000)
+	branch d4_139 - dwArg08 >=u 0x00000000 l000029E8
+// DataOut: a0 a5 a6 a7 d3 d4
+// DataOut (flags): 
+// SymbolicIn: a7:fp
+// LocalsOut: fp(32) Local -0004(32) Stack +0004(32)
 
 l000029E6:
-	d4_23 = dwArg08
-// DataOut:
-// DataOut (flags):
-// SymbolicIn:
+	d4_139 = dwArg08
+// DataOut: a0 a5 a6 a7 d3 d4
+// DataOut (flags): 
+// SymbolicIn: a7:fp - 0x00000010 a6:fp - 0x00000004 d4:<invalid> d3:<invalid> -16(fp):d3 -12(fp):d4 -8(fp):d5 -4(fp):a6
+// LocalsOut: fp(32) Local -0004(32) Stack +0004(32)
 
 l000029E8:
-	word32 d0_104
+	word32 d0_106
 	__syscall(0xA11E)
 	branch a0 == 0x00000000 l00002A4A
-// DataOut:
-// DataOut (flags):
-// SymbolicIn:
+// DataOut: a0 a5 a6 a7 d0 d3 d4
+// DataOut (flags): 
+// SymbolicIn: a7:fp - 0x00000010 a6:fp - 0x00000004 d4:<invalid> d3:<invalid> -16(fp):d3 -12(fp):d4 -8(fp):d5 -4(fp):a6
+// LocalsOut: fp(32) Local -0004(32) Stack +0004(32)
 
 l000029F2:
-	word32 a1_42 = Mem16[Mem16[a5 + -1316:word32]:word32]
+	word32 a1_78 = Mem0[Mem0[a5 + -1316:word32]:word32]
 	branch (SLICE(a0, word16, 0) & 0x0003) == 0x0000 l00002A14
-// DataOut:
-// DataOut (flags):
-// SymbolicIn:
+// DataOut: a0 a1 a5 d3 d4
+// DataOut (flags): 
+// SymbolicIn: a7:fp - 0x00000010 a6:fp - 0x00000004 d4:<invalid> d3:<invalid> d0:a0 -16(fp):d3 -12(fp):d4 -8(fp):d5 -4(fp):a6
+// LocalsOut: fp(32) Local -0004(32) Stack +0004(32)
 
 l00002A14:
-	Mem56[a0 + (dwArg04 << 0x00000004):word32] = a0
-// DataOut:
-// DataOut (flags):
-// SymbolicIn:
+	Mem137[a0 + (dwArg04 << 0x00000004):word32] = a0
+// DataOut: a0 a1 a5 d3 d4 d5
+// DataOut (flags): 
+// SymbolicIn: a7:fp - 0x00000010 a6:fp - 0x00000004 d4:<invalid> d3:<invalid> d0:SEQ(SLICE(a0, word16, 16), SLICE(a0, word16, 0) & 0x0003) a1:<invalid> -16(fp):d3 -12(fp):d4 -8(fp):d5 -4(fp):a6
+// LocalsOut: fp(32) Local -0004(32)
 
 l000029FE:
-	Mem68[a0 + (dwArg04 << 0x00000004):word32] = SEQ(SLICE(a0 + 0x00000003, word16, 16), SLICE(a0 + 0x00000003, word16, 0) & 0xFFFC)
-// DataOut:
-// DataOut (flags):
-// SymbolicIn:
+	Mem130[a0 + (dwArg04 << 0x00000004):word32] = SEQ(SLICE(a0 + 0x00000003, word16, 16), SLICE(a0 + 0x00000003, word16, 0) & 0xFFFC)
+// DataOut: a0 a1 a5 d3 d4 d5
+// DataOut (flags): 
+// SymbolicIn: a7:fp - 0x00000010 a6:fp - 0x00000004 d4:<invalid> d3:<invalid> d0:SEQ(SLICE(a0, word16, 16), SLICE(a0, word16, 0) & 0x0003) a1:<invalid> -16(fp):d3 -12(fp):d4 -8(fp):d5 -4(fp):a6
+// LocalsOut: fp(32) Local -0004(32)
 
 l00002A20:
-	word32 a1_75 = a1_42 + (dwArg04 << 0x00000004)
-	Mem78[a1_75 + 12:word32] = a0
-	Mem81[a1_75 + 8:word32] = d4_23
-	Mem84[a1_75 + 4:word32] = 0
-	word32 a2_99
-	word32 a7_103
-	word32 d5_108
-	word32 d4_198
-	word32 d3_197
-	d0_104 = fn00002A54(a5, dwArg04, dwArg08, out d3_197, out d4_198, out d5_108, out a2_99, out a5, out a6_102, out a7_103)
-	branch d0_104 == 0x00000000 l00002A4C
-// DataOut:
-// DataOut (flags):
-// SymbolicIn:
+	word32 a1_91 = a1_78 + (dwArg04 << 0x00000004)
+	Mem93[a1_91 + 12:word32] = a0
+	Mem95[a1_91 + 8:word32] = d4_139
+	Mem98[a1_91 + 4:word32] = 0
+	d0_106 = fn00002A54(a5, dwArg04, dwArg08)
+	branch d0_106 == 0x00000000 l00002A4C
+// DataOut: a2 a5 a6 a7 d0 d5
+// DataOut (flags): 
+// SymbolicIn: a7:fp - 0x00000010 a6:fp - 0x00000004 d4:<invalid> d3:<invalid> d0:<invalid> a1:<invalid> d5:<invalid> d1:<invalid> -16(fp):d3 -12(fp):d4 -8(fp):d5 -4(fp):a6
+// LocalsOut: Local -0004(32)
 
 l00002A42:
-	Mem122[a7_103 + 4:word32] = d5_108
-	fn00002AE0(a2_99, a5, Mem122[a7_103 + 4:word32])
-// DataOut:
-// DataOut (flags):
-// SymbolicIn:
+	Mem114[fp - 0x00000014:word32] = dwArg04
+	fn00002AE0(a2, a5, dwArg00)
+// DataOut: a5 a6 a7
+// DataOut (flags): 
+// SymbolicIn: a7:<invalid> a6:<invalid> d4:<invalid> d3:<invalid> d0:<invalid> a1:<invalid> d5:<invalid> d1:<invalid> a0:<invalid> d2:<invalid> a2:<invalid> a3:<invalid> -24(fp):<invalid> -20(fp):<invalid> -16(fp):d3 -12(fp):d4 -8(fp):d5 -4(fp):a6
 
 l00002A4A:
-	d0_104 = -1
-// DataOut:
-// DataOut (flags):
-// SymbolicIn:
+	d0_106 = -1
+// DataOut: a5 a6 a7 d0
+// DataOut (flags): 
+// SymbolicIn: a7:<invalid> a6:<invalid> d4:<invalid> d3:<invalid> d0:<invalid> a1:<invalid> d5:<invalid> d1:<invalid> a0:<invalid> d2:0 a2:<invalid> a3:<invalid> -24(fp):<invalid> -20(fp):<invalid> -16(fp):d3 -12(fp):d4 -8(fp):d5 -4(fp):a6
 
 l00002A4C:
-	word32 a6_146 = Mem136[a6_102:word32]
-	a5Out = a5
-	a6Out = a6_146
-	a7Out = a6_102 + 0x00000004
-	return d0_104
-// DataOut:
-// DataOut (flags):
-// SymbolicIn:
+	return d0_106
+// DataOut: a5 d0
+// DataOut (flags): 
+// SymbolicIn: a7:<invalid> a6:<invalid> d4:<invalid> d3:<invalid> d0:<invalid> a1:<invalid> d5:<invalid> d1:<invalid> a0:<invalid> d2:<invalid> a2:<invalid> a3:<invalid> -24(fp):<invalid> -20(fp):<invalid> -16(fp):d3 -12(fp):d4 -8(fp):d5 -4(fp):a6
 
 fn000029C8_exit:
-// DataOut:
-// DataOut (flags):
-// SymbolicIn:
-
-
-
-word32 fn00002A54(word32 a5, word32 dwArg04, word32 dwArg08, ptr32 & d3Out, ptr32 & d4Out, ptr32 & d5Out, ptr32 & a2Out, ptr32 & a5Out, ptr32 & a6Out, ptr32 & a7Out)
-// stackDelta: 0; fpuStackDelta: 0; fpuMaxParam: -1
-
-// MayUse:  a5:[0..31] Stack +0004:[0..31] Stack +0008:[0..31]
-// LiveOut: a2 a5 a6 a7 d0 d3 d4 d5
-// Trashed: CVZNX a0 a1 a2 a3 a5 a6 a7 d0 d1 d2 d3 d4 d5
-// Preserved:
+// DataOut: d0
+// DataOut (flags): 
+// SymbolicIn: a7:<invalid> a6:<invalid> d4:<invalid> d3:<invalid> d0:<invalid> d5:<invalid> a1:<invalid> d1:<invalid> a0:<invalid> d2:<invalid> a2:<invalid> a3:<invalid> -24(fp):<invalid> -20(fp):<invalid> -16(fp):d3 -12(fp):d4 -8(fp):d5 -4(fp):a6
+
+
+
+word32 fn00002A54(word32 a5, word32 dwArg04, word32 dwArg08)
+// stackDelta: 0; fpuStackDelta: 0; fpuMaxParam: -1
+
+// MayUse:  a5
+// LiveOut: d0
+// Trashed: CVZNX a0 a1 a2 a3 a6 a7 d0 d1 d2 d3 d4 d5
+// Preserved: a2 a6 a7 d3 d4 d5
+// Stack args: Stack +0004(32) Stack +0008(32)
 fn00002A54_entry:
-// DataOut:
-// DataOut (flags):
-// SymbolicIn:
+// DataOut: a5 d7
+// DataOut (flags): 
+// SymbolicIn: a7:fp
+// LocalsOut: fp(32) Stack +0004(32) Stack +0008(32)
 
 l00002A54:
-	word32 a2_25 = Mem19[Mem19[a5 + -1316:word32]:word32] + (dwArg04 << 0x00000004)
-	word32 d4_26 = Mem19[a2_25 + 8:word32]
-	word32 d1_27 = Mem19[a2_25 + 4:word32]
-	word32 d0_29 = d4_26 - d1_27
-	word32 d3_38 = SEQ(SLICE(dwArg08 + 0x00000003, word16, 16), SLICE(dwArg08 + 0x00000003, word16, 0) & 0xFFFC)
-	word32 a1_32 = Mem19[a2_25:word32] + d1_27
-	branch d3_38 - d0_29 <=u 0x00000000 l00002ABE
-// DataOut:
-// DataOut (flags):
-// SymbolicIn:
+	word32 a2_103 = Mem0[Mem0[a5 + -1316:word32]:word32] + (dwArg04 << 0x00000004)
+	word32 d4_27 = Mem0[a2_103 + 8:word32]
+	word32 d1_28 = Mem0[a2_103 + 4:word32]
+	word32 d0_30 = d4_27 - d1_28
+	word32 d3_40 = SEQ(SLICE(dwArg08 + 0x00000003, word16, 16), SLICE(dwArg08 + 0x00000003, word16, 0) & 0xFFFC)
+	word32 a1_127 = Mem0[a2_103:word32] + d1_28
+	branch d3_40 - d0_30 <=u 0x00000000 l00002ABE
+// DataOut: a1 a2 a5 d0 d3 d4 d5 d7
+// DataOut (flags): 
+// SymbolicIn: a7:fp
+// LocalsOut: fp(32)
 
 l00002A8A:
 	__syscall(0xA020)
-	word32 d4_43 = d4_26 - d0_29 + d3_38
-	word32 d4_48 = SEQ(SLICE(d4_43 + 0x00000004, word16, 16), SLICE(d4_43 + 0x00000004, word16, 0) & 0xFFFC)
-	a2_25 = Mem19[Mem19[a5 + -1316:word32]:word32] + (dwArg04 << 0x00000004)
-	branch Mem19[Mem19[a5 + -1296:word32]:word16] == 0x0000 l00002AB4
-// DataOut:
-// DataOut (flags):
-// SymbolicIn:
+	word32 d4_94 = d4_27 - d0_30 + d3_40
+	word32 d4_99 = SEQ(SLICE(d4_94 + 0x00000004, word16, 16), SLICE(d4_94 + 0x00000004, word16, 0) & 0xFFFC)
+	a2_103 = Mem0[Mem0[a5 + -1316:word32]:word32] + (dwArg04 << 0x00000004)
+	branch Mem0[Mem0[a5 + -1296:word32]:word16] == 0x0000 l00002AB4
+// DataOut: a2 a5 d3 d4 d7
+// DataOut (flags): 
+// SymbolicIn: a7:fp - 0x00000014 a6:fp - 0x00000004 d5:<invalid> a0:<invalid> a2:<invalid> d4:<invalid> d1:<invalid> d0:<invalid> a1:<invalid> d3:<invalid> -20(fp):d3 -16(fp):d4 -12(fp):d5 -8(fp):a2 -4(fp):a6
+// LocalsOut: fp(32)
 
 l00002AB4:
-	Mem59[a2_25 + 8:word32] = d4_48
-	a1_32 = Mem59[a2_25:word32] + Mem59[a2_25 + 4:word32]
-// DataOut:
-// DataOut (flags):
-// SymbolicIn:
+	Mem124[a2_103 + 8:word32] = d4_99
+	a1_127 = Mem124[a2_103:word32] + Mem124[a2_103 + 4:word32]
+// DataOut: a1 a2 a5 d3 d7
+// DataOut (flags): 
+// SymbolicIn: a7:fp - 0x00000014 a6:fp - 0x00000004 d5:<invalid> a0:<invalid> a2:<invalid> d4:<invalid> d1:<invalid> d0:<invalid> a1:<invalid> d3:<invalid> -20(fp):d3 -16(fp):d4 -12(fp):d5 -8(fp):a2 -4(fp):a6
+// LocalsOut: fp(32)
 
 l00002ABE:
-	Mem67[a2_25 + 4:word32] = Mem64[a2_25 + 4:word32] + d3_38
-	word32 a7_100 = fp - 0x00000014
-	word32 a6_117
-	word32 a5_151
-	branch fn00002BB4(a5, a1_32, d3_38, out a5_151, out a6_117) == 0x00000000 l00002AD4
-// DataOut:
-// DataOut (flags):
-// SymbolicIn:
+	Mem66[a2_103 + 4:word32] = Mem0[a2_103 + 4:word32] + d3_40
+	branch fn00002BB4(a5, a1_127, d3_40) == 0x00000000 l00002AD4
+// DataOut: a5 a6 a7 d7
+// DataOut (flags): 
+// SymbolicIn: a7:fp - 0x00000014 a6:fp - 0x00000004 d5:<invalid> a0:<invalid> a2:<invalid> d4:<invalid> d1:<invalid> d0:<invalid> a1:<invalid> d3:<invalid> -20(fp):d3 -16(fp):d4 -12(fp):d5 -8(fp):a2 -4(fp):a6
 
 l00002AD0:
-	a5_151 = fn000027A0(a5_151, a6_117, out a6_117, out a7_100)
-// DataOut:
-// DataOut (flags):
-// SymbolicIn:
+	fn000027A0()
+// DataOut: a5 a6 a7 d7
+// DataOut (flags): 
+// SymbolicIn: a7:<invalid> a6:<invalid> d5:<invalid> a0:<invalid> a2:<invalid> d4:<invalid> d1:<invalid> d0:<invalid> a1:<invalid> d3:<invalid> d2:<invalid> a3:<invalid> -28(fp):<invalid> -24(fp):<invalid> -20(fp):d3 -16(fp):d4 -12(fp):d5 -8(fp):a2 -4(fp):a6
 
 l00002AD4:
-	word32 a7_111 = a7_100 + 4
-	word32 d4_112 = Mem76[a7_111:word32]
-	word32 d5_114 = Mem76[a7_111 + 4:word32]
-	word32 a2_116 = Mem76[a7_111 + 8:word32]
-	word32 a6_119 = Mem76[a6_117:word32]
-	d3Out = Mem76[a7_100:word32]
-	d4Out = d4_112
-	d5Out = d5_114
-	a2Out = a2_116
-	a5Out = a5_151
-	a6Out = a6_119
-	a7Out = a6_117 + 0x00000004
 	return 0
-// DataOut:
-// DataOut (flags):
-// SymbolicIn:
+// DataOut: a5 d0 d7
+// DataOut (flags): 
+// SymbolicIn: a7:<invalid> a6:<invalid> d5:<invalid> a0:<invalid> a2:<invalid> d4:<invalid> d1:<invalid> d0:<invalid> a1:<invalid> d3:<invalid> d2:<invalid> a3:<invalid> -28(fp):<invalid> -24(fp):<invalid> -20(fp):d3 -16(fp):d4 -12(fp):d5 -8(fp):a2 -4(fp):a6
 
 l00002AA8:
-	d3Out = d3
-	d4Out = d4
-	d5Out = d5
-	a2Out = a2
-	a5Out = a5
-	a6Out = a6
-	a7Out = fp
 	return -1
-// DataOut:
-// DataOut (flags):
-// SymbolicIn:
+// DataOut: a5 d0 d7
+// DataOut (flags): 
+// SymbolicIn: a7:fp - 0x00000014 a6:fp - 0x00000004 d5:<invalid> a0:<invalid> a2:<invalid> d4:<invalid> d1:<invalid> d0:<invalid> a1:<invalid> d3:<invalid> -20(fp):d3 -16(fp):d4 -12(fp):d5 -8(fp):a2 -4(fp):a6
 
 fn00002A54_exit:
-// DataOut:
-// DataOut (flags):
-// SymbolicIn:
+// DataOut: d0
+// DataOut (flags): 
+// SymbolicIn: a7:<invalid> a6:<invalid> d5:<invalid> a0:<invalid> a2:<invalid> d4:<invalid> d1:<invalid> d0:<invalid> a1:<invalid> d3:<invalid> d2:<invalid> a3:<invalid> -28(fp):<invalid> -24(fp):<invalid> -20(fp):d3 -16(fp):d4 -12(fp):d5 -8(fp):a2 -4(fp):a6
 
 
 
 void fn00002AE0(word32 a2, word32 a5, word32 dwArg04)
 // stackDelta: 0; fpuStackDelta: 0; fpuMaxParam: -1
 
-// MayUse:  a2:[0..31] a5:[0..31] Stack +0004:[0..31]
+// MayUse:  a2 a5
 // LiveOut:
 // Trashed: CVZNX a0 d2
 // Preserved: a6 a7 d3
+// Stack args: Stack +0004(32)
 fn00002AE0_entry:
-// DataOut:
-// DataOut (flags):
-// SymbolicIn:
+// DataOut: a2 a5
+// DataOut (flags): 
+// SymbolicIn: a7:fp
+// LocalsOut: fp(32) Stack +0004(32)
 
 l00002AE0:
-	branch Mem11[Mem11[Mem11[a5 + -1316:word32]:word32] + (dwArg04 << 0x00000004):word32] == 0x00000000 l00002AFE
-// DataOut:
-// DataOut (flags):
-// SymbolicIn:
+	branch Mem0[Mem0[Mem0[a5 + -1316:word32]:word32] + (dwArg04 << 0x00000004):word32] == 0x00000000 l00002AFE
+// DataOut: a0 a2 a5 d3
+// DataOut (flags): 
+// SymbolicIn: a7:fp
+// LocalsOut: fp(32)
 
 l00002AF8:
 	__syscall(0xA01F)
-// DataOut:
-// DataOut (flags):
-// SymbolicIn:
+// DataOut: a2 a5 d3
+// DataOut (flags): 
+// SymbolicIn: a7:fp - 0x00000008 a6:fp - 0x00000004 a0:<invalid> d3:<invalid> -8(fp):d3 -4(fp):a6
+// LocalsOut: fp(32)
 
 l00002AFE:
-	Mem32[a2 + (dwArg04 << 0x00000004):word32] = 0
-	Mem34[a2 + 4 + (dwArg04 << 0x00000004):word32] = 0
-	Mem36[a2 + 8 + (dwArg04 << 0x00000004):word32] = 0
+	Mem27[a2 + (dwArg04 << 0x00000004):word32] = 0
+	Mem30[a2 + 4 + (dwArg04 << 0x00000004):word32] = 0
+	Mem32[a2 + 8 + (dwArg04 << 0x00000004):word32] = 0
 	return
-// DataOut:
-// DataOut (flags):
-// SymbolicIn:
+// DataOut: a5
+// DataOut (flags): 
+// SymbolicIn: a7:fp - 0x00000008 a6:fp - 0x00000004 a0:<invalid> d3:<invalid> -8(fp):d3 -4(fp):a6
 
 fn00002AE0_exit:
 // DataOut:
-// DataOut (flags):
-// SymbolicIn:
+// DataOut (flags): 
+// SymbolicIn: a7:fp a6:a6 a0:<invalid> d3:d3 d2:0 -8(fp):d3 -4(fp):a6
 
 
 
 void fn00002B18(word32 a5, word32 dwArg04)
 // stackDelta: 0; fpuStackDelta: 0; fpuMaxParam: -1
 
-// MayUse:  a5:[0..31] Stack +0004:[0..31]
+// MayUse:  a5
 // LiveOut:
-// Trashed: CVZNX a0 a2 a5 a6 a7 d0 d1 d2
-// Preserved:
+// Trashed: CVZNX a0 d0 d1 d2
+// Preserved: a2 a6 a7
+// Stack args: Stack +0004(32)
 fn00002B18_entry:
-// DataOut:
-// DataOut (flags):
-// SymbolicIn:
+// DataOut: a5
+// DataOut (flags): 
+// SymbolicIn: a7:fp
+// LocalsOut: fp(32) Stack +0004(32)
 
 l00002B18:
 	branch dwArg04 == 0x00000000 l00002B78
-// DataOut:
-// DataOut (flags):
-// SymbolicIn:
+// DataOut: a5 d0
+// DataOut (flags): 
+// SymbolicIn: a7:fp
+// LocalsOut: fp(32)
 
 l00002B24:
-	word32 a2_18 = Mem11[dwArg04 - 0x00000004:word32]
-	word32 d1_19 = Mem11[a2_18 + 4:word32]
-	branch SEQ(SLICE(d1_19, word16, 16), SLICE(d1_19, word16, 0) & 0xFFFC) - (dwArg04 - 0x00000004) == 0x00000000 l00002B3A
-// DataOut:
-// DataOut (flags):
-// SymbolicIn:
+	word32 a2_37 = Mem0[dwArg04 - 0x00000004:word32]
+	word32 d1_38 = Mem0[a2_37 + 4:word32]
+	branch SEQ(SLICE(d1_38, word16, 16), SLICE(d1_38, word16, 0) & 0xFFFC) - (dwArg04 - 0x00000004) == 0x00000000 l00002B3A
+// DataOut: a2 a5
+// DataOut (flags): 
+// SymbolicIn: a7:fp - 0x00000008 a6:fp - 0x00000004 d0:<invalid> -8(fp):a2 -4(fp):a6
+// LocalsOut: fp(32)
 
 l00002B36:
-	word32 a7_119
-	word32 a6_118
-	a5 = fn000027A0(a5, fp - 0x00000004, out a6_118, out a7_119)
-// DataOut:
-// DataOut (flags):
-// SymbolicIn:
+	fn000027A0()
+// DataOut: a2 a5
+// DataOut (flags): 
+// SymbolicIn: a7:fp - 0x00000008 a6:fp - 0x00000004 d0:<invalid> a0:<invalid> a2:<invalid> d1:<invalid> -8(fp):a2 -4(fp):a6
+// LocalsOut: fp(32)
 
 l00002B3A:
-	word32 d0_38
-	__bclr(Mem11[a2_18 + 4:word32], 0x00000001, out d0_38)
-	word32 d0_40
-	__bset(d0_38, 0x0000, out d0_40)
-	Mem43[a2_18 + 4:word32] = d0_40
-	branch Mem43[a5 + -1308:word32] == -1 l00002B78
-// DataOut:
-// DataOut (flags):
-// SymbolicIn:
+	word32 d0_46
+	__bclr(Mem0[a2_37 + 4:word32], 0x00000001, out d0_46)
+	word32 d0_48
+	__bset(d0_46, 0x0000, out d0_48)
+	Mem51[a2_37 + 4:word32] = d0_48
+	branch Mem51[a5 + -1308:word32] == -1 l00002B78
+// DataOut: a2 a5 d0
+// DataOut (flags): 
+// SymbolicIn: a7:fp - 0x00000008 a6:fp - 0x00000004 d0:<invalid> a0:<invalid> a2:<invalid> d1:<invalid> d2:18 -8(fp):a2 -4(fp):a6
+// LocalsOut: fp(32)
 
 l00002B52:
-	branch d0_40 - Mem43[Mem43[a5 + -1332:word32] + 4:word32] >=u 0x00000000 l00002B78
-// DataOut:
-// DataOut (flags):
-// SymbolicIn:
+	branch d0_48 - Mem51[Mem51[a5 + -1332:word32] + 4:word32] >=u 0x00000000 l00002B78
+// DataOut: a2 a5 d0
+// DataOut (flags): 
+// SymbolicIn: a7:fp - 0x00000008 a6:fp - 0x00000004 d0:<invalid> a0:<invalid> a2:<invalid> d1:<invalid> d2:-1 -8(fp):a2 -4(fp):a6
+// LocalsOut: fp(32)
 
 l00002B5C:
-	word32 d1_54 = Mem43[Mem43[a2_18:word32] + 4:word32]
-	branch SEQ(SLICE(d1_54, word16, 16), SLICE(d1_54, word16, 0) & 0xFFFC) - SEQ(SLICE(d0_40, word16, 16), SLICE(d0_40, word16, 0) & 0xFFFC) - 0x00000004 - Mem43[a5 + -1308:word32] <u 0x00000000 l00002B78
-// DataOut:
-// DataOut (flags):
-// SymbolicIn:
+	word32 d1_62 = Mem51[Mem51[a2_37:word32] + 4:word32]
+	branch SEQ(SLICE(d1_62, word16, 16), SLICE(d1_62, word16, 0) & 0xFFFC) - SEQ(SLICE(d0_48, word16, 16), SLICE(d0_48, word16, 0) & 0xFFFC) - 0x00000004 - Mem51[a5 + -1308:word32] <u 0x00000000 l00002B78
+// DataOut: a2 a5
+// DataOut (flags): 
+// SymbolicIn: a7:fp - 0x00000008 a6:fp - 0x00000004 d0:<invalid> a0:<invalid> a2:<invalid> d1:<invalid> d2:-1 -8(fp):a2 -4(fp):a6
+// LocalsOut: fp(32)
 
 l00002B74:
-	Mem68[a5 + -1332:word32] = a2_18
-// DataOut:
-// DataOut (flags):
-// SymbolicIn:
+	Mem76[a5 + -1332:word32] = a2_37
+// DataOut:
+// DataOut (flags): 
+// SymbolicIn: a7:fp - 0x00000008 a6:fp - 0x00000004 d0:<invalid> a0:<invalid> a2:<invalid> d1:<invalid> d2:-1 -8(fp):a2 -4(fp):a6
+// LocalsOut: fp(32)
 
 l00002B78:
 	return
 // DataOut:
-// DataOut (flags):
-// SymbolicIn:
+// DataOut (flags): 
+// SymbolicIn: a7:fp - 0x00000008 a6:fp - 0x00000004 d0:<invalid> a0:<invalid> a2:<invalid> d1:<invalid> d2:-1 -8(fp):a2 -4(fp):a6
 
 fn00002B18_exit:
 // DataOut:
-// DataOut (flags):
-// SymbolicIn:
-
-
-
-word32 fn00002BB4(word32 a5, word32 dwArg04, word32 dwArg08, ptr32 & a5Out, ptr32 & a6Out)
-// stackDelta: 0; fpuStackDelta: 0; fpuMaxParam: -1
-
-// MayUse:  a5:[0..31] Stack +0004:[0..31] Stack +0008:[0..31]
-// LiveOut: a5 a6 d0
-// Trashed: CVZNX a0 a1 a2 a3 a5 a6 d0 d1 d2
-// Preserved: a7
+// DataOut (flags): 
+// SymbolicIn: a7:fp a6:a6 d0:<invalid> a2:a2 a0:<invalid> d1:<invalid> d2:-1 -8(fp):a2 -4(fp):a6
+
+
+
+word32 fn00002BB4(word32 a5, word32 dwArg04, word32 dwArg08)
+// stackDelta: 0; fpuStackDelta: 0; fpuMaxParam: -1
+
+// MayUse:  a5
+// LiveOut: d0
+// Trashed: CVZNX a0 a1 a2 a3 a6 a7 d0 d1 d2
+// Preserved: a2 a3 a6 a7
+// Stack args: Stack +0004(32) Stack +0008(32)
 fn00002BB4_entry:
-// DataOut:
-// DataOut (flags):
-// SymbolicIn:
+// DataOut: a5 d7
+// DataOut (flags): 
+// SymbolicIn: a7:fp
+// LocalsOut: fp(32) Local -0008(32) Local -0030(32) Stack +0004(32) Stack +0008(32)
 
 l00002BB4:
-	word32 dwLoc1C_317 = fp + 0xFFFFFFE8
-	word32 a0_30
-	word32 d0_31 = fn0000273C(fp + 0xFFFFFFE8, a5, out a0_30)
-	branch d0_31 == 0x00000000 l00002DE8
-// DataOut:
-// DataOut (flags):
-// SymbolicIn:
+	word32 dwLoc1C_103 = fp + 0xFFFFFFE8
+	word32 a0_29
+	word32 d0_30 = fn0000273C(fp + 0xFFFFFFE8, a5, out a0_29)
+	branch d0_30 == 0x00000000 l00002DE8
+// DataOut: a0 a5 d7
+// DataOut (flags): 
+// SymbolicIn: a7:fp
+// LocalsOut: fp(32) Local -0008(32) Local -0018(32) Local -001C(32) Local -0030(32) Stack +0004(32) Stack +0008(32)
 
 l00002BE2:
-	word32 a0_42
-	branch fn0000273C(a0_30, a5, out a0_42) == 0x00000000 l00002DE8
-// DataOut:
-// DataOut (flags):
-// SymbolicIn:
+	word32 a0_119
+	branch fn0000273C(a0_29, a5, out a0_119) == 0x00000000 l00002DE8
+// DataOut: a0 a5 d7
+// DataOut (flags): 
+// SymbolicIn: a7:fp - 0x00000024 a6:fp - 0x00000004 d2:<invalid> a0:<invalid> d0:<invalid> d1:<invalid> -36(fp):a3 -32(fp):a2 -28(fp):fp + 0xFFFFFFE8 -24(fp):<invalid> -20(fp):0 -16(fp):0 -12(fp):0 -4(fp):a6
+// LocalsOut: fp(32) Local -0008(32) Local -0018(32) Local -001C(32) Local -0030(32) Stack +0004(32) Stack +0008(32)
 
 l00002BEE:
-	word32 a0_418
-	branch fn0000273C(a0_42, a5, out a0_418) == 0x00000000 l00002DE8
-// DataOut:
-// DataOut (flags):
-// SymbolicIn:
+	word32 a0_125
+	branch fn0000273C(a0_119, a5, out a0_125) == 0x00000000 l00002DE8
+// DataOut: a5 d7
+// DataOut (flags): 
+// SymbolicIn: a7:fp - 0x00000024 a6:fp - 0x00000004 d2:<invalid> a0:<invalid> d0:<invalid> d1:<invalid> -36(fp):a3 -32(fp):a2 -28(fp):fp + 0xFFFFFFE8 -24(fp):<invalid> -20(fp):<invalid> -16(fp):0 -12(fp):0 -4(fp):a6
+// LocalsOut: fp(32) Local -0008(32) Local -0018(32) Local -001C(32) Local -0030(32) Stack +0004(32) Stack +0008(32)
 
 l00002BFA:
-	word32 a3_100
-	word32 d0_75 = fn00002EA8(a5, dwArg04, fp + 0xFFFFFFF8)
-	branch d0_75 != 0x00000000 l00002C28
-// DataOut:
-// DataOut (flags):
-// SymbolicIn:
+	word32 a3_147
+	word32 d0_139 = fn00002EA8(a5, dwArg04, fp + 0xFFFFFFF8)
+	branch d0_139 != 0x00000000 l00002C28
+// DataOut: a2 a5 d0 d7
+// DataOut (flags): 
+// SymbolicIn: a7:fp - 0x00000024 a6:fp - 0x00000004 d2:<invalid> a0:<invalid> d0:<invalid> d1:<invalid> -36(fp):a3 -32(fp):a2 -28(fp):fp + 0xFFFFFFE8 -24(fp):<invalid> -20(fp):<invalid> -16(fp):<invalid> -12(fp):0 -4(fp):a6
+// LocalsOut: fp(32) Local -0008(32) Local -0018(32) Local -001C(32) Stack +0008(32)
 
 l00002C28:
-	a3_100 = d0_31
-	dwLoc1C_317 = fp + 0xFFFFFFEC
-// DataOut:
-// DataOut (flags):
-// SymbolicIn:
+	a3_147 = d0_30
+	dwLoc1C_103 = fp + 0xFFFFFFEC
+// DataOut: a2 a3 a5 d0 d7
+// DataOut (flags): 
+// SymbolicIn: a7:fp - 0x00000024 a6:fp - 0x00000004 d2:<invalid> a0:<invalid> a2:<invalid> d0:<invalid> d1:<invalid> a1:<invalid> -44(fp):<invalid> -40(fp):fp + 0xFFFFFFF8 -36(fp):a3 -32(fp):a2 -28(fp):fp + 0xFFFFFFE8 -24(fp):<invalid> -20(fp):<invalid> -16(fp):<invalid> -12(fp):0 -4(fp):a6
+// LocalsOut: fp(32) Local -0008(32) Local -001C(32) Stack +0008(32)
 
 l00002C0E:
-	branch (Mem71[dwLoc08 + 4:word32] & 3) != 2 l00002DE8
-// DataOut:
-// DataOut (flags):
-// SymbolicIn:
+	branch (Mem0[dwLoc08 + 4:word32] & 3) != 2 l00002DE8
+// DataOut: a0 a2 a5 d0 d7
+// DataOut (flags): 
+// SymbolicIn: a7:fp - 0x00000024 a6:fp - 0x00000004 d2:<invalid> a0:<invalid> a2:<invalid> d0:<invalid> d1:<invalid> a1:<invalid> -44(fp):<invalid> -40(fp):fp + 0xFFFFFFF8 -36(fp):a3 -32(fp):a2 -28(fp):fp + 0xFFFFFFE8 -24(fp):<invalid> -20(fp):<invalid> -16(fp):<invalid> -12(fp):0 -4(fp):a6
+// LocalsOut: fp(32) Local -0008(32) Local -001C(32) Stack +0008(32)
 
 l00002C22:
-	a3_100 = dwLoc08
-// DataOut:
-// DataOut (flags):
-// SymbolicIn:
+	a3_147 = dwLoc08
+// DataOut: a2 a3 a5 d0 d7
+// DataOut (flags): 
+// SymbolicIn: a7:fp - 0x00000024 a6:fp - 0x00000004 d2:2 a0:<invalid> a2:<invalid> d0:<invalid> d1:<invalid> a1:<invalid> -44(fp):<invalid> -40(fp):fp + 0xFFFFFFF8 -36(fp):a3 -32(fp):a2 -28(fp):fp + 0xFFFFFFE8 -24(fp):<invalid> -20(fp):<invalid> -16(fp):<invalid> -12(fp):0 -4(fp):a6
+// LocalsOut: fp(32) Local -0008(32) Local -001C(32) Stack +0008(32)
 
 l00002C32:
-	Mem104[a3_100 + 4:word32] = dwArg04
-	word32 d1_106
-	__bclr(dwArg04, 0x00000001, out d1_106)
-	word32 d1_108
-	__bset(d1_106, 0x0000, out d1_108)
-	Mem111[a3_100 + 4:word32] = d1_108
-	Mem113[dwArg04:word32] = a3_100
-	branch d0_75 + 0x00000003 >u 3 l00002C60
-// DataOut:
-// DataOut (flags):
-// SymbolicIn:
+	Mem149[a3_147 + 4:word32] = dwArg04
+	word32 d1_151
+	__bclr(dwArg04, 0x00000001, out d1_151)
+	word32 d1_153
+	bool Z_154 = __bset(d1_151, 0x0000, out d1_153)
+	Mem156[a3_147 + 4:word32] = d1_153
+	Mem158[dwArg04:word32] = a3_147
+	branch d0_139 + 0x00000003 >u 3 l00002C60
+// DataOut: a2 a3 a5 d0 d7
+// DataOut (flags): 
+// SymbolicIn: a7:fp - 0x00000024 a6:fp - 0x00000004 d2:<invalid> a0:<invalid> a2:<invalid> d0:<invalid> a3:<invalid> d1:<invalid> a1:<invalid> -44(fp):<invalid> -40(fp):fp + 0xFFFFFFF8 -36(fp):a3 -32(fp):a2 -28(fp):<invalid> -24(fp):<invalid> -20(fp):<invalid> -16(fp):<invalid> -12(fp):0 -4(fp):a6
+// LocalsOut: fp(32) Local -0008(32) Local -001C(32) Stack +0008(32)
 
 l00002C60:
-	branch (Mem113[dwLoc08 + 4:word32] & 3) != 2 l00002DE8
-// DataOut:
-// DataOut (flags):
-// SymbolicIn:
+	branch (Mem158[dwLoc08 + 4:word32] & 3) != 2 l00002DE8
+// DataOut: a0 a2 a3 a5 d7
+// DataOut (flags): 
+// SymbolicIn: a7:fp - 0x00000024 a6:fp - 0x00000004 d2:3 a0:<invalid> a2:<invalid> d0:<invalid> a3:<invalid> d1:<invalid> a1:<invalid> -44(fp):<invalid> -40(fp):fp + 0xFFFFFFF8 -36(fp):a3 -32(fp):a2 -28(fp):<invalid> -24(fp):<invalid> -20(fp):<invalid> -16(fp):<invalid> -12(fp):0 -4(fp):a6
+// LocalsOut: fp(32) Local -0008(32) Local -001C(32) Stack +0008(32)
 
 l00002DE8:
-	branch Mem131[dwLoc1C_317:word32] == 0x00000000 l00002E0E
-// DataOut:
-// DataOut (flags):
-// SymbolicIn:
+	branch Mem0[dwLoc1C_103:word32] == 0x00000000 l00002E0E
+// DataOut: a5 d7
+// DataOut (flags): 
+// SymbolicIn: a7:fp - 0x00000024 a6:fp - 0x00000004 d2:<invalid> a0:<invalid> d0:<invalid> a2:<invalid> d1:<invalid> a3:<invalid> a1:<invalid> -44(fp):<invalid> -40(fp):fp + 0xFFFFFFF8 -36(fp):a3 -32(fp):a2 -28(fp):<invalid> -24(fp):<invalid> -20(fp):<invalid> -16(fp):<invalid> -12(fp):0 -4(fp):a6
+// LocalsOut: fp(32) Local -001C(32)
 
 l00002DF0:
-	Mem143[Mem138[dwLoc1C_317:word32]:word32] = Mem138[a5 + -1328:word32]
-	Mem146[a5 + -1328:word32] = Mem143[dwLoc1C_317:word32]
-	word32 v30_147 = dwLoc1C_317 + 0x00000004
-	dwLoc1C_317 = v30_147
-	branch Mem148[v30_147:word32] != 0x00000000 l00002DF0
-// DataOut:
-// DataOut (flags):
-// SymbolicIn:
+	Mem107[Mem0[dwLoc1C_103:word32]:word32] = Mem0[a5 + -1328:word32]
+	Mem110[a5 + -1328:word32] = Mem107[dwLoc1C_103:word32]
+	word32 v30_111 = dwLoc1C_103 + 0x00000004
+	dwLoc1C_103 = v30_111
+	branch Mem110[v30_111:word32] != 0x00000000 l00002DF0
+// DataOut: a5 d7
+// DataOut (flags): 
+// SymbolicIn: a7:fp - 0x00000024 a6:fp - 0x00000004 d2:<invalid> a0:<invalid> d0:<invalid> a2:<invalid> d1:<invalid> a3:<invalid> a1:<invalid> -44(fp):<invalid> -40(fp):fp + 0xFFFFFFF8 -36(fp):a3 -32(fp):a2 -28(fp):<invalid> -24(fp):<invalid> -20(fp):<invalid> -16(fp):<invalid> -12(fp):0 -4(fp):a6
+// LocalsOut: fp(32) Local -001C(32)
 
 l00002E0E:
-	a5Out = a5
-	a6Out = a6
 	return -1
-// DataOut:
-// DataOut (flags):
-// SymbolicIn:
+// DataOut: a5 d0 d7
+// DataOut (flags): 
+// SymbolicIn: a7:fp - 0x00000024 a6:fp - 0x00000004 d2:<invalid> a0:<invalid> d0:<invalid> a2:<invalid> d1:<invalid> a3:<invalid> a1:<invalid> -44(fp):<invalid> -40(fp):fp + 0xFFFFFFF8 -36(fp):a3 -32(fp):a2 -28(fp):<invalid> -24(fp):<invalid> -20(fp):<invalid> -16(fp):<invalid> -12(fp):0 -4(fp):a6
 
 l00002C74:
-	branch a5 + -1324 - Mem113[dwLoc08:word32] != 0x00000000 l00002C92
-// DataOut:
-// DataOut (flags):
-// SymbolicIn:
+	branch a5 + -1324 - Mem158[dwLoc08:word32] != 0x00000000 l00002C92
+// DataOut: a2 a3 a5 d7
+// DataOut (flags): 
+// SymbolicIn: a7:fp - 0x00000024 a6:fp - 0x00000004 d2:3 a0:<invalid> a2:<invalid> d0:<invalid> a3:<invalid> d1:2 a1:<invalid> -44(fp):<invalid> -40(fp):fp + 0xFFFFFFF8 -36(fp):a3 -32(fp):a2 -28(fp):<invalid> -24(fp):<invalid> -20(fp):<invalid> -16(fp):<invalid> -12(fp):0 -4(fp):a6
+// LocalsOut: fp(32) Local -0008(32) Stack +0008(32)
 
 l00002C7C:
-	word32 d0_176 = Mem113[a3_100 + 4:word32]
-	word32 d0_180 = SEQ(SLICE(d0_176, word16, 16), SLICE(d0_176, word16, 0) & 0xFFFC) + dwArg08
-	branch d0_180 - Mem113[a5 + -1320:word32] <=u 0x00000000 l00002C92
-// DataOut:
-// DataOut (flags):
-// SymbolicIn:
+	word32 d0_283 = Mem158[a3_147 + 4:word32]
+	word32 d0_287 = SEQ(SLICE(d0_283, word16, 16), SLICE(d0_283, word16, 0) & 0xFFFC) + dwArg08
+	branch d0_287 - Mem158[a5 + -1320:word32] <=u 0x00000000 l00002C92
+// DataOut: a2 a3 a5 d0 d7
+// DataOut (flags): 
+// SymbolicIn: a7:fp - 0x00000024 a6:fp - 0x00000004 d2:3 a0:<invalid> a2:<invalid> d0:<invalid> a3:<invalid> d1:2 a1:a5 + -1324 -44(fp):<invalid> -40(fp):fp + 0xFFFFFFF8 -36(fp):a3 -32(fp):a2 -28(fp):<invalid> -24(fp):<invalid> -20(fp):<invalid> -16(fp):<invalid> -12(fp):0 -4(fp):a6
+// LocalsOut: fp(32) Local -0008(32) Stack +0008(32)
 
 l00002C8E:
-	Mem186[a5 + -1320:word32] = d0_180
-// DataOut:
-// DataOut (flags):
-// SymbolicIn:
+	Mem293[a5 + -1320:word32] = d0_287
+// DataOut: a2 a3 a5 d7
+// DataOut (flags): 
+// SymbolicIn: a7:fp - 0x00000024 a6:fp - 0x00000004 d2:3 a0:<invalid> a2:<invalid> d0:<invalid> a3:<invalid> d1:2 a1:a5 + -1324 -44(fp):<invalid> -40(fp):fp + 0xFFFFFFF8 -36(fp):a3 -32(fp):a2 -28(fp):<invalid> -24(fp):<invalid> -20(fp):<invalid> -16(fp):<invalid> -12(fp):0 -4(fp):a6
+// LocalsOut: fp(32) Local -0008(32) Stack +0008(32)
 
 l00002C92:
-	fn00002E18(a3_100, dwArg08, Mem191[dwLoc08:word32], fp + 0xFFFFFFE4)
-	word32 d0_224 = Mem221[Mem221[dwLoc08:word32] + 4:word32]
-	word32 d1_229 = Mem221[dwLoc08 + 4:word32]
+	fn00002E18(a3_147, dwArg08, Mem158[dwLoc08:word32], fp + 0xFFFFFFE4)
+	word32 d0_224 = Mem158[Mem158[dwLoc08:word32] + 4:word32]
+	word32 d1_229 = Mem158[dwLoc08 + 4:word32]
 	word32 d0_233 = SEQ(SLICE(d0_224, word16, 16), SLICE(d0_224, word16, 0) & 0xFFFC) - SEQ(SLICE(d1_229, word16, 16), SLICE(d1_229, word16, 0) & 0xFFFC)
-// DataOut:
-// DataOut (flags):
-// SymbolicIn:
+// DataOut: a2 a3 a5 d7
+// DataOut (flags): 
+// SymbolicIn: a7:fp - 0x00000024 a6:fp - 0x00000004 d2:3 a0:<invalid> a2:<invalid> d0:<invalid> a3:<invalid> d1:2 a1:a5 + -1324 -44(fp):<invalid> -40(fp):fp + 0xFFFFFFF8 -36(fp):a3 -32(fp):a2 -28(fp):<invalid> -24(fp):<invalid> -20(fp):<invalid> -16(fp):<invalid> -12(fp):0 -4(fp):a6
+// LocalsOut: fp(32) Local -0028(32) Local -002C(32) Local -0030(32) Local -0034(32)
 
 l00002DA4:
-	fn00002E18(dwLoc08, d0_233, a3_100, fp + 0xFFFFFFE4)
-	word32 d0_255 = Mem240[Mem240[a5 + -1332:word32] + 4:word32]
-	branch SEQ(SLICE(d0_255, word16, 16), SLICE(d0_255, word16, 0) & 0xFFFC) - dwArg04 <=u 0x00000000 l00002DDC
-// DataOut:
-// DataOut (flags):
-// SymbolicIn:
+	fn00002E18(dwLoc08, d0_233, a3_147, fp + 0xFFFFFFE4)
+	word32 d0_244 = Mem158[Mem158[a5 + -1332:word32] + 4:word32]
+	branch SEQ(SLICE(d0_244, word16, 16), SLICE(d0_244, word16, 0) & 0xFFFC) - dwArg04 <=u 0x00000000 l00002DDC
+// DataOut: a3 a5 d7
+// DataOut (flags): 
+// SymbolicIn: a7:fp - 0x00000034 a6:fp - 0x00000004 d2:<invalid> a0:<invalid> a2:<invalid> d0:<invalid> a3:<invalid> d1:<invalid> a1:<invalid> -52(fp):<invalid> -48(fp):<invalid> -44(fp):<invalid> -40(fp):fp + 0xFFFFFFE4 -36(fp):a3 -32(fp):a2 -28(fp):<invalid> -24(fp):<invalid> -20(fp):<invalid> -16(fp):<invalid> -12(fp):0 -4(fp):a6
+// LocalsOut: fp(32)
 
 l00002DBC:
-	word32 d0_264 = Mem240[Mem240[a3_100:word32] + 4:word32]
-	word32 d1_268 = Mem240[a3_100 + 4:word32]
-	branch SEQ(SLICE(d0_264, word16, 16), SLICE(d0_264, word16, 0) & 0xFFFC) - SEQ(SLICE(d1_268, word16, 16), SLICE(d1_268, word16, 0) & 0xFFFC) - 0x00000004 - Mem240[a5 + -1308:word32] <u 0x00000000 l00002DDC
-// DataOut:
-// DataOut (flags):
-// SymbolicIn:
+	word32 d0_266 = Mem158[Mem158[a3_147:word32] + 4:word32]
+	word32 d1_270 = Mem158[a3_147 + 4:word32]
+	branch SEQ(SLICE(d0_266, word16, 16), SLICE(d0_266, word16, 0) & 0xFFFC) - SEQ(SLICE(d1_270, word16, 16), SLICE(d1_270, word16, 0) & 0xFFFC) - 0x00000004 - Mem158[a5 + -1308:word32] <u 0x00000000 l00002DDC
+// DataOut: a3 a5 d7
+// DataOut (flags): 
+// SymbolicIn: a7:fp - 0x00000024 a6:fp - 0x00000004 d2:<invalid> a0:<invalid> a2:<invalid> d0:<invalid> a3:<invalid> d1:<invalid> a1:<invalid> -52(fp):<invalid> -48(fp):<invalid> -44(fp):<invalid> -40(fp):fp + 0xFFFFFFE4 -36(fp):a3 -32(fp):a2 -28(fp):<invalid> -24(fp):<invalid> -20(fp):<invalid> -16(fp):<invalid> -12(fp):0 -4(fp):a6
+// LocalsOut: fp(32)
 
 l00002DD8:
-	Mem279[a5 + -1332:word32] = a3_100
-// DataOut:
-// DataOut (flags):
-// SymbolicIn:
+	Mem281[a5 + -1332:word32] = a3_147
+// DataOut: a5 d7
+// DataOut (flags): 
+// SymbolicIn: a7:fp - 0x00000024 a6:fp - 0x00000004 d2:<invalid> a0:<invalid> a2:<invalid> d0:<invalid> a3:<invalid> d1:<invalid> a1:<invalid> -52(fp):<invalid> -48(fp):<invalid> -44(fp):<invalid> -40(fp):fp + 0xFFFFFFE4 -36(fp):a3 -32(fp):a2 -28(fp):<invalid> -24(fp):<invalid> -20(fp):<invalid> -16(fp):<invalid> -12(fp):0 -4(fp):a6
+// LocalsOut: fp(32)
 
 l00002DDC:
-	a5Out = a5
-	a6Out = a6
 	return 0
-// DataOut:
-// DataOut (flags):
-// SymbolicIn:
+// DataOut: a5 d0 d7
+// DataOut (flags): 
+// SymbolicIn: a7:fp - 0x00000024 a6:fp - 0x00000004 d2:<invalid> a0:<invalid> a2:<invalid> d0:<invalid> a3:<invalid> d1:<invalid> a1:<invalid> -52(fp):<invalid> -48(fp):<invalid> -44(fp):<invalid> -40(fp):fp + 0xFFFFFFE4 -36(fp):a3 -32(fp):a2 -28(fp):<invalid> -24(fp):<invalid> -20(fp):<invalid> -16(fp):<invalid> -12(fp):0 -4(fp):a6
 
 l00002C4E:
-<<<<<<< HEAD
-	word32 d0_296 = SEQ(SLICE(d0_75 + 0x00000003, word16, 16), Mem113[0x00002C58 + (int32) ((int16) (d0_75 + 0x00000003)) * 2:word16])
-	word32 a6_299
-	word32 d0_304
-	word32 a5_306
-	word32 a1_307
-	call 0x00002C58 + (int32) ((int16) d0_296) (retsize: 4;)
-		uses: a1:a1_307,a2:dwArg04,a3:a3_103,a5:a5,a6:fp - 0x00000004,d0:d0_296,Stack +0008:dwArg04,Stack +000C:dwArg08,Stack +FFFFFFFC:dwLoc08
-		defs: a1:a1_307,a5:a5_306,a6:a6_299,d0:d0_304
-	a5Out = a5_306
-	a6Out = a6_299
-	return d0_304
-// DataOut:
-// DataOut (flags):
-// SymbolicIn:
-=======
 	word32 d0_167 = SEQ(SLICE(d0_139 + 0x00000003, word16, 16), Mem158[0x00002C58 + (int32) ((int16) (d0_139 + 0x00000003)) * 2:word16])
 	word32 a7_169
 	word32 a6_170
@@ -4123,167 +3809,120 @@
 // DataOut: a5 d0 d7
 // DataOut (flags): 
 // SymbolicIn: a7:fp - 0x00000024 a6:fp - 0x00000004 d2:3 a0:<invalid> a2:<invalid> d0:<invalid> a3:<invalid> d1:<invalid> a1:<invalid> -44(fp):<invalid> -40(fp):fp + 0xFFFFFFF8 -36(fp):a3 -32(fp):a2 -28(fp):<invalid> -24(fp):<invalid> -20(fp):<invalid> -16(fp):<invalid> -12(fp):0 -4(fp):a6
->>>>>>> c8904548
 
 fn00002BB4_exit:
-// DataOut:
-// DataOut (flags):
-// SymbolicIn:
+// DataOut: d0
+// DataOut (flags): 
+// SymbolicIn: a7:<invalid> a6:<invalid> d2:<invalid> a0:<invalid> d0:<invalid> a3:<invalid> a2:<invalid> d1:<invalid> a1:<invalid> -52(fp):<invalid> -48(fp):<invalid> -44(fp):<invalid> -40(fp):<invalid> -36(fp):a3 -32(fp):a2 -28(fp):<invalid> -24(fp):<invalid> -20(fp):<invalid> -16(fp):<invalid> -12(fp):0 -4(fp):a6
 
 
 
 void fn00002E18(word32 dwArg04, word32 dwArg08, word32 dwArg0C, word32 dwArg10)
 // stackDelta: 0; fpuStackDelta: 0; fpuMaxParam: -1
 
-// MayUse:  Stack +0004:[0..31] Stack +0008:[0..31] Stack +000C:[0..31] Stack +0010:[0..31]
+// MayUse: 
 // LiveOut:
 // Trashed: CVZNX a0 a1 d0 d1 d2
 // Preserved: a2 a3 a6 a7
+// Stack args: Stack +0004(32) Stack +0008(32) Stack +000C(32) Stack +0010(32)
 fn00002E18_entry:
-// DataOut:
-// DataOut (flags):
-// SymbolicIn:
+// DataOut: a5 d7
+// DataOut (flags): 
+// SymbolicIn: a7:fp
+// LocalsOut: fp(32) Stack +0004(32) Stack +0008(32) Stack +000C(32) Stack +0010(32)
 
 l00002E18:
-	word32 d2_17 = Mem15[dwArg04 + 4:word32]
-	word32 a2_16 = dwArg04
-	branch (d2_17 & 3) == 2 l00002E9A
-// DataOut:
-// DataOut (flags):
-// SymbolicIn:
+	word32 d2_18 = Mem0[dwArg04 + 4:word32]
+	word32 a2_124 = dwArg04
+	branch (d2_18 & 3) == 2 l00002E9A
+// DataOut: a2 a5 d2 d7
+// DataOut (flags): 
+// SymbolicIn: a7:fp
+// LocalsOut: fp(32) Stack +0008(32) Stack +000C(32) Stack +0010(32)
 
 l00002E34:
-	word32 d1_27 = Mem15[dwArg0C + 4:word32]
-	branch (d1_27 & 0x00000003) != 0x00000002 l00002E6C
-// DataOut:
-// DataOut (flags):
-// SymbolicIn:
+	word32 d1_63 = Mem0[dwArg0C + 4:word32]
+	branch (d1_63 & 0x00000003) != 0x00000002 l00002E6C
+// DataOut: a0 a2 a5 d1 d2 d7
+// DataOut (flags): 
+// SymbolicIn: a7:fp - 0x0000000C a6:fp - 0x00000004 a2:<invalid> d2:<invalid> d0:<invalid> d1:2 -12(fp):a3 -8(fp):a2 -4(fp):a6
+// LocalsOut: fp(32) Stack +0008(32) Stack +000C(32) Stack +0010(32)
 
 l00002E6C:
-	word32 d2_36 = SEQ(SLICE(d2_17, word16, 16), SLICE(d2_17, word16, 0) & 0xFFFC) + dwArg08
-	branch SEQ(SLICE(d1_27, word16, 16), SLICE(d1_27, word16, 0) & 0xFFFC) - d2_36 == 0x00000000 l00002E9A
-// DataOut:
-// DataOut (flags):
-// SymbolicIn:
+	word32 d2_97 = SEQ(SLICE(d2_18, word16, 16), SLICE(d2_18, word16, 0) & 0xFFFC) + dwArg08
+	branch SEQ(SLICE(d1_63, word16, 16), SLICE(d1_63, word16, 0) & 0xFFFC) - d2_97 == 0x00000000 l00002E9A
+// DataOut: a2 a5 d2 d7
+// DataOut (flags): 
+// SymbolicIn: a7:fp - 0x0000000C a6:fp - 0x00000004 a2:<invalid> d2:<invalid> d0:<invalid> d1:<invalid> a0:<invalid> -12(fp):a3 -8(fp):a2 -4(fp):a6
+// LocalsOut: fp(32) Stack +000C(32) Stack +0010(32)
 
 l00002E7C:
-	word32 a0_45 = Mem15[dwArg10:word32]
-	word32 v36_46 = Mem15[a0_45:word32]
-	Mem50[dwArg10:word32] = a0_45 + 4
-	Mem52[v36_46 + 4:word32] = d2_36
-	word32 d2_53
-	__bclr(d2_36, 0x00000000, out d2_53)
-	word32 d2_55
-	__bset(d2_53, 0x0001, out d2_55)
-	Mem58[v36_46 + 4:word32] = d2_55
-	Mem60[dwArg04:word32] = v36_46
-	a2_16 = v36_46
-// DataOut:
-// DataOut (flags):
-// SymbolicIn:
+	word32 a0_107 = Mem0[dwArg10:word32]
+	word32 v36_108 = Mem0[a0_107:word32]
+	Mem112[dwArg10:word32] = a0_107 + 4
+	Mem114[v36_108 + 4:word32] = d2_97
+	word32 d2_115
+	__bclr(d2_97, 0x00000000, out d2_115)
+	word32 d2_117
+	__bset(d2_115, 0x0001, out d2_117)
+	Mem120[v36_108 + 4:word32] = d2_117
+	Mem122[dwArg04:word32] = v36_108
+	a2_124 = v36_108
+// DataOut: a2 a5 d7
+// DataOut (flags): 
+// SymbolicIn: a7:fp - 0x0000000C a6:fp - 0x00000004 a2:<invalid> d2:<invalid> d0:<invalid> d1:<invalid> a0:<invalid> -12(fp):a3 -8(fp):a2 -4(fp):a6
+// LocalsOut: fp(32) Stack +000C(32)
 
 l00002E9A:
-	Mem67[a2_16:word32] = dwArg0C
+	Mem51[a2_124:word32] = dwArg0C
 	return
-// DataOut:
-// DataOut (flags):
-// SymbolicIn:
+// DataOut: a5 d7
+// DataOut (flags): 
+// SymbolicIn: a7:fp - 0x0000000C a6:fp - 0x00000004 a2:<invalid> d2:<invalid> d0:<invalid> d1:<invalid> a0:<invalid> a1:<invalid> a3:<invalid> -12(fp):a3 -8(fp):a2 -4(fp):a6
 
 l00002E4C:
-	word32 d2_81 = SEQ(SLICE(d2_17, word16, 16), SLICE(d2_17, word16, 0) & 0xFFFC) + dwArg08
-	Mem84[dwArg0C + 4:word32] = d2_81
-	word32 d2_85
-	__bclr(d2_81, 0x00000000, out d2_85)
-	word32 d2_87
-	__bset(d2_85, 0x0001, out d2_87)
-	Mem90[dwArg0C + 4:word32] = d2_87
-	Mem92[dwArg04:word32] = dwArg0C
+	word32 d2_73 = SEQ(SLICE(d2_18, word16, 16), SLICE(d2_18, word16, 0) & 0xFFFC) + dwArg08
+	Mem76[dwArg0C + 4:word32] = d2_73
+	word32 d2_77
+	__bclr(d2_73, 0x00000000, out d2_77)
+	word32 d2_79
+	__bset(d2_77, 0x0001, out d2_79)
+	Mem82[dwArg0C + 4:word32] = d2_79
+	Mem84[dwArg04:word32] = dwArg0C
 	return
-// DataOut:
-// DataOut (flags):
-// SymbolicIn:
+// DataOut: a5 d7
+// DataOut (flags): 
+// SymbolicIn: a7:fp - 0x0000000C a6:fp - 0x00000004 a2:<invalid> d2:<invalid> d0:<invalid> d1:<invalid> a0:<invalid> -12(fp):a3 -8(fp):a2 -4(fp):a6
 
 fn00002E18_exit:
 // DataOut:
-// DataOut (flags):
-// SymbolicIn:
+// DataOut (flags): 
+// SymbolicIn: a7:fp a6:a6 a2:a2 d2:<invalid> d0:<invalid> d1:<invalid> a3:a3 a0:<invalid> a1:<invalid> -12(fp):a3 -8(fp):a2 -4(fp):a6
 
 
 
 word32 fn00002EA8(word32 a5, word32 dwArg04, word32 dwArg08)
 // stackDelta: 0; fpuStackDelta: 0; fpuMaxParam: -1
 
-// MayUse:  a5:[0..31] Stack +0004:[0..31] Stack +0008:[0..31]
+// MayUse:  a5
 // LiveOut: d0
 // Trashed: CVZN a0 a1 d0 d1 d2
 // Preserved: a6 a7
+// Stack args: Stack +0004(32) Stack +0008(32)
 fn00002EA8_entry:
-// DataOut:
-// DataOut (flags):
-// SymbolicIn:
+// DataOut: a2 a5 d7
+// DataOut (flags): 
+// SymbolicIn: a7:fp
+// LocalsOut: fp(32) Stack +0004(32) Stack +0008(32)
 
 l00002EA8:
-	branch a5 + -1324 - Mem5[a5 + -1336:word32] != 0x00000000 l00002EBC
-// DataOut:
-// DataOut (flags):
-// SymbolicIn:
+	branch a5 + -1324 - Mem0[a5 + -1336:word32] != 0x00000000 l00002EBC
+// DataOut: a2 a5 d7
+// DataOut (flags): 
+// SymbolicIn: a7:fp
+// LocalsOut: fp(32) Stack +0004(32) Stack +0008(32)
 
 l00002EBC:
-<<<<<<< HEAD
-	word32 d0_14 = Mem5[Mem5[a5 + -1336:word32] + 4:word32]
-	branch SEQ(SLICE(d0_14, word16, 16), SLICE(d0_14, word16, 0) & 0xFFFC) - dwArg04 <=u 0x00000000 l00002ED8
-// DataOut:
-// DataOut (flags):
-// SymbolicIn:
-
-l00002ED8:
-	word32 d0_22 = Mem5[a5 + -1320:word32]
-	branch SEQ(SLICE(d0_22, word16, 16), SLICE(d0_22, word16, 0) & 0xFFFC) - dwArg04 >u 0x00000000 l00002EEC
-// DataOut:
-// DataOut (flags):
-// SymbolicIn:
-
-l00002EEC:
-	word32 a1_31 = Mem5[a5 + -1336:word32]
-// DataOut:
-// DataOut (flags):
-// SymbolicIn:
-
-l00002EF6:
-	word32 a0_34 = Mem5[a1_31:word32]
-	word32 d1_35 = Mem5[a0_34 + 4:word32]
-	branch SEQ(SLICE(d1_35, word16, 16), SLICE(d1_35, word16, 0) & 0xFFFC) - dwArg04 >u 0x00000000 l00002F08
-// DataOut:
-// DataOut (flags):
-// SymbolicIn:
-
-l00002F08:
-	Mem47[dwArg08:word32] = a1_31
-	word32 d1_49 = Mem47[a1_31 + 4:word32]
-	word32 d0_100 = 0
-	branch SEQ(SLICE(d1_49, word16, 16), SLICE(d1_49, word16, 0) & 0xFFFC) - dwArg04 == 0x00000000 l00002F1E
-// DataOut:
-// DataOut (flags):
-// SymbolicIn:
-
-l00002F1C:
-	d0_100 = 1
-// DataOut:
-// DataOut (flags):
-// SymbolicIn:
-
-l00002F1E:
-	return d0_100
-// DataOut:
-// DataOut (flags):
-// SymbolicIn:
-
-l00002F02:
-	a1_31 = a0_34
-// DataOut:
-// DataOut (flags):
-// SymbolicIn:
-=======
 	word32 d0_33 = Mem0[Mem0[a5 + -1336:word32] + 4:word32]
 	branch SEQ(SLICE(d0_33, word16, 16), SLICE(d0_33, word16, 0) & 0xFFFC) - dwArg04 <=u 0x00000000 l00002ED8
 // DataOut: a2 a5 d2 d7
@@ -4344,84 +3983,89 @@
 // DataOut (flags): 
 // SymbolicIn: a7:fp - 0x00000004 a6:fp - 0x00000004 a0:<invalid> d0:0x0000FFFC d2:<invalid> a1:<invalid> d1:<invalid> -4(fp):a6
 // LocalsOut: fp(32) Stack +0008(32)
->>>>>>> c8904548
 
 l00002EE4:
 	return -2
-// DataOut:
-// DataOut (flags):
-// SymbolicIn:
+// DataOut: a2 a5 d0 d7
+// DataOut (flags): 
+// SymbolicIn: a7:fp - 0x00000004 a6:fp - 0x00000004 a0:<invalid> d0:<invalid> d2:<invalid> -4(fp):a6
 
 l00002ED0:
 	return -1
-// DataOut:
-// DataOut (flags):
-// SymbolicIn:
+// DataOut: a2 a5 d0 d7
+// DataOut (flags): 
+// SymbolicIn: a7:fp - 0x00000004 a6:fp - 0x00000004 a0:<invalid> d0:<invalid> d2:<invalid> -4(fp):a6
 
 l00002EB6:
 	return -3
-// DataOut:
-// DataOut (flags):
-// SymbolicIn:
+// DataOut: a2 a5 d0 d7
+// DataOut (flags): 
+// SymbolicIn: a7:fp - 0x00000004 a6:fp - 0x00000004 a0:a5 + -1324 -4(fp):a6
 
 fn00002EA8_exit:
-// DataOut:
-// DataOut (flags):
-// SymbolicIn:
-
-
-
-void fn00003340(word32 a5, word16 wArg06)
-// stackDelta: 0; fpuStackDelta: 0; fpuMaxParam: -1
-
-// MayUse:  a5:[0..31] Stack +0006:[0..15]
+// DataOut: d0
+// DataOut (flags): 
+// SymbolicIn: a7:fp a6:a6 a0:<invalid> d0:<invalid> d2:<invalid> a1:<invalid> d1:<invalid> -4(fp):a6
+
+
+
+void fn00003340(word32 d0, word32 d1, word32 a5, word16 wArg06)
+// stackDelta: 0; fpuStackDelta: 0; fpuMaxParam: -1
+
+// MayUse:  a5 d0 d1
 // LiveOut:
 // Trashed: CVZNX a0 a1 d0 d1 d2
 // Preserved: a6 a7
+// Stack args: Stack +0006(32)
 fn00003340_entry:
-// DataOut:
-// DataOut (flags):
-// SymbolicIn:
+// DataOut: a5 d0 d1
+// DataOut (flags): 
+// SymbolicIn: a7:fp
+// LocalsOut: fp(32) Stack +0006(32)
 
 l00003340:
-	Mem20[a5 + -1728:word32] = (int32) (int16) SEQ(SLICE(d0, word16, 16), wArg06)
+	word32 d1_13 = SEQ(SLICE(d1, word16, 16), wArg06)
+	Mem20[a5 + -1728:word32] = (int32) (int16) SEQ(SLICE(d0, word16, 16), SLICE(d1_13, word16, 0))
 	word32 d2_21 = 0
 	word32 d0_23 = a5 + -1284
-// DataOut:
-// DataOut (flags):
-// SymbolicIn:
+// DataOut: a1 a5 d0 d1 d2
+// DataOut (flags): 
+// SymbolicIn: a7:fp
+// LocalsOut: fp(32)
 
 l0000335C:
-	branch wArg06 - Mem20[d0_23:word16] == 0x0000 l00003374
-// DataOut:
-// DataOut (flags):
-// SymbolicIn:
+	branch SLICE(d1_13, word16, 0) - Mem20[d0_23:word16] == 0x0000 l00003374
+// DataOut: a1 a5 d0 d1 d2
+// DataOut (flags): 
+// SymbolicIn: a7:fp - 0x00000004 a6:fp - 0x00000004 a1:a5 + -1100 d1:<invalid> d0:<invalid> d2:<invalid> a0:<invalid> -4(fp):a6
+// LocalsOut: fp(32)
 
 l00003374:
-	Mem40[a5 + -1732:word32] = (uint32) (uint16) Mem20[a5 + -1282 + d2_21 * 4:word16]
+	Mem62[a5 + -1732:word32] = (uint32) (uint16) Mem20[a5 + -1282 + d2_21 * 4:word16]
 	return
 // DataOut:
-// DataOut (flags):
-// SymbolicIn:
+// DataOut (flags): 
+// SymbolicIn: a7:fp - 0x00000004 a6:fp - 0x00000004 a1:a5 + -1100 d1:<invalid> d0:<invalid> d2:<invalid> a0:<invalid> -4(fp):a6
 
 l00003362:
 	d0_23 = d0_23 + 0x00000004
 	d2_21 = d2_21 + 0x00000001
 	branch d0_23 - (a5 + -1100) <u 0x00000000 l0000335C
-// DataOut:
-// DataOut (flags):
-// SymbolicIn:
+// DataOut: a1 a5 d0 d1 d2
+// DataOut (flags): 
+// SymbolicIn: a7:fp - 0x00000004 a6:fp - 0x00000004 a1:a5 + -1100 d1:<invalid> d0:<invalid> d2:<invalid> a0:<invalid> -4(fp):a6
+// LocalsOut: fp(32)
 
 l0000336A:
-	Mem55[a5 + -1732:word32] = 22
+	Mem51[a5 + -1732:word32] = 22
 	return
 // DataOut:
-// DataOut (flags):
-// SymbolicIn:
+// DataOut (flags): 
+// SymbolicIn: a7:fp - 0x00000004 a6:fp - 0x00000004 a1:a5 + -1100 d1:<invalid> d0:<invalid> d2:<invalid> a0:<invalid> -4(fp):a6
 
 fn00003340_exit:
 // DataOut:
-// DataOut (flags):
-// SymbolicIn:
-
-
+// DataOut (flags): 
+// SymbolicIn: a7:fp a6:a6 a1:a5 + -1100 d1:<invalid> d0:<invalid> d2:<invalid> a0:<invalid> -4(fp):a6
+
+
