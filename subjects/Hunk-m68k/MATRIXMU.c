--- conflicted
+++ resolved
@@ -239,27 +239,15 @@
 // 0000127C: void fn0000127C(Register int32 d2)
 void fn0000127C(int32 d2)
 {
-<<<<<<< HEAD
-	ptr32 a7_4 = globals->ptr1494;
-	struct Eq_447 * v8_9 = *(a7_4 - 0x04);
-	struct Eq_25 * v6_6 = *(a7_4 - 0x08);
-	if (v8_9->dw0004 != 0x00)
+	ptr32 a7_6 = globals->ptr1494;
+	struct Eq_447 * v7_11 = *(a7_6 - 0x04);
+	struct Eq_25 * v5_8 = *(a7_6 - 0x08);
+	if (v7_11->dw0004 != 0x00)
 		execPrivate1();
 	CloseLibrary(globals->ptr149C);
-	if (v6_6 != null)
-		fn0000126C(v6_6);
-	FreeMem(v8_9, v8_9->dw0000);
-=======
-	ptr32 a7_5 = globals->ptr1494;
-	struct Eq_435 * v7_10 = *(a7_5 - 0x04);
-	struct Eq_25 * v5_7 = *(a7_5 - 0x08);
-	if (v7_10->dw0004 != 0x00)
-		execPrivate1();
-	CloseLibrary(globals->ptr149C);
-	if (v5_7 != null)
-		fn0000126C(v5_7);
-	FreeMem(v7_10, v7_10->dw0000);
->>>>>>> 6409f92e
+	if (v5_8 != null)
+		fn0000126C(v5_8);
+	FreeMem(v7_11, v7_11->dw0000);
 }
 
 // 000012D0: void fn000012D0(Register int32 d2, Register (ptr32 Eq_3) a2, Register (ptr32 Eq_485) a3, Stack int32 dwArg04)
